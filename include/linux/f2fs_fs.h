// SPDX-License-Identifier: GPL-2.0
/**
 * include/linux/f2fs_fs.h
 *
 * Copyright (c) 2012 Samsung Electronics Co., Ltd.
 *             http://www.samsung.com/
 */
#ifndef _LINUX_F2FS_FS_H
#define _LINUX_F2FS_FS_H

#include <linux/pagemap.h>
#include <linux/types.h>

#define F2FS_SUPER_OFFSET		1024	/* byte-size offset */
#define F2FS_MIN_LOG_SECTOR_SIZE	9	/* 9 bits for 512 bytes */
#define F2FS_MAX_LOG_SECTOR_SIZE	PAGE_SHIFT	/* Max is Block Size */
#define F2FS_LOG_SECTORS_PER_BLOCK	(PAGE_SHIFT - 9) /* log number for sector/blk */
#define F2FS_BLKSIZE			PAGE_SIZE /* support only block == page */
#define F2FS_BLKSIZE_BITS		PAGE_SHIFT /* bits for F2FS_BLKSIZE */
#define F2FS_MAX_EXTENSION		64	/* # of extension entries */
#define F2FS_EXTENSION_LEN		8	/* max size of extension */
#define F2FS_BLK_ALIGN(x)	(((x) + F2FS_BLKSIZE - 1) >> F2FS_BLKSIZE_BITS)

#define NULL_ADDR		((block_t)0)	/* used as block_t addresses */
#define NEW_ADDR		((block_t)-1)	/* used as block_t addresses */
#define COMPRESS_ADDR		((block_t)-2)	/* used as compressed data flag */

#define F2FS_BYTES_TO_BLK(bytes)	((bytes) >> F2FS_BLKSIZE_BITS)
#define F2FS_BLK_TO_BYTES(blk)		((blk) << F2FS_BLKSIZE_BITS)
#define F2FS_BLK_END_BYTES(blk)		(F2FS_BLK_TO_BYTES(blk + 1) - 1)

/* 0, 1(node nid), 2(meta nid) are reserved node id */
#define F2FS_RESERVED_NODE_NUM		3

#define F2FS_ROOT_INO(sbi)	((sbi)->root_ino_num)
#define F2FS_NODE_INO(sbi)	((sbi)->node_ino_num)
#define F2FS_META_INO(sbi)	((sbi)->meta_ino_num)
#define F2FS_COMPRESS_INO(sbi)	(NM_I(sbi)->max_nid)

#define F2FS_MAX_QUOTAS		3

#define F2FS_ENC_UTF8_12_1	1

/* This flag is used by node and meta inodes, and by recovery */
#define GFP_F2FS_ZERO		(GFP_NOFS | __GFP_ZERO)

/*
 * For further optimization on multi-head logs, on-disk layout supports maximum
 * 16 logs by default. The number, 16, is expected to cover all the cases
 * enoughly. The implementaion currently uses no more than 6 logs.
 * Half the logs are used for nodes, and the other half are used for data.
 */
#define MAX_ACTIVE_LOGS	16
#define MAX_ACTIVE_NODE_LOGS	8
#define MAX_ACTIVE_DATA_LOGS	8

#define VERSION_LEN	256
#define MAX_VOLUME_NAME		512
#define MAX_PATH_LEN		64
#define MAX_DEVICES		8

/*
 * For superblock
 */
struct f2fs_device {
	__u8 path[MAX_PATH_LEN];
	__le32 total_segments;
} __packed;

/* reason of stop_checkpoint */
enum stop_cp_reason {
	STOP_CP_REASON_SHUTDOWN,
	STOP_CP_REASON_FAULT_INJECT,
	STOP_CP_REASON_META_PAGE,
	STOP_CP_REASON_WRITE_FAIL,
	STOP_CP_REASON_CORRUPTED_SUMMARY,
	STOP_CP_REASON_UPDATE_INODE,
	STOP_CP_REASON_FLUSH_FAIL,
	STOP_CP_REASON_NO_SEGMENT,
	STOP_CP_REASON_MAX,
};

#define	MAX_STOP_REASON			32

/* detail reason for EFSCORRUPTED */
enum f2fs_error {
	ERROR_CORRUPTED_CLUSTER,
	ERROR_FAIL_DECOMPRESSION,
	ERROR_INVALID_BLKADDR,
	ERROR_CORRUPTED_DIRENT,
	ERROR_CORRUPTED_INODE,
	ERROR_INCONSISTENT_SUMMARY,
	ERROR_INCONSISTENT_FOOTER,
	ERROR_INCONSISTENT_SUM_TYPE,
	ERROR_CORRUPTED_JOURNAL,
	ERROR_INCONSISTENT_NODE_COUNT,
	ERROR_INCONSISTENT_BLOCK_COUNT,
	ERROR_INVALID_CURSEG,
	ERROR_INCONSISTENT_SIT,
	ERROR_CORRUPTED_VERITY_XATTR,
	ERROR_CORRUPTED_XATTR,
	ERROR_INVALID_NODE_REFERENCE,
	ERROR_INCONSISTENT_NAT,
	ERROR_MAX,
};

#define MAX_F2FS_ERRORS			16

struct f2fs_super_block {
	__le32 magic;			/* Magic Number */
	__le16 major_ver;		/* Major Version */
	__le16 minor_ver;		/* Minor Version */
	__le32 log_sectorsize;		/* log2 sector size in bytes */
	__le32 log_sectors_per_block;	/* log2 # of sectors per block */
	__le32 log_blocksize;		/* log2 block size in bytes */
	__le32 log_blocks_per_seg;	/* log2 # of blocks per segment */
	__le32 segs_per_sec;		/* # of segments per section */
	__le32 secs_per_zone;		/* # of sections per zone */
	__le32 checksum_offset;		/* checksum offset inside super block */
	__le64 block_count;		/* total # of user blocks */
	__le32 section_count;		/* total # of sections */
	__le32 segment_count;		/* total # of segments */
	__le32 segment_count_ckpt;	/* # of segments for checkpoint */
	__le32 segment_count_sit;	/* # of segments for SIT */
	__le32 segment_count_nat;	/* # of segments for NAT */
	__le32 segment_count_ssa;	/* # of segments for SSA */
	__le32 segment_count_main;	/* # of segments for main area */
	__le32 segment0_blkaddr;	/* start block address of segment 0 */
	__le32 cp_blkaddr;		/* start block address of checkpoint */
	__le32 sit_blkaddr;		/* start block address of SIT */
	__le32 nat_blkaddr;		/* start block address of NAT */
	__le32 ssa_blkaddr;		/* start block address of SSA */
	__le32 main_blkaddr;		/* start block address of main area */
	__le32 root_ino;		/* root inode number */
	__le32 node_ino;		/* node inode number */
	__le32 meta_ino;		/* meta inode number */
	__u8 uuid[16];			/* 128-bit uuid for volume */
	__le16 volume_name[MAX_VOLUME_NAME];	/* volume name */
	__le32 extension_count;		/* # of extensions below */
	__u8 extension_list[F2FS_MAX_EXTENSION][F2FS_EXTENSION_LEN];/* extension array */
	__le32 cp_payload;
	__u8 version[VERSION_LEN];	/* the kernel version */
	__u8 init_version[VERSION_LEN];	/* the initial kernel version */
	__le32 feature;			/* defined features */
	__u8 encryption_level;		/* versioning level for encryption */
	__u8 encrypt_pw_salt[16];	/* Salt used for string2key algorithm */
	struct f2fs_device devs[MAX_DEVICES];	/* device list */
	__le32 qf_ino[F2FS_MAX_QUOTAS];	/* quota inode numbers */
	__u8 hot_ext_count;		/* # of hot file extension */
	__le16  s_encoding;		/* Filename charset encoding */
	__le16  s_encoding_flags;	/* Filename charset encoding flags */
	__u8 s_stop_reason[MAX_STOP_REASON];	/* stop checkpoint reason */
	__u8 s_errors[MAX_F2FS_ERRORS];		/* reason of image corrupts */
	__u8 reserved[258];		/* valid reserved region */
	__le32 crc;			/* checksum of superblock */
} __packed;

/*
 * For checkpoint
 */
#define CP_RESIZEFS_FLAG		0x00004000
#define CP_DISABLED_QUICK_FLAG		0x00002000
#define CP_DISABLED_FLAG		0x00001000
#define CP_QUOTA_NEED_FSCK_FLAG		0x00000800
#define CP_LARGE_NAT_BITMAP_FLAG	0x00000400
#define CP_NOCRC_RECOVERY_FLAG	0x00000200
#define CP_TRIMMED_FLAG		0x00000100
#define CP_NAT_BITS_FLAG	0x00000080
#define CP_CRC_RECOVERY_FLAG	0x00000040
#define CP_FASTBOOT_FLAG	0x00000020
#define CP_FSCK_FLAG		0x00000010
#define CP_ERROR_FLAG		0x00000008
#define CP_COMPACT_SUM_FLAG	0x00000004
#define CP_ORPHAN_PRESENT_FLAG	0x00000002
#define CP_UMOUNT_FLAG		0x00000001

#define F2FS_CP_PACKS		2	/* # of checkpoint packs */

struct f2fs_checkpoint {
	__le64 checkpoint_ver;		/* checkpoint block version number */
	__le64 user_block_count;	/* # of user blocks */
	__le64 valid_block_count;	/* # of valid blocks in main area */
	__le32 rsvd_segment_count;	/* # of reserved segments for gc */
	__le32 overprov_segment_count;	/* # of overprovision segments */
	__le32 free_segment_count;	/* # of free segments in main area */

	/* information of current node segments */
	__le32 cur_node_segno[MAX_ACTIVE_NODE_LOGS];
	__le16 cur_node_blkoff[MAX_ACTIVE_NODE_LOGS];
	/* information of current data segments */
	__le32 cur_data_segno[MAX_ACTIVE_DATA_LOGS];
	__le16 cur_data_blkoff[MAX_ACTIVE_DATA_LOGS];
	__le32 ckpt_flags;		/* Flags : umount and journal_present */
	__le32 cp_pack_total_block_count;	/* total # of one cp pack */
	__le32 cp_pack_start_sum;	/* start block number of data summary */
	__le32 valid_node_count;	/* Total number of valid nodes */
	__le32 valid_inode_count;	/* Total number of valid inodes */
	__le32 next_free_nid;		/* Next free node number */
	__le32 sit_ver_bitmap_bytesize;	/* Default value 64 */
	__le32 nat_ver_bitmap_bytesize; /* Default value 256 */
	__le32 checksum_offset;		/* checksum offset inside cp block */
	__le64 elapsed_time;		/* mounted time */
	/* allocation type of current segment */
	unsigned char alloc_type[MAX_ACTIVE_LOGS];

	/* SIT and NAT version bitmap */
	unsigned char sit_nat_version_bitmap[];
} __packed;

#define CP_CHKSUM_OFFSET	(F2FS_BLKSIZE - sizeof(__le32))	/* default chksum offset in checkpoint */
#define CP_MIN_CHKSUM_OFFSET						\
	(offsetof(struct f2fs_checkpoint, sit_nat_version_bitmap))

/*
 * For orphan inode management
 */
#define F2FS_ORPHANS_PER_BLOCK	((F2FS_BLKSIZE - 4 * sizeof(__le32)) / sizeof(__le32))

#define GET_ORPHAN_BLOCKS(n)	(((n) + F2FS_ORPHANS_PER_BLOCK - 1) / \
					F2FS_ORPHANS_PER_BLOCK)

struct f2fs_orphan_block {
	__le32 ino[F2FS_ORPHANS_PER_BLOCK];	/* inode numbers */
	__le32 reserved;	/* reserved */
	__le16 blk_addr;	/* block index in current CP */
	__le16 blk_count;	/* Number of orphan inode blocks in CP */
	__le32 entry_count;	/* Total number of orphan nodes in current CP */
	__le32 check_sum;	/* CRC32 for orphan inode block */
} __packed;

/*
 * For NODE structure
 */
struct f2fs_extent {
	__le32 fofs;		/* start file offset of the extent */
	__le32 blk;		/* start block address of the extent */
	__le32 len;		/* length of the extent */
} __packed;

#define F2FS_NAME_LEN		255
/* 200 bytes for inline xattrs by default */
#define DEFAULT_INLINE_XATTR_ADDRS	50

#define OFFSET_OF_END_OF_I_EXT		360
#define SIZE_OF_I_NID			20

struct node_footer {
	__le32 nid;		/* node id */
	__le32 ino;		/* inode number */
	__le32 flag;		/* include cold/fsync/dentry marks and offset */
	__le64 cp_ver;		/* checkpoint version */
	__le32 next_blkaddr;	/* next node page block address */
} __packed;

/* Address Pointers in an Inode */
#define DEF_ADDRS_PER_INODE	((F2FS_BLKSIZE - OFFSET_OF_END_OF_I_EXT	\
					- SIZE_OF_I_NID	\
					- sizeof(struct node_footer)) / sizeof(__le32))
#define CUR_ADDRS_PER_INODE(inode)	(DEF_ADDRS_PER_INODE - \
					get_extra_isize(inode))
#define DEF_NIDS_PER_INODE	5	/* Node IDs in an Inode */
#define ADDRS_PER_INODE(inode)	addrs_per_inode(inode)
/* Address Pointers in a Direct Block */
#define DEF_ADDRS_PER_BLOCK	((F2FS_BLKSIZE - sizeof(struct node_footer)) / sizeof(__le32))
#define ADDRS_PER_BLOCK(inode)	addrs_per_block(inode)
/* Node IDs in an Indirect Block */
#define NIDS_PER_BLOCK		((F2FS_BLKSIZE - sizeof(struct node_footer)) / sizeof(__le32))

#define ADDRS_PER_PAGE(page, inode)	\
	(IS_INODE(page) ? ADDRS_PER_INODE(inode) : ADDRS_PER_BLOCK(inode))

#define	NODE_DIR1_BLOCK		(DEF_ADDRS_PER_INODE + 1)
#define	NODE_DIR2_BLOCK		(DEF_ADDRS_PER_INODE + 2)
#define	NODE_IND1_BLOCK		(DEF_ADDRS_PER_INODE + 3)
#define	NODE_IND2_BLOCK		(DEF_ADDRS_PER_INODE + 4)
#define	NODE_DIND_BLOCK		(DEF_ADDRS_PER_INODE + 5)

#define F2FS_INLINE_XATTR	0x01	/* file inline xattr flag */
#define F2FS_INLINE_DATA	0x02	/* file inline data flag */
#define F2FS_INLINE_DENTRY	0x04	/* file inline dentry flag */
#define F2FS_DATA_EXIST		0x08	/* file inline data exist flag */
#define F2FS_INLINE_DOTS	0x10	/* file having implicit dot dentries */
#define F2FS_EXTRA_ATTR		0x20	/* file having extra attribute */
#define F2FS_PIN_FILE		0x40	/* file should not be gced */
#define F2FS_COMPRESS_RELEASED	0x80	/* file released compressed blocks */

struct f2fs_inode {
	__le16 i_mode;			/* file mode */
	__u8 i_advise;			/* file hints */
	__u8 i_inline;			/* file inline flags */
	__le32 i_uid;			/* user ID */
	__le32 i_gid;			/* group ID */
	__le32 i_links;			/* links count */
	__le64 i_size;			/* file size in bytes */
	__le64 i_blocks;		/* file size in blocks */
	__le64 i_atime;			/* access time */
	__le64 i_ctime;			/* change time */
	__le64 i_mtime;			/* modification time */
	__le32 i_atime_nsec;		/* access time in nano scale */
	__le32 i_ctime_nsec;		/* change time in nano scale */
	__le32 i_mtime_nsec;		/* modification time in nano scale */
	__le32 i_generation;		/* file version (for NFS) */
	union {
		__le32 i_current_depth;	/* only for directory depth */
		__le16 i_gc_failures;	/*
					 * # of gc failures on pinned file.
					 * only for regular files.
					 */
	};
	__le32 i_xattr_nid;		/* nid to save xattr */
	__le32 i_flags;			/* file attributes */
	__le32 i_pino;			/* parent inode number */
	__le32 i_namelen;		/* file name length */
	__u8 i_name[F2FS_NAME_LEN];	/* file name for SPOR */
	__u8 i_dir_level;		/* dentry_level for large dir */

	struct f2fs_extent i_ext;	/* caching a largest extent */

	union {
		struct {
			__le16 i_extra_isize;	/* extra inode attribute size */
			__le16 i_inline_xattr_size;	/* inline xattr size, unit: 4 bytes */
			__le32 i_projid;	/* project id */
			__le32 i_inode_checksum;/* inode meta checksum */
			__le64 i_crtime;	/* creation time */
			__le32 i_crtime_nsec;	/* creation time in nano scale */
			__le64 i_compr_blocks;	/* # of compressed blocks */
			__u8 i_compress_algorithm;	/* compress algorithm */
			__u8 i_log_cluster_size;	/* log of cluster size */
			__le16 i_compress_flag;		/* compress flag */
						/* 0 bit: chksum flag
						 * [8,15] bits: compress level
						 */
			__le32 i_extra_end[0];	/* for attribute size calculation */
		} __packed;
		__le32 i_addr[DEF_ADDRS_PER_INODE];	/* Pointers to data blocks */
	};
	__le32 i_nid[DEF_NIDS_PER_INODE];	/* direct(2), indirect(2),
						double_indirect(1) node id */
} __packed;

struct direct_node {
	__le32 addr[DEF_ADDRS_PER_BLOCK];	/* array of data block address */
} __packed;

struct indirect_node {
	__le32 nid[NIDS_PER_BLOCK];	/* array of data block address */
} __packed;

enum {
	COLD_BIT_SHIFT = 0,
	FSYNC_BIT_SHIFT,
	DENT_BIT_SHIFT,
	OFFSET_BIT_SHIFT
};

#define OFFSET_BIT_MASK		GENMASK(OFFSET_BIT_SHIFT - 1, 0)

struct f2fs_node {
	/* can be one of three types: inode, direct, and indirect types */
	union {
		struct f2fs_inode i;
		struct direct_node dn;
		struct indirect_node in;
	};
	struct node_footer footer;
} __packed;

/*
 * For NAT entries
 */
#define NAT_ENTRY_PER_BLOCK (F2FS_BLKSIZE / sizeof(struct f2fs_nat_entry))

struct f2fs_nat_entry {
	__u8 version;		/* latest version of cached nat entry */
	__le32 ino;		/* inode number */
	__le32 block_addr;	/* block address */
} __packed;

struct f2fs_nat_block {
	struct f2fs_nat_entry entries[NAT_ENTRY_PER_BLOCK];
} __packed;

/*
 * For SIT entries
 *
 * A validity bitmap of 64 bytes covers 512 blocks of area. For a 4K page size,
 * this results in a segment size of 2MB. For 16k pages, the default segment size
 * is 8MB.
 * Not allow to change this.
 */
#define SIT_VBLOCK_MAP_SIZE 64
#define SIT_ENTRY_PER_BLOCK (F2FS_BLKSIZE / sizeof(struct f2fs_sit_entry))

/*
 * F2FS uses 4 bytes to represent block address. As a result, supported size of
 * disk is 16 TB for a 4K page size and 64 TB for a 16K page size and it equals
 * to 16 * 1024 * 1024 / 2 segments.
 */
#define F2FS_MAX_SEGMENT       ((16 * 1024 * 1024) / 2)

/*
 * Note that f2fs_sit_entry->vblocks has the following bit-field information.
 * [15:10] : allocation type such as CURSEG_XXXX_TYPE
 * [9:0] : valid block count
 */
#define SIT_VBLOCKS_SHIFT	10
#define SIT_VBLOCKS_MASK	((1 << SIT_VBLOCKS_SHIFT) - 1)
#define GET_SIT_VBLOCKS(raw_sit)				\
	(le16_to_cpu((raw_sit)->vblocks) & SIT_VBLOCKS_MASK)
#define GET_SIT_TYPE(raw_sit)					\
	((le16_to_cpu((raw_sit)->vblocks) & ~SIT_VBLOCKS_MASK)	\
	 >> SIT_VBLOCKS_SHIFT)

struct f2fs_sit_entry {
	__le16 vblocks;				/* reference above */
	__u8 valid_map[SIT_VBLOCK_MAP_SIZE];	/* bitmap for valid blocks */
	__le64 mtime;				/* segment age for cleaning */
} __packed;

struct f2fs_sit_block {
	struct f2fs_sit_entry entries[SIT_ENTRY_PER_BLOCK];
} __packed;

/*
 * For segment summary
 *
<<<<<<< HEAD
 * One summary block contains exactly 512 summary entries, which represents
 * exactly one segment by default. Not allow to change the basic units.
=======
 * One summary block with 4KB size contains exactly 512 summary entries, which
 * represents exactly one segment with 2MB size.
 * Similarly, in the case of block with 16KB size, it represents one segment with 8MB size.
 * Not allow to change the basic units.
>>>>>>> 0c383648
 *
 * NOTE: For initializing fields, you must use set_summary
 *
 * - If data page, nid represents dnode's nid
 * - If node page, nid represents the node page's nid.
 *
 * The ofs_in_node is used by only data page. It represents offset
 * from node's page's beginning to get a data block address.
 * ex) data_blkaddr = (block_t)(nodepage_start_address + ofs_in_node)
 */
#define ENTRIES_IN_SUM		(F2FS_BLKSIZE / 8)
#define	SUMMARY_SIZE		(7)	/* sizeof(struct f2fs_summary) */
#define	SUM_FOOTER_SIZE		(5)	/* sizeof(struct summary_footer) */
#define SUM_ENTRY_SIZE		(SUMMARY_SIZE * ENTRIES_IN_SUM)

/* a summary entry for a block in a segment */
struct f2fs_summary {
	__le32 nid;		/* parent node id */
	union {
		__u8 reserved[3];
		struct {
			__u8 version;		/* node version number */
			__le16 ofs_in_node;	/* block index in parent node */
		} __packed;
	};
} __packed;

/* summary block type, node or data, is stored to the summary_footer */
#define SUM_TYPE_NODE		(1)
#define SUM_TYPE_DATA		(0)

struct summary_footer {
	unsigned char entry_type;	/* SUM_TYPE_XXX */
	__le32 check_sum;		/* summary checksum */
} __packed;

#define SUM_JOURNAL_SIZE	(F2FS_BLKSIZE - SUM_FOOTER_SIZE -\
				SUM_ENTRY_SIZE)
#define NAT_JOURNAL_ENTRIES	((SUM_JOURNAL_SIZE - 2) /\
				sizeof(struct nat_journal_entry))
#define NAT_JOURNAL_RESERVED	((SUM_JOURNAL_SIZE - 2) %\
				sizeof(struct nat_journal_entry))
#define SIT_JOURNAL_ENTRIES	((SUM_JOURNAL_SIZE - 2) /\
				sizeof(struct sit_journal_entry))
#define SIT_JOURNAL_RESERVED	((SUM_JOURNAL_SIZE - 2) %\
				sizeof(struct sit_journal_entry))

/* Reserved area should make size of f2fs_extra_info equals to
 * that of nat_journal and sit_journal.
 */
#define EXTRA_INFO_RESERVED	(SUM_JOURNAL_SIZE - 2 - 8)

/*
 * frequently updated NAT/SIT entries can be stored in the spare area in
 * summary blocks
 */
enum {
	NAT_JOURNAL = 0,
	SIT_JOURNAL
};

struct nat_journal_entry {
	__le32 nid;
	struct f2fs_nat_entry ne;
} __packed;

struct nat_journal {
	struct nat_journal_entry entries[NAT_JOURNAL_ENTRIES];
	__u8 reserved[NAT_JOURNAL_RESERVED];
} __packed;

struct sit_journal_entry {
	__le32 segno;
	struct f2fs_sit_entry se;
} __packed;

struct sit_journal {
	struct sit_journal_entry entries[SIT_JOURNAL_ENTRIES];
	__u8 reserved[SIT_JOURNAL_RESERVED];
} __packed;

struct f2fs_extra_info {
	__le64 kbytes_written;
	__u8 reserved[EXTRA_INFO_RESERVED];
} __packed;

struct f2fs_journal {
	union {
		__le16 n_nats;
		__le16 n_sits;
	};
	/* spare area is used by NAT or SIT journals or extra info */
	union {
		struct nat_journal nat_j;
		struct sit_journal sit_j;
		struct f2fs_extra_info info;
	};
} __packed;

/* Block-sized summary block structure */
struct f2fs_summary_block {
	struct f2fs_summary entries[ENTRIES_IN_SUM];
	struct f2fs_journal journal;
	struct summary_footer footer;
} __packed;

/*
 * For directory operations
 */
#define F2FS_DOT_HASH		0
#define F2FS_DDOT_HASH		F2FS_DOT_HASH
#define F2FS_MAX_HASH		(~((0x3ULL) << 62))
#define F2FS_HASH_COL_BIT	((0x1ULL) << 63)

typedef __le32	f2fs_hash_t;

/* One directory entry slot covers 8bytes-long file name */
#define F2FS_SLOT_LEN		8
#define F2FS_SLOT_LEN_BITS	3

#define GET_DENTRY_SLOTS(x) (((x) + F2FS_SLOT_LEN - 1) >> F2FS_SLOT_LEN_BITS)

/* MAX level for dir lookup */
#define MAX_DIR_HASH_DEPTH	63

/* MAX buckets in one level of dir */
#define MAX_DIR_BUCKETS		BIT((MAX_DIR_HASH_DEPTH / 2) - 1)

/*
 * space utilization of regular dentry and inline dentry (w/o extra reservation)
 * when block size is 4KB.
 *		regular dentry		inline dentry (def)	inline dentry (min)
 * bitmap	1 * 27 = 27		1 * 23 = 23		1 * 1 = 1
 * reserved	1 * 3 = 3		1 * 7 = 7		1 * 1 = 1
 * dentry	11 * 214 = 2354		11 * 182 = 2002		11 * 2 = 22
 * filename	8 * 214 = 1712		8 * 182 = 1456		8 * 2 = 16
 * total	4096			3488			40
 *
 * Note: there are more reserved space in inline dentry than in regular
 * dentry, when converting inline dentry we should handle this carefully.
 */

/* the number of dentry in a block */
#define NR_DENTRY_IN_BLOCK	((BITS_PER_BYTE * F2FS_BLKSIZE) / \
					((SIZE_OF_DIR_ENTRY + F2FS_SLOT_LEN) * BITS_PER_BYTE + 1))
#define SIZE_OF_DIR_ENTRY	11	/* by byte */
#define SIZE_OF_DENTRY_BITMAP	((NR_DENTRY_IN_BLOCK + BITS_PER_BYTE - 1) / \
					BITS_PER_BYTE)
#define SIZE_OF_RESERVED	(F2FS_BLKSIZE - ((SIZE_OF_DIR_ENTRY + \
				F2FS_SLOT_LEN) * \
				NR_DENTRY_IN_BLOCK + SIZE_OF_DENTRY_BITMAP))
#define MIN_INLINE_DENTRY_SIZE		40	/* just include '.' and '..' entries */

/* One directory entry slot representing F2FS_SLOT_LEN-sized file name */
struct f2fs_dir_entry {
	__le32 hash_code;	/* hash code of file name */
	__le32 ino;		/* inode number */
	__le16 name_len;	/* length of file name */
	__u8 file_type;		/* file type */
} __packed;

/* Block-sized directory entry block */
struct f2fs_dentry_block {
	/* validity bitmap for directory entries in each block */
	__u8 dentry_bitmap[SIZE_OF_DENTRY_BITMAP];
	__u8 reserved[SIZE_OF_RESERVED];
	struct f2fs_dir_entry dentry[NR_DENTRY_IN_BLOCK];
	__u8 filename[NR_DENTRY_IN_BLOCK][F2FS_SLOT_LEN];
} __packed;

#define	F2FS_DEF_PROJID		0	/* default project ID */

#endif  /* _LINUX_F2FS_FS_H */<|MERGE_RESOLUTION|>--- conflicted
+++ resolved
@@ -425,15 +425,10 @@
 /*
  * For segment summary
  *
-<<<<<<< HEAD
- * One summary block contains exactly 512 summary entries, which represents
- * exactly one segment by default. Not allow to change the basic units.
-=======
  * One summary block with 4KB size contains exactly 512 summary entries, which
  * represents exactly one segment with 2MB size.
  * Similarly, in the case of block with 16KB size, it represents one segment with 8MB size.
  * Not allow to change the basic units.
->>>>>>> 0c383648
  *
  * NOTE: For initializing fields, you must use set_summary
  *

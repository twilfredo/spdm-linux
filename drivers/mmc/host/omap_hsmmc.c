--- conflicted
+++ resolved
@@ -1499,44 +1499,6 @@
 	omap_hsmmc_set_bus_mode(host);
 }
 
-<<<<<<< HEAD
-static void omap_hsmmc_init_card(struct mmc_host *mmc, struct mmc_card *card)
-{
-	struct omap_hsmmc_host *host = mmc_priv(mmc);
-
-	if (card->type == MMC_TYPE_SDIO || card->type == MMC_TYPE_SD_COMBO) {
-		struct device_node *np = mmc_dev(mmc)->of_node;
-
-		/*
-		 * REVISIT: should be moved to sdio core and made more
-		 * general e.g. by expanding the DT bindings of child nodes
-		 * to provide a mechanism to provide this information:
-		 * Documentation/devicetree/bindings/mmc/mmc-card.yaml
-		 */
-
-		np = of_get_compatible_child(np, "ti,wl1251");
-		if (np) {
-			/*
-			 * We have TI wl1251 attached to MMC3. Pass this
-			 * information to the SDIO core because it can't be
-			 * probed by normal methods.
-			 */
-
-			dev_info(host->dev, "found wl1251\n");
-			card->quirks |= MMC_QUIRK_NONSTD_SDIO;
-			card->cccr.wide_bus = 1;
-			card->cis.vendor = 0x104c;
-			card->cis.device = 0x9066;
-			card->cis.blksize = 512;
-			card->cis.max_dtr = 24000000;
-			card->ocr = 0x80;
-			of_node_put(np);
-		}
-	}
-}
-
-=======
->>>>>>> 754e0b0e
 static void omap_hsmmc_enable_sdio_irq(struct mmc_host *mmc, int enable)
 {
 	struct omap_hsmmc_host *host = mmc_priv(mmc);

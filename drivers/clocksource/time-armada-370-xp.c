/*
 * Marvell Armada 370/XP SoC timer handling.
 *
 * Copyright (C) 2012 Marvell
 *
 * Lior Amsalem <alior@marvell.com>
 * Gregory CLEMENT <gregory.clement@free-electrons.com>
 * Thomas Petazzoni <thomas.petazzoni@free-electrons.com>
 *
 * This file is licensed under the terms of the GNU General Public
 * License version 2.  This program is licensed "as is" without any
 * warranty of any kind, whether express or implied.
 *
 * Timer 0 is used as free-running clocksource, while timer 1 is
 * used as clock_event_device.
 *
 * ---
 * Clocksource driver for Armada 370 and Armada XP SoC.
 * This driver implements one compatible string for each SoC, given
 * each has its own characteristics:
 *
 *   * Armada 370 has no 25 MHz fixed timer.
 *
 *   * Armada XP cannot work properly without such 25 MHz fixed timer as
 *     doing otherwise leads to using a clocksource whose frequency varies
 *     when doing cpufreq frequency changes.
 *
 * See Documentation/devicetree/bindings/timer/marvell,armada-370-xp-timer.txt
 */

#include <linux/init.h>
#include <linux/platform_device.h>
#include <linux/kernel.h>
#include <linux/clk.h>
#include <linux/cpu.h>
#include <linux/timer.h>
#include <linux/clockchips.h>
#include <linux/interrupt.h>
#include <linux/of.h>
#include <linux/of_irq.h>
#include <linux/of_address.h>
#include <linux/irq.h>
#include <linux/module.h>
#include <linux/sched_clock.h>
#include <linux/percpu.h>
#include <linux/syscore_ops.h>

#include <asm/delay.h>

/*
 * Timer block registers.
 */
#define TIMER_CTRL_OFF		0x0000
#define  TIMER0_EN		 BIT(0)
#define  TIMER0_RELOAD_EN	 BIT(1)
#define  TIMER0_25MHZ            BIT(11)
#define  TIMER0_DIV(div)         ((div) << 19)
#define  TIMER1_EN		 BIT(2)
#define  TIMER1_RELOAD_EN	 BIT(3)
#define  TIMER1_25MHZ            BIT(12)
#define  TIMER1_DIV(div)         ((div) << 22)
#define TIMER_EVENTS_STATUS	0x0004
#define  TIMER0_CLR_MASK         (~0x1)
#define  TIMER1_CLR_MASK         (~0x100)
#define TIMER0_RELOAD_OFF	0x0010
#define TIMER0_VAL_OFF		0x0014
#define TIMER1_RELOAD_OFF	0x0018
#define TIMER1_VAL_OFF		0x001c

#define LCL_TIMER_EVENTS_STATUS	0x0028
/* Global timers are connected to the coherency fabric clock, and the
   below divider reduces their incrementing frequency. */
#define TIMER_DIVIDER_SHIFT     5
#define TIMER_DIVIDER           (1 << TIMER_DIVIDER_SHIFT)

/*
 * SoC-specific data.
 */
static void __iomem *timer_base, *local_base;
static unsigned int timer_clk;
static bool timer25Mhz = true;
static u32 enable_mask;

/*
 * Number of timer ticks per jiffy.
 */
static u32 ticks_per_jiffy;

static struct clock_event_device __percpu *armada_370_xp_evt;

static void local_timer_ctrl_clrset(u32 clr, u32 set)
{
	writel((readl(local_base + TIMER_CTRL_OFF) & ~clr) | set,
		local_base + TIMER_CTRL_OFF);
}

static u64 notrace armada_370_xp_read_sched_clock(void)
{
	return ~readl(timer_base + TIMER0_VAL_OFF);
}

/*
 * Clockevent handling.
 */
static int
armada_370_xp_clkevt_next_event(unsigned long delta,
				struct clock_event_device *dev)
{
	/*
	 * Clear clockevent timer interrupt.
	 */
	writel(TIMER0_CLR_MASK, local_base + LCL_TIMER_EVENTS_STATUS);

	/*
	 * Setup new clockevent timer value.
	 */
	writel(delta, local_base + TIMER0_VAL_OFF);

	/*
	 * Enable the timer.
	 */
	local_timer_ctrl_clrset(TIMER0_RELOAD_EN, enable_mask);
	return 0;
}

static int armada_370_xp_clkevt_shutdown(struct clock_event_device *evt)
{
	/*
	 * Disable timer.
	 */
	local_timer_ctrl_clrset(TIMER0_EN, 0);

	/*
	 * ACK pending timer interrupt.
	 */
	writel(TIMER0_CLR_MASK, local_base + LCL_TIMER_EVENTS_STATUS);
	return 0;
}

static int armada_370_xp_clkevt_set_periodic(struct clock_event_device *evt)
{
	/*
	 * Setup timer to fire at 1/HZ intervals.
	 */
	writel(ticks_per_jiffy - 1, local_base + TIMER0_RELOAD_OFF);
	writel(ticks_per_jiffy - 1, local_base + TIMER0_VAL_OFF);

	/*
	 * Enable timer.
	 */
	local_timer_ctrl_clrset(0, TIMER0_RELOAD_EN | enable_mask);
	return 0;
}

static int armada_370_xp_clkevt_irq;

static irqreturn_t armada_370_xp_timer_interrupt(int irq, void *dev_id)
{
	/*
	 * ACK timer interrupt and call event handler.
	 */
	struct clock_event_device *evt = dev_id;

	writel(TIMER0_CLR_MASK, local_base + LCL_TIMER_EVENTS_STATUS);
	evt->event_handler(evt);

	return IRQ_HANDLED;
}

/*
 * Setup the local clock events for a CPU.
 */
static int armada_370_xp_timer_starting_cpu(unsigned int cpu)
{
	struct clock_event_device *evt = per_cpu_ptr(armada_370_xp_evt, cpu);
	u32 clr = 0, set = 0;

	if (timer25Mhz)
		set = TIMER0_25MHZ;
	else
		clr = TIMER0_25MHZ;
	local_timer_ctrl_clrset(clr, set);

	evt->name		= "armada_370_xp_per_cpu_tick",
	evt->features		= CLOCK_EVT_FEAT_ONESHOT |
				  CLOCK_EVT_FEAT_PERIODIC;
	evt->shift		= 32,
	evt->rating		= 300,
	evt->set_next_event	= armada_370_xp_clkevt_next_event,
	evt->set_state_shutdown	= armada_370_xp_clkevt_shutdown;
	evt->set_state_periodic	= armada_370_xp_clkevt_set_periodic;
	evt->set_state_oneshot	= armada_370_xp_clkevt_shutdown;
	evt->tick_resume	= armada_370_xp_clkevt_shutdown;
	evt->irq		= armada_370_xp_clkevt_irq;
	evt->cpumask		= cpumask_of(cpu);

	clockevents_config_and_register(evt, timer_clk, 1, 0xfffffffe);
	enable_percpu_irq(evt->irq, 0);

	return 0;
}

static int armada_370_xp_timer_dying_cpu(unsigned int cpu)
{
	struct clock_event_device *evt = per_cpu_ptr(armada_370_xp_evt, cpu);

	evt->set_state_shutdown(evt);
	disable_percpu_irq(evt->irq);
	return 0;
}

static u32 timer0_ctrl_reg, timer0_local_ctrl_reg;

static int armada_370_xp_timer_suspend(void)
{
	timer0_ctrl_reg = readl(timer_base + TIMER_CTRL_OFF);
	timer0_local_ctrl_reg = readl(local_base + TIMER_CTRL_OFF);
	return 0;
}

static void armada_370_xp_timer_resume(void)
{
	writel(0xffffffff, timer_base + TIMER0_VAL_OFF);
	writel(0xffffffff, timer_base + TIMER0_RELOAD_OFF);
	writel(timer0_ctrl_reg, timer_base + TIMER_CTRL_OFF);
	writel(timer0_local_ctrl_reg, local_base + TIMER_CTRL_OFF);
}

static struct syscore_ops armada_370_xp_timer_syscore_ops = {
	.suspend	= armada_370_xp_timer_suspend,
	.resume		= armada_370_xp_timer_resume,
};

static unsigned long armada_370_delay_timer_read(void)
{
	return ~readl(timer_base + TIMER0_VAL_OFF);
}

static struct delay_timer armada_370_delay_timer = {
	.read_current_timer = armada_370_delay_timer_read,
};

static int __init armada_370_xp_timer_common_init(struct device_node *np)
{
	u32 clr = 0, set = 0;
	int res;

	timer_base = of_iomap(np, 0);
	if (!timer_base) {
		pr_err("Failed to iomap");
		return -ENXIO;
	}

	local_base = of_iomap(np, 1);
	if (!local_base) {
		pr_err("Failed to iomap");
		return -ENXIO;
	}

	if (timer25Mhz) {
		set = TIMER0_25MHZ;		
		enable_mask = TIMER0_EN;
	} else {
		clr = TIMER0_25MHZ;
		enable_mask = TIMER0_EN | TIMER0_DIV(TIMER_DIVIDER_SHIFT);
	}
	atomic_io_modify(timer_base + TIMER_CTRL_OFF, clr | set, set);
	local_timer_ctrl_clrset(clr, set);

	/*
	 * We use timer 0 as clocksource, and private(local) timer 0
	 * for clockevents
	 */
	armada_370_xp_clkevt_irq = irq_of_parse_and_map(np, 4);

	ticks_per_jiffy = (timer_clk + HZ / 2) / HZ;

	/*
	 * Setup free-running clocksource timer (interrupts
	 * disabled).
	 */
	writel(0xffffffff, timer_base + TIMER0_VAL_OFF);
	writel(0xffffffff, timer_base + TIMER0_RELOAD_OFF);

	atomic_io_modify(timer_base + TIMER_CTRL_OFF,
		TIMER0_RELOAD_EN | enable_mask,
		TIMER0_RELOAD_EN | enable_mask);

	armada_370_delay_timer.freq = timer_clk;
	register_current_timer_delay(&armada_370_delay_timer);

	/*
	 * Set scale and timer for sched_clock.
	 */
	sched_clock_register(armada_370_xp_read_sched_clock, 32, timer_clk);

	res = clocksource_mmio_init(timer_base + TIMER0_VAL_OFF,
				    "armada_370_xp_clocksource",
				    timer_clk, 300, 32, clocksource_mmio_readl_down);
	if (res) {
		pr_err("Failed to initialize clocksource mmio");
		return res;
	}
<<<<<<< HEAD

	register_cpu_notifier(&armada_370_xp_timer_cpu_nb);
=======
>>>>>>> 4fae16df

	armada_370_xp_evt = alloc_percpu(struct clock_event_device);
	if (!armada_370_xp_evt)
		return -ENOMEM;

	/*
	 * Setup clockevent timer (interrupt-driven).
	 */
	res = request_percpu_irq(armada_370_xp_clkevt_irq,
				armada_370_xp_timer_interrupt,
				"armada_370_xp_per_cpu_tick",
				armada_370_xp_evt);
	/* Immediately configure the timer on the boot CPU */
	if (res) {
		pr_err("Failed to request percpu irq");
		return res;
	}

<<<<<<< HEAD
	res = armada_370_xp_timer_setup(this_cpu_ptr(armada_370_xp_evt));
	if (res) {
		pr_err("Failed to setup timer");
=======
	res = cpuhp_setup_state(CPUHP_AP_ARMADA_TIMER_STARTING,
				"AP_ARMADA_TIMER_STARTING",
				armada_370_xp_timer_starting_cpu,
				armada_370_xp_timer_dying_cpu);
	if (res) {
		pr_err("Failed to setup hotplug state and timer");
>>>>>>> 4fae16df
		return res;
	}

	register_syscore_ops(&armada_370_xp_timer_syscore_ops);
	
	return 0;
}

static int __init armada_xp_timer_init(struct device_node *np)
{
	struct clk *clk = of_clk_get_by_name(np, "fixed");
	int ret;

	clk = of_clk_get(np, 0);
	if (IS_ERR(clk)) {
		pr_err("Failed to get clock");
		return PTR_ERR(clk);
	}

	ret = clk_prepare_enable(clk);
	if (ret)
		return ret;

	timer_clk = clk_get_rate(clk);

	return armada_370_xp_timer_common_init(np);
}
CLOCKSOURCE_OF_DECLARE(armada_xp, "marvell,armada-xp-timer",
		       armada_xp_timer_init);

static int __init armada_375_timer_init(struct device_node *np)
{
	struct clk *clk;
	int ret;

	clk = of_clk_get_by_name(np, "fixed");
	if (!IS_ERR(clk)) {
		ret = clk_prepare_enable(clk);
		if (ret)
			return ret;
		timer_clk = clk_get_rate(clk);
	} else {

		/*
		 * This fallback is required in order to retain proper
		 * devicetree backwards compatibility.
		 */
		clk = of_clk_get(np, 0);

		/* Must have at least a clock */
		if (IS_ERR(clk)) {
			pr_err("Failed to get clock");
			return PTR_ERR(clk);
		}

		ret = clk_prepare_enable(clk);
		if (ret)
			return ret;

		timer_clk = clk_get_rate(clk) / TIMER_DIVIDER;
		timer25Mhz = false;
	}

	return armada_370_xp_timer_common_init(np);
}
CLOCKSOURCE_OF_DECLARE(armada_375, "marvell,armada-375-timer",
		       armada_375_timer_init);

static int __init armada_370_timer_init(struct device_node *np)
{
	struct clk *clk;
	int ret;

	clk = of_clk_get(np, 0);
	if (IS_ERR(clk)) {
		pr_err("Failed to get clock");
		return PTR_ERR(clk);
	}

	ret = clk_prepare_enable(clk);
	if (ret)
		return ret;

	timer_clk = clk_get_rate(clk) / TIMER_DIVIDER;
	timer25Mhz = false;

	return armada_370_xp_timer_common_init(np);
}
CLOCKSOURCE_OF_DECLARE(armada_370, "marvell,armada-370-timer",
		       armada_370_timer_init);<|MERGE_RESOLUTION|>--- conflicted
+++ resolved
@@ -301,11 +301,6 @@
 		pr_err("Failed to initialize clocksource mmio");
 		return res;
 	}
-<<<<<<< HEAD
-
-	register_cpu_notifier(&armada_370_xp_timer_cpu_nb);
-=======
->>>>>>> 4fae16df
 
 	armada_370_xp_evt = alloc_percpu(struct clock_event_device);
 	if (!armada_370_xp_evt)
@@ -324,18 +319,12 @@
 		return res;
 	}
 
-<<<<<<< HEAD
-	res = armada_370_xp_timer_setup(this_cpu_ptr(armada_370_xp_evt));
-	if (res) {
-		pr_err("Failed to setup timer");
-=======
 	res = cpuhp_setup_state(CPUHP_AP_ARMADA_TIMER_STARTING,
 				"AP_ARMADA_TIMER_STARTING",
 				armada_370_xp_timer_starting_cpu,
 				armada_370_xp_timer_dying_cpu);
 	if (res) {
 		pr_err("Failed to setup hotplug state and timer");
->>>>>>> 4fae16df
 		return res;
 	}
 

// SPDX-License-Identifier: GPL-2.0
/*
 * NVM Express device driver
 * Copyright (c) 2011-2014, Intel Corporation.
 */

#include <linux/blkdev.h>
#include <linux/blk-mq.h>
#include <linux/blk-integrity.h>
#include <linux/compat.h>
#include <linux/delay.h>
#include <linux/errno.h>
#include <linux/hdreg.h>
#include <linux/kernel.h>
#include <linux/module.h>
#include <linux/backing-dev.h>
#include <linux/slab.h>
#include <linux/types.h>
#include <linux/pr.h>
#include <linux/ptrace.h>
#include <linux/nvme_ioctl.h>
#include <linux/pm_qos.h>
#include <linux/ratelimit.h>
#include <asm/unaligned.h>

#include "nvme.h"
#include "fabrics.h"
#include <linux/nvme-auth.h>

#define CREATE_TRACE_POINTS
#include "trace.h"

#define NVME_MINORS		(1U << MINORBITS)

struct nvme_ns_info {
	struct nvme_ns_ids ids;
	u32 nsid;
	__le32 anagrpid;
	bool is_shared;
	bool is_readonly;
	bool is_ready;
	bool is_removed;
};

unsigned int admin_timeout = 60;
module_param(admin_timeout, uint, 0644);
MODULE_PARM_DESC(admin_timeout, "timeout in seconds for admin commands");
EXPORT_SYMBOL_GPL(admin_timeout);

unsigned int nvme_io_timeout = 30;
module_param_named(io_timeout, nvme_io_timeout, uint, 0644);
MODULE_PARM_DESC(io_timeout, "timeout in seconds for I/O");
EXPORT_SYMBOL_GPL(nvme_io_timeout);

static unsigned char shutdown_timeout = 5;
module_param(shutdown_timeout, byte, 0644);
MODULE_PARM_DESC(shutdown_timeout, "timeout in seconds for controller shutdown");

static u8 nvme_max_retries = 5;
module_param_named(max_retries, nvme_max_retries, byte, 0644);
MODULE_PARM_DESC(max_retries, "max number of retries a command may have");

static unsigned long default_ps_max_latency_us = 100000;
module_param(default_ps_max_latency_us, ulong, 0644);
MODULE_PARM_DESC(default_ps_max_latency_us,
		 "max power saving latency for new devices; use PM QOS to change per device");

static bool force_apst;
module_param(force_apst, bool, 0644);
MODULE_PARM_DESC(force_apst, "allow APST for newly enumerated devices even if quirked off");

static unsigned long apst_primary_timeout_ms = 100;
module_param(apst_primary_timeout_ms, ulong, 0644);
MODULE_PARM_DESC(apst_primary_timeout_ms,
	"primary APST timeout in ms");

static unsigned long apst_secondary_timeout_ms = 2000;
module_param(apst_secondary_timeout_ms, ulong, 0644);
MODULE_PARM_DESC(apst_secondary_timeout_ms,
	"secondary APST timeout in ms");

static unsigned long apst_primary_latency_tol_us = 15000;
module_param(apst_primary_latency_tol_us, ulong, 0644);
MODULE_PARM_DESC(apst_primary_latency_tol_us,
	"primary APST latency tolerance in us");

static unsigned long apst_secondary_latency_tol_us = 100000;
module_param(apst_secondary_latency_tol_us, ulong, 0644);
MODULE_PARM_DESC(apst_secondary_latency_tol_us,
	"secondary APST latency tolerance in us");

/*
 * nvme_wq - hosts nvme related works that are not reset or delete
 * nvme_reset_wq - hosts nvme reset works
 * nvme_delete_wq - hosts nvme delete works
 *
 * nvme_wq will host works such as scan, aen handling, fw activation,
 * keep-alive, periodic reconnects etc. nvme_reset_wq
 * runs reset works which also flush works hosted on nvme_wq for
 * serialization purposes. nvme_delete_wq host controller deletion
 * works which flush reset works for serialization.
 */
struct workqueue_struct *nvme_wq;
EXPORT_SYMBOL_GPL(nvme_wq);

struct workqueue_struct *nvme_reset_wq;
EXPORT_SYMBOL_GPL(nvme_reset_wq);

struct workqueue_struct *nvme_delete_wq;
EXPORT_SYMBOL_GPL(nvme_delete_wq);

static LIST_HEAD(nvme_subsystems);
static DEFINE_MUTEX(nvme_subsystems_lock);

static DEFINE_IDA(nvme_instance_ida);
static dev_t nvme_ctrl_base_chr_devt;
static int nvme_class_uevent(const struct device *dev, struct kobj_uevent_env *env);
static const struct class nvme_class = {
	.name = "nvme",
	.dev_uevent = nvme_class_uevent,
};

static const struct class nvme_subsys_class = {
	.name = "nvme-subsystem",
};

static DEFINE_IDA(nvme_ns_chr_minor_ida);
static dev_t nvme_ns_chr_devt;
static const struct class nvme_ns_chr_class = {
	.name = "nvme-generic",
};

static void nvme_put_subsystem(struct nvme_subsystem *subsys);
static void nvme_remove_invalid_namespaces(struct nvme_ctrl *ctrl,
					   unsigned nsid);
static void nvme_update_keep_alive(struct nvme_ctrl *ctrl,
				   struct nvme_command *cmd);

void nvme_queue_scan(struct nvme_ctrl *ctrl)
{
	/*
	 * Only new queue scan work when admin and IO queues are both alive
	 */
	if (nvme_ctrl_state(ctrl) == NVME_CTRL_LIVE && ctrl->tagset)
		queue_work(nvme_wq, &ctrl->scan_work);
}

/*
 * Use this function to proceed with scheduling reset_work for a controller
 * that had previously been set to the resetting state. This is intended for
 * code paths that can't be interrupted by other reset attempts. A hot removal
 * may prevent this from succeeding.
 */
int nvme_try_sched_reset(struct nvme_ctrl *ctrl)
{
	if (nvme_ctrl_state(ctrl) != NVME_CTRL_RESETTING)
		return -EBUSY;
	if (!queue_work(nvme_reset_wq, &ctrl->reset_work))
		return -EBUSY;
	return 0;
}
EXPORT_SYMBOL_GPL(nvme_try_sched_reset);

static void nvme_failfast_work(struct work_struct *work)
{
	struct nvme_ctrl *ctrl = container_of(to_delayed_work(work),
			struct nvme_ctrl, failfast_work);

	if (nvme_ctrl_state(ctrl) != NVME_CTRL_CONNECTING)
		return;

	set_bit(NVME_CTRL_FAILFAST_EXPIRED, &ctrl->flags);
	dev_info(ctrl->device, "failfast expired\n");
	nvme_kick_requeue_lists(ctrl);
}

static inline void nvme_start_failfast_work(struct nvme_ctrl *ctrl)
{
	if (!ctrl->opts || ctrl->opts->fast_io_fail_tmo == -1)
		return;

	schedule_delayed_work(&ctrl->failfast_work,
			      ctrl->opts->fast_io_fail_tmo * HZ);
}

static inline void nvme_stop_failfast_work(struct nvme_ctrl *ctrl)
{
	if (!ctrl->opts)
		return;

	cancel_delayed_work_sync(&ctrl->failfast_work);
	clear_bit(NVME_CTRL_FAILFAST_EXPIRED, &ctrl->flags);
}


int nvme_reset_ctrl(struct nvme_ctrl *ctrl)
{
	if (!nvme_change_ctrl_state(ctrl, NVME_CTRL_RESETTING))
		return -EBUSY;
	if (!queue_work(nvme_reset_wq, &ctrl->reset_work))
		return -EBUSY;
	return 0;
}
EXPORT_SYMBOL_GPL(nvme_reset_ctrl);

int nvme_reset_ctrl_sync(struct nvme_ctrl *ctrl)
{
	int ret;

	ret = nvme_reset_ctrl(ctrl);
	if (!ret) {
		flush_work(&ctrl->reset_work);
		if (nvme_ctrl_state(ctrl) != NVME_CTRL_LIVE)
			ret = -ENETRESET;
	}

	return ret;
}

static void nvme_do_delete_ctrl(struct nvme_ctrl *ctrl)
{
	dev_info(ctrl->device,
		 "Removing ctrl: NQN \"%s\"\n", nvmf_ctrl_subsysnqn(ctrl));

	flush_work(&ctrl->reset_work);
	nvme_stop_ctrl(ctrl);
	nvme_remove_namespaces(ctrl);
	ctrl->ops->delete_ctrl(ctrl);
	nvme_uninit_ctrl(ctrl);
}

static void nvme_delete_ctrl_work(struct work_struct *work)
{
	struct nvme_ctrl *ctrl =
		container_of(work, struct nvme_ctrl, delete_work);

	nvme_do_delete_ctrl(ctrl);
}

int nvme_delete_ctrl(struct nvme_ctrl *ctrl)
{
	if (!nvme_change_ctrl_state(ctrl, NVME_CTRL_DELETING))
		return -EBUSY;
	if (!queue_work(nvme_delete_wq, &ctrl->delete_work))
		return -EBUSY;
	return 0;
}
EXPORT_SYMBOL_GPL(nvme_delete_ctrl);

void nvme_delete_ctrl_sync(struct nvme_ctrl *ctrl)
{
	/*
	 * Keep a reference until nvme_do_delete_ctrl() complete,
	 * since ->delete_ctrl can free the controller.
	 */
	nvme_get_ctrl(ctrl);
	if (nvme_change_ctrl_state(ctrl, NVME_CTRL_DELETING))
		nvme_do_delete_ctrl(ctrl);
	nvme_put_ctrl(ctrl);
}

static blk_status_t nvme_error_status(u16 status)
{
	switch (status & 0x7ff) {
	case NVME_SC_SUCCESS:
		return BLK_STS_OK;
	case NVME_SC_CAP_EXCEEDED:
		return BLK_STS_NOSPC;
	case NVME_SC_LBA_RANGE:
	case NVME_SC_CMD_INTERRUPTED:
	case NVME_SC_NS_NOT_READY:
		return BLK_STS_TARGET;
	case NVME_SC_BAD_ATTRIBUTES:
	case NVME_SC_ONCS_NOT_SUPPORTED:
	case NVME_SC_INVALID_OPCODE:
	case NVME_SC_INVALID_FIELD:
	case NVME_SC_INVALID_NS:
		return BLK_STS_NOTSUPP;
	case NVME_SC_WRITE_FAULT:
	case NVME_SC_READ_ERROR:
	case NVME_SC_UNWRITTEN_BLOCK:
	case NVME_SC_ACCESS_DENIED:
	case NVME_SC_READ_ONLY:
	case NVME_SC_COMPARE_FAILED:
		return BLK_STS_MEDIUM;
	case NVME_SC_GUARD_CHECK:
	case NVME_SC_APPTAG_CHECK:
	case NVME_SC_REFTAG_CHECK:
	case NVME_SC_INVALID_PI:
		return BLK_STS_PROTECTION;
	case NVME_SC_RESERVATION_CONFLICT:
		return BLK_STS_RESV_CONFLICT;
	case NVME_SC_HOST_PATH_ERROR:
		return BLK_STS_TRANSPORT;
	case NVME_SC_ZONE_TOO_MANY_ACTIVE:
		return BLK_STS_ZONE_ACTIVE_RESOURCE;
	case NVME_SC_ZONE_TOO_MANY_OPEN:
		return BLK_STS_ZONE_OPEN_RESOURCE;
	default:
		return BLK_STS_IOERR;
	}
}

static void nvme_retry_req(struct request *req)
{
	unsigned long delay = 0;
	u16 crd;

	/* The mask and shift result must be <= 3 */
	crd = (nvme_req(req)->status & NVME_SC_CRD) >> 11;
	if (crd)
		delay = nvme_req(req)->ctrl->crdt[crd - 1] * 100;

	nvme_req(req)->retries++;
	blk_mq_requeue_request(req, false);
	blk_mq_delay_kick_requeue_list(req->q, delay);
}

static void nvme_log_error(struct request *req)
{
	struct nvme_ns *ns = req->q->queuedata;
	struct nvme_request *nr = nvme_req(req);

	if (ns) {
		pr_err_ratelimited("%s: %s(0x%x) @ LBA %llu, %u blocks, %s (sct 0x%x / sc 0x%x) %s%s\n",
		       ns->disk ? ns->disk->disk_name : "?",
		       nvme_get_opcode_str(nr->cmd->common.opcode),
		       nr->cmd->common.opcode,
		       nvme_sect_to_lba(ns->head, blk_rq_pos(req)),
		       blk_rq_bytes(req) >> ns->head->lba_shift,
		       nvme_get_error_status_str(nr->status),
		       nr->status >> 8 & 7,	/* Status Code Type */
		       nr->status & 0xff,	/* Status Code */
		       nr->status & NVME_SC_MORE ? "MORE " : "",
		       nr->status & NVME_SC_DNR  ? "DNR "  : "");
		return;
	}

	pr_err_ratelimited("%s: %s(0x%x), %s (sct 0x%x / sc 0x%x) %s%s\n",
			   dev_name(nr->ctrl->device),
			   nvme_get_admin_opcode_str(nr->cmd->common.opcode),
			   nr->cmd->common.opcode,
			   nvme_get_error_status_str(nr->status),
			   nr->status >> 8 & 7,	/* Status Code Type */
			   nr->status & 0xff,	/* Status Code */
			   nr->status & NVME_SC_MORE ? "MORE " : "",
			   nr->status & NVME_SC_DNR  ? "DNR "  : "");
}

static void nvme_log_err_passthru(struct request *req)
{
	struct nvme_ns *ns = req->q->queuedata;
	struct nvme_request *nr = nvme_req(req);

	pr_err_ratelimited("%s: %s(0x%x), %s (sct 0x%x / sc 0x%x) %s%s"
		"cdw10=0x%x cdw11=0x%x cdw12=0x%x cdw13=0x%x cdw14=0x%x cdw15=0x%x\n",
		ns ? ns->disk->disk_name : dev_name(nr->ctrl->device),
		ns ? nvme_get_opcode_str(nr->cmd->common.opcode) :
		     nvme_get_admin_opcode_str(nr->cmd->common.opcode),
		nr->cmd->common.opcode,
		nvme_get_error_status_str(nr->status),
		nr->status >> 8 & 7,	/* Status Code Type */
		nr->status & 0xff,	/* Status Code */
		nr->status & NVME_SC_MORE ? "MORE " : "",
		nr->status & NVME_SC_DNR  ? "DNR "  : "",
		nr->cmd->common.cdw10,
		nr->cmd->common.cdw11,
		nr->cmd->common.cdw12,
		nr->cmd->common.cdw13,
		nr->cmd->common.cdw14,
		nr->cmd->common.cdw14);
}

enum nvme_disposition {
	COMPLETE,
	RETRY,
	FAILOVER,
	AUTHENTICATE,
};

static inline enum nvme_disposition nvme_decide_disposition(struct request *req)
{
	if (likely(nvme_req(req)->status == 0))
		return COMPLETE;

	if (blk_noretry_request(req) ||
	    (nvme_req(req)->status & NVME_SC_DNR) ||
	    nvme_req(req)->retries >= nvme_max_retries)
		return COMPLETE;

	if ((nvme_req(req)->status & 0x7ff) == NVME_SC_AUTH_REQUIRED)
		return AUTHENTICATE;

	if (req->cmd_flags & REQ_NVME_MPATH) {
		if (nvme_is_path_error(nvme_req(req)->status) ||
		    blk_queue_dying(req->q))
			return FAILOVER;
	} else {
		if (blk_queue_dying(req->q))
			return COMPLETE;
	}

	return RETRY;
}

static inline void nvme_end_req_zoned(struct request *req)
{
	if (IS_ENABLED(CONFIG_BLK_DEV_ZONED) &&
	    req_op(req) == REQ_OP_ZONE_APPEND) {
		struct nvme_ns *ns = req->q->queuedata;

		req->__sector = nvme_lba_to_sect(ns->head,
			le64_to_cpu(nvme_req(req)->result.u64));
	}
}

static inline void __nvme_end_req(struct request *req)
{
<<<<<<< HEAD
	blk_status_t status = nvme_error_status(nvme_req(req)->status);

	if (unlikely(nvme_req(req)->status && !(req->rq_flags & RQF_QUIET))) {
		if (blk_rq_is_passthrough(req))
			nvme_log_err_passthru(req);
		else
			nvme_log_error(req);
	}
=======
>>>>>>> 0c383648
	nvme_end_req_zoned(req);
	nvme_trace_bio_complete(req);
	if (req->cmd_flags & REQ_NVME_MPATH)
		nvme_mpath_end_request(req);
}

void nvme_end_req(struct request *req)
{
	blk_status_t status = nvme_error_status(nvme_req(req)->status);

	if (unlikely(nvme_req(req)->status && !(req->rq_flags & RQF_QUIET))) {
		if (blk_rq_is_passthrough(req))
			nvme_log_err_passthru(req);
		else
			nvme_log_error(req);
	}
	__nvme_end_req(req);
	blk_mq_end_request(req, status);
}

void nvme_complete_rq(struct request *req)
{
	struct nvme_ctrl *ctrl = nvme_req(req)->ctrl;

	trace_nvme_complete_rq(req);
	nvme_cleanup_cmd(req);

	/*
	 * Completions of long-running commands should not be able to
	 * defer sending of periodic keep alives, since the controller
	 * may have completed processing such commands a long time ago
	 * (arbitrarily close to command submission time).
	 * req->deadline - req->timeout is the command submission time
	 * in jiffies.
	 */
	if (ctrl->kas &&
	    req->deadline - req->timeout >= ctrl->ka_last_check_time)
		ctrl->comp_seen = true;

	switch (nvme_decide_disposition(req)) {
	case COMPLETE:
		nvme_end_req(req);
		return;
	case RETRY:
		nvme_retry_req(req);
		return;
	case FAILOVER:
		nvme_failover_req(req);
		return;
	case AUTHENTICATE:
#ifdef CONFIG_NVME_HOST_AUTH
		queue_work(nvme_wq, &ctrl->dhchap_auth_work);
		nvme_retry_req(req);
#else
		nvme_end_req(req);
#endif
		return;
	}
}
EXPORT_SYMBOL_GPL(nvme_complete_rq);

void nvme_complete_batch_req(struct request *req)
{
	trace_nvme_complete_rq(req);
	nvme_cleanup_cmd(req);
	__nvme_end_req(req);
}
EXPORT_SYMBOL_GPL(nvme_complete_batch_req);

/*
 * Called to unwind from ->queue_rq on a failed command submission so that the
 * multipathing code gets called to potentially failover to another path.
 * The caller needs to unwind all transport specific resource allocations and
 * must return propagate the return value.
 */
blk_status_t nvme_host_path_error(struct request *req)
{
	nvme_req(req)->status = NVME_SC_HOST_PATH_ERROR;
	blk_mq_set_request_complete(req);
	nvme_complete_rq(req);
	return BLK_STS_OK;
}
EXPORT_SYMBOL_GPL(nvme_host_path_error);

bool nvme_cancel_request(struct request *req, void *data)
{
	dev_dbg_ratelimited(((struct nvme_ctrl *) data)->device,
				"Cancelling I/O %d", req->tag);

	/* don't abort one completed or idle request */
	if (blk_mq_rq_state(req) != MQ_RQ_IN_FLIGHT)
		return true;

	nvme_req(req)->status = NVME_SC_HOST_ABORTED_CMD;
	nvme_req(req)->flags |= NVME_REQ_CANCELLED;
	blk_mq_complete_request(req);
	return true;
}
EXPORT_SYMBOL_GPL(nvme_cancel_request);

void nvme_cancel_tagset(struct nvme_ctrl *ctrl)
{
	if (ctrl->tagset) {
		blk_mq_tagset_busy_iter(ctrl->tagset,
				nvme_cancel_request, ctrl);
		blk_mq_tagset_wait_completed_request(ctrl->tagset);
	}
}
EXPORT_SYMBOL_GPL(nvme_cancel_tagset);

void nvme_cancel_admin_tagset(struct nvme_ctrl *ctrl)
{
	if (ctrl->admin_tagset) {
		blk_mq_tagset_busy_iter(ctrl->admin_tagset,
				nvme_cancel_request, ctrl);
		blk_mq_tagset_wait_completed_request(ctrl->admin_tagset);
	}
}
EXPORT_SYMBOL_GPL(nvme_cancel_admin_tagset);

bool nvme_change_ctrl_state(struct nvme_ctrl *ctrl,
		enum nvme_ctrl_state new_state)
{
	enum nvme_ctrl_state old_state;
	unsigned long flags;
	bool changed = false;

	spin_lock_irqsave(&ctrl->lock, flags);

	old_state = nvme_ctrl_state(ctrl);
	switch (new_state) {
	case NVME_CTRL_LIVE:
		switch (old_state) {
		case NVME_CTRL_NEW:
		case NVME_CTRL_RESETTING:
		case NVME_CTRL_CONNECTING:
			changed = true;
			fallthrough;
		default:
			break;
		}
		break;
	case NVME_CTRL_RESETTING:
		switch (old_state) {
		case NVME_CTRL_NEW:
		case NVME_CTRL_LIVE:
			changed = true;
			fallthrough;
		default:
			break;
		}
		break;
	case NVME_CTRL_CONNECTING:
		switch (old_state) {
		case NVME_CTRL_NEW:
		case NVME_CTRL_RESETTING:
			changed = true;
			fallthrough;
		default:
			break;
		}
		break;
	case NVME_CTRL_DELETING:
		switch (old_state) {
		case NVME_CTRL_LIVE:
		case NVME_CTRL_RESETTING:
		case NVME_CTRL_CONNECTING:
			changed = true;
			fallthrough;
		default:
			break;
		}
		break;
	case NVME_CTRL_DELETING_NOIO:
		switch (old_state) {
		case NVME_CTRL_DELETING:
		case NVME_CTRL_DEAD:
			changed = true;
			fallthrough;
		default:
			break;
		}
		break;
	case NVME_CTRL_DEAD:
		switch (old_state) {
		case NVME_CTRL_DELETING:
			changed = true;
			fallthrough;
		default:
			break;
		}
		break;
	default:
		break;
	}

	if (changed) {
		WRITE_ONCE(ctrl->state, new_state);
		wake_up_all(&ctrl->state_wq);
	}

	spin_unlock_irqrestore(&ctrl->lock, flags);
	if (!changed)
		return false;

	if (new_state == NVME_CTRL_LIVE) {
		if (old_state == NVME_CTRL_CONNECTING)
			nvme_stop_failfast_work(ctrl);
		nvme_kick_requeue_lists(ctrl);
	} else if (new_state == NVME_CTRL_CONNECTING &&
		old_state == NVME_CTRL_RESETTING) {
		nvme_start_failfast_work(ctrl);
	}
	return changed;
}
EXPORT_SYMBOL_GPL(nvme_change_ctrl_state);

/*
 * Waits for the controller state to be resetting, or returns false if it is
 * not possible to ever transition to that state.
 */
bool nvme_wait_reset(struct nvme_ctrl *ctrl)
{
	wait_event(ctrl->state_wq,
		   nvme_change_ctrl_state(ctrl, NVME_CTRL_RESETTING) ||
		   nvme_state_terminal(ctrl));
	return nvme_ctrl_state(ctrl) == NVME_CTRL_RESETTING;
}
EXPORT_SYMBOL_GPL(nvme_wait_reset);

static void nvme_free_ns_head(struct kref *ref)
{
	struct nvme_ns_head *head =
		container_of(ref, struct nvme_ns_head, ref);

	nvme_mpath_remove_disk(head);
	ida_free(&head->subsys->ns_ida, head->instance);
	cleanup_srcu_struct(&head->srcu);
	nvme_put_subsystem(head->subsys);
	kfree(head);
}

bool nvme_tryget_ns_head(struct nvme_ns_head *head)
{
	return kref_get_unless_zero(&head->ref);
}

void nvme_put_ns_head(struct nvme_ns_head *head)
{
	kref_put(&head->ref, nvme_free_ns_head);
}

static void nvme_free_ns(struct kref *kref)
{
	struct nvme_ns *ns = container_of(kref, struct nvme_ns, kref);

	put_disk(ns->disk);
	nvme_put_ns_head(ns->head);
	nvme_put_ctrl(ns->ctrl);
	kfree(ns);
}

bool nvme_get_ns(struct nvme_ns *ns)
{
	return kref_get_unless_zero(&ns->kref);
}

void nvme_put_ns(struct nvme_ns *ns)
{
	kref_put(&ns->kref, nvme_free_ns);
}
EXPORT_SYMBOL_NS_GPL(nvme_put_ns, NVME_TARGET_PASSTHRU);

static inline void nvme_clear_nvme_request(struct request *req)
{
	nvme_req(req)->status = 0;
	nvme_req(req)->retries = 0;
	nvme_req(req)->flags = 0;
	req->rq_flags |= RQF_DONTPREP;
}

/* initialize a passthrough request */
void nvme_init_request(struct request *req, struct nvme_command *cmd)
{
	struct nvme_request *nr = nvme_req(req);
	bool logging_enabled;

	if (req->q->queuedata) {
		struct nvme_ns *ns = req->q->disk->private_data;

		logging_enabled = ns->head->passthru_err_log_enabled;
		req->timeout = NVME_IO_TIMEOUT;
	} else { /* no queuedata implies admin queue */
		logging_enabled = nr->ctrl->passthru_err_log_enabled;
		req->timeout = NVME_ADMIN_TIMEOUT;
	}

	if (!logging_enabled)
		req->rq_flags |= RQF_QUIET;

	/* passthru commands should let the driver set the SGL flags */
	cmd->common.flags &= ~NVME_CMD_SGL_ALL;

	req->cmd_flags |= REQ_FAILFAST_DRIVER;
	if (req->mq_hctx->type == HCTX_TYPE_POLL)
		req->cmd_flags |= REQ_POLLED;
	nvme_clear_nvme_request(req);
	memcpy(nr->cmd, cmd, sizeof(*cmd));
}
EXPORT_SYMBOL_GPL(nvme_init_request);

/*
 * For something we're not in a state to send to the device the default action
 * is to busy it and retry it after the controller state is recovered.  However,
 * if the controller is deleting or if anything is marked for failfast or
 * nvme multipath it is immediately failed.
 *
 * Note: commands used to initialize the controller will be marked for failfast.
 * Note: nvme cli/ioctl commands are marked for failfast.
 */
blk_status_t nvme_fail_nonready_command(struct nvme_ctrl *ctrl,
		struct request *rq)
{
	enum nvme_ctrl_state state = nvme_ctrl_state(ctrl);

	if (state != NVME_CTRL_DELETING_NOIO &&
	    state != NVME_CTRL_DELETING &&
	    state != NVME_CTRL_DEAD &&
	    !test_bit(NVME_CTRL_FAILFAST_EXPIRED, &ctrl->flags) &&
	    !blk_noretry_request(rq) && !(rq->cmd_flags & REQ_NVME_MPATH))
		return BLK_STS_RESOURCE;
	return nvme_host_path_error(rq);
}
EXPORT_SYMBOL_GPL(nvme_fail_nonready_command);

bool __nvme_check_ready(struct nvme_ctrl *ctrl, struct request *rq,
		bool queue_live, enum nvme_ctrl_state state)
{
	struct nvme_request *req = nvme_req(rq);

	/*
	 * currently we have a problem sending passthru commands
	 * on the admin_q if the controller is not LIVE because we can't
	 * make sure that they are going out after the admin connect,
	 * controller enable and/or other commands in the initialization
	 * sequence. until the controller will be LIVE, fail with
	 * BLK_STS_RESOURCE so that they will be rescheduled.
	 */
	if (rq->q == ctrl->admin_q && (req->flags & NVME_REQ_USERCMD))
		return false;

	if (ctrl->ops->flags & NVME_F_FABRICS) {
		/*
		 * Only allow commands on a live queue, except for the connect
		 * command, which is require to set the queue live in the
		 * appropinquate states.
		 */
		switch (state) {
		case NVME_CTRL_CONNECTING:
			if (blk_rq_is_passthrough(rq) && nvme_is_fabrics(req->cmd) &&
			    (req->cmd->fabrics.fctype == nvme_fabrics_type_connect ||
			     req->cmd->fabrics.fctype == nvme_fabrics_type_auth_send ||
			     req->cmd->fabrics.fctype == nvme_fabrics_type_auth_receive))
				return true;
			break;
		default:
			break;
		case NVME_CTRL_DEAD:
			return false;
		}
	}

	return queue_live;
}
EXPORT_SYMBOL_GPL(__nvme_check_ready);

static inline void nvme_setup_flush(struct nvme_ns *ns,
		struct nvme_command *cmnd)
{
	memset(cmnd, 0, sizeof(*cmnd));
	cmnd->common.opcode = nvme_cmd_flush;
	cmnd->common.nsid = cpu_to_le32(ns->head->ns_id);
}

static blk_status_t nvme_setup_discard(struct nvme_ns *ns, struct request *req,
		struct nvme_command *cmnd)
{
	unsigned short segments = blk_rq_nr_discard_segments(req), n = 0;
	struct nvme_dsm_range *range;
	struct bio *bio;

	/*
	 * Some devices do not consider the DSM 'Number of Ranges' field when
	 * determining how much data to DMA. Always allocate memory for maximum
	 * number of segments to prevent device reading beyond end of buffer.
	 */
	static const size_t alloc_size = sizeof(*range) * NVME_DSM_MAX_RANGES;

	range = kzalloc(alloc_size, GFP_ATOMIC | __GFP_NOWARN);
	if (!range) {
		/*
		 * If we fail allocation our range, fallback to the controller
		 * discard page. If that's also busy, it's safe to return
		 * busy, as we know we can make progress once that's freed.
		 */
		if (test_and_set_bit_lock(0, &ns->ctrl->discard_page_busy))
			return BLK_STS_RESOURCE;

		range = page_address(ns->ctrl->discard_page);
	}

	if (queue_max_discard_segments(req->q) == 1) {
		u64 slba = nvme_sect_to_lba(ns->head, blk_rq_pos(req));
		u32 nlb = blk_rq_sectors(req) >> (ns->head->lba_shift - 9);

		range[0].cattr = cpu_to_le32(0);
		range[0].nlb = cpu_to_le32(nlb);
		range[0].slba = cpu_to_le64(slba);
		n = 1;
	} else {
		__rq_for_each_bio(bio, req) {
			u64 slba = nvme_sect_to_lba(ns->head,
						    bio->bi_iter.bi_sector);
			u32 nlb = bio->bi_iter.bi_size >> ns->head->lba_shift;

			if (n < segments) {
				range[n].cattr = cpu_to_le32(0);
				range[n].nlb = cpu_to_le32(nlb);
				range[n].slba = cpu_to_le64(slba);
			}
			n++;
		}
	}

	if (WARN_ON_ONCE(n != segments)) {
		if (virt_to_page(range) == ns->ctrl->discard_page)
			clear_bit_unlock(0, &ns->ctrl->discard_page_busy);
		else
			kfree(range);
		return BLK_STS_IOERR;
	}

	memset(cmnd, 0, sizeof(*cmnd));
	cmnd->dsm.opcode = nvme_cmd_dsm;
	cmnd->dsm.nsid = cpu_to_le32(ns->head->ns_id);
	cmnd->dsm.nr = cpu_to_le32(segments - 1);
	cmnd->dsm.attributes = cpu_to_le32(NVME_DSMGMT_AD);

	bvec_set_virt(&req->special_vec, range, alloc_size);
	req->rq_flags |= RQF_SPECIAL_PAYLOAD;

	return BLK_STS_OK;
}

static void nvme_set_ref_tag(struct nvme_ns *ns, struct nvme_command *cmnd,
			      struct request *req)
{
	u32 upper, lower;
	u64 ref48;

	/* both rw and write zeroes share the same reftag format */
	switch (ns->head->guard_type) {
	case NVME_NVM_NS_16B_GUARD:
		cmnd->rw.reftag = cpu_to_le32(t10_pi_ref_tag(req));
		break;
	case NVME_NVM_NS_64B_GUARD:
		ref48 = ext_pi_ref_tag(req);
		lower = lower_32_bits(ref48);
		upper = upper_32_bits(ref48);

		cmnd->rw.reftag = cpu_to_le32(lower);
		cmnd->rw.cdw3 = cpu_to_le32(upper);
		break;
	default:
		break;
	}
}

static inline blk_status_t nvme_setup_write_zeroes(struct nvme_ns *ns,
		struct request *req, struct nvme_command *cmnd)
{
	memset(cmnd, 0, sizeof(*cmnd));

	if (ns->ctrl->quirks & NVME_QUIRK_DEALLOCATE_ZEROES)
		return nvme_setup_discard(ns, req, cmnd);

	cmnd->write_zeroes.opcode = nvme_cmd_write_zeroes;
	cmnd->write_zeroes.nsid = cpu_to_le32(ns->head->ns_id);
	cmnd->write_zeroes.slba =
		cpu_to_le64(nvme_sect_to_lba(ns->head, blk_rq_pos(req)));
	cmnd->write_zeroes.length =
		cpu_to_le16((blk_rq_bytes(req) >> ns->head->lba_shift) - 1);

	if (!(req->cmd_flags & REQ_NOUNMAP) &&
	    (ns->head->features & NVME_NS_DEAC))
		cmnd->write_zeroes.control |= cpu_to_le16(NVME_WZ_DEAC);

	if (nvme_ns_has_pi(ns->head)) {
		cmnd->write_zeroes.control |= cpu_to_le16(NVME_RW_PRINFO_PRACT);

		switch (ns->head->pi_type) {
		case NVME_NS_DPS_PI_TYPE1:
		case NVME_NS_DPS_PI_TYPE2:
			nvme_set_ref_tag(ns, cmnd, req);
			break;
		}
	}

	return BLK_STS_OK;
}

static inline blk_status_t nvme_setup_rw(struct nvme_ns *ns,
		struct request *req, struct nvme_command *cmnd,
		enum nvme_opcode op)
{
	u16 control = 0;
	u32 dsmgmt = 0;

	if (req->cmd_flags & REQ_FUA)
		control |= NVME_RW_FUA;
	if (req->cmd_flags & (REQ_FAILFAST_DEV | REQ_RAHEAD))
		control |= NVME_RW_LR;

	if (req->cmd_flags & REQ_RAHEAD)
		dsmgmt |= NVME_RW_DSM_FREQ_PREFETCH;

	cmnd->rw.opcode = op;
	cmnd->rw.flags = 0;
	cmnd->rw.nsid = cpu_to_le32(ns->head->ns_id);
	cmnd->rw.cdw2 = 0;
	cmnd->rw.cdw3 = 0;
	cmnd->rw.metadata = 0;
	cmnd->rw.slba =
		cpu_to_le64(nvme_sect_to_lba(ns->head, blk_rq_pos(req)));
	cmnd->rw.length =
		cpu_to_le16((blk_rq_bytes(req) >> ns->head->lba_shift) - 1);
	cmnd->rw.reftag = 0;
	cmnd->rw.apptag = 0;
	cmnd->rw.appmask = 0;

	if (ns->head->ms) {
		/*
		 * If formated with metadata, the block layer always provides a
		 * metadata buffer if CONFIG_BLK_DEV_INTEGRITY is enabled.  Else
		 * we enable the PRACT bit for protection information or set the
		 * namespace capacity to zero to prevent any I/O.
		 */
		if (!blk_integrity_rq(req)) {
			if (WARN_ON_ONCE(!nvme_ns_has_pi(ns->head)))
				return BLK_STS_NOTSUPP;
			control |= NVME_RW_PRINFO_PRACT;
		}

		switch (ns->head->pi_type) {
		case NVME_NS_DPS_PI_TYPE3:
			control |= NVME_RW_PRINFO_PRCHK_GUARD;
			break;
		case NVME_NS_DPS_PI_TYPE1:
		case NVME_NS_DPS_PI_TYPE2:
			control |= NVME_RW_PRINFO_PRCHK_GUARD |
					NVME_RW_PRINFO_PRCHK_REF;
			if (op == nvme_cmd_zone_append)
				control |= NVME_RW_APPEND_PIREMAP;
			nvme_set_ref_tag(ns, cmnd, req);
			break;
		}
	}

	cmnd->rw.control = cpu_to_le16(control);
	cmnd->rw.dsmgmt = cpu_to_le32(dsmgmt);
	return 0;
}

void nvme_cleanup_cmd(struct request *req)
{
	if (req->rq_flags & RQF_SPECIAL_PAYLOAD) {
		struct nvme_ctrl *ctrl = nvme_req(req)->ctrl;

		if (req->special_vec.bv_page == ctrl->discard_page)
			clear_bit_unlock(0, &ctrl->discard_page_busy);
		else
			kfree(bvec_virt(&req->special_vec));
		req->rq_flags &= ~RQF_SPECIAL_PAYLOAD;
	}
}
EXPORT_SYMBOL_GPL(nvme_cleanup_cmd);

blk_status_t nvme_setup_cmd(struct nvme_ns *ns, struct request *req)
{
	struct nvme_command *cmd = nvme_req(req)->cmd;
	blk_status_t ret = BLK_STS_OK;

	if (!(req->rq_flags & RQF_DONTPREP))
		nvme_clear_nvme_request(req);

	switch (req_op(req)) {
	case REQ_OP_DRV_IN:
	case REQ_OP_DRV_OUT:
		/* these are setup prior to execution in nvme_init_request() */
		break;
	case REQ_OP_FLUSH:
		nvme_setup_flush(ns, cmd);
		break;
	case REQ_OP_ZONE_RESET_ALL:
	case REQ_OP_ZONE_RESET:
		ret = nvme_setup_zone_mgmt_send(ns, req, cmd, NVME_ZONE_RESET);
		break;
	case REQ_OP_ZONE_OPEN:
		ret = nvme_setup_zone_mgmt_send(ns, req, cmd, NVME_ZONE_OPEN);
		break;
	case REQ_OP_ZONE_CLOSE:
		ret = nvme_setup_zone_mgmt_send(ns, req, cmd, NVME_ZONE_CLOSE);
		break;
	case REQ_OP_ZONE_FINISH:
		ret = nvme_setup_zone_mgmt_send(ns, req, cmd, NVME_ZONE_FINISH);
		break;
	case REQ_OP_WRITE_ZEROES:
		ret = nvme_setup_write_zeroes(ns, req, cmd);
		break;
	case REQ_OP_DISCARD:
		ret = nvme_setup_discard(ns, req, cmd);
		break;
	case REQ_OP_READ:
		ret = nvme_setup_rw(ns, req, cmd, nvme_cmd_read);
		break;
	case REQ_OP_WRITE:
		ret = nvme_setup_rw(ns, req, cmd, nvme_cmd_write);
		break;
	case REQ_OP_ZONE_APPEND:
		ret = nvme_setup_rw(ns, req, cmd, nvme_cmd_zone_append);
		break;
	default:
		WARN_ON_ONCE(1);
		return BLK_STS_IOERR;
	}

	cmd->common.command_id = nvme_cid(req);
	trace_nvme_setup_cmd(req, cmd);
	return ret;
}
EXPORT_SYMBOL_GPL(nvme_setup_cmd);

/*
 * Return values:
 * 0:  success
 * >0: nvme controller's cqe status response
 * <0: kernel error in lieu of controller response
 */
int nvme_execute_rq(struct request *rq, bool at_head)
{
	blk_status_t status;

	status = blk_execute_rq(rq, at_head);
	if (nvme_req(rq)->flags & NVME_REQ_CANCELLED)
		return -EINTR;
	if (nvme_req(rq)->status)
		return nvme_req(rq)->status;
	return blk_status_to_errno(status);
}
EXPORT_SYMBOL_NS_GPL(nvme_execute_rq, NVME_TARGET_PASSTHRU);

/*
 * Returns 0 on success.  If the result is negative, it's a Linux error code;
 * if the result is positive, it's an NVM Express status code
 */
int __nvme_submit_sync_cmd(struct request_queue *q, struct nvme_command *cmd,
		union nvme_result *result, void *buffer, unsigned bufflen,
		int qid, nvme_submit_flags_t flags)
{
	struct request *req;
	int ret;
	blk_mq_req_flags_t blk_flags = 0;

	if (flags & NVME_SUBMIT_NOWAIT)
		blk_flags |= BLK_MQ_REQ_NOWAIT;
	if (flags & NVME_SUBMIT_RESERVED)
		blk_flags |= BLK_MQ_REQ_RESERVED;
	if (qid == NVME_QID_ANY)
		req = blk_mq_alloc_request(q, nvme_req_op(cmd), blk_flags);
	else
		req = blk_mq_alloc_request_hctx(q, nvme_req_op(cmd), blk_flags,
						qid - 1);

	if (IS_ERR(req))
		return PTR_ERR(req);
	nvme_init_request(req, cmd);
	if (flags & NVME_SUBMIT_RETRY)
		req->cmd_flags &= ~REQ_FAILFAST_DRIVER;

	if (buffer && bufflen) {
		ret = blk_rq_map_kern(q, req, buffer, bufflen, GFP_KERNEL);
		if (ret)
			goto out;
	}

	ret = nvme_execute_rq(req, flags & NVME_SUBMIT_AT_HEAD);
	if (result && ret >= 0)
		*result = nvme_req(req)->result;
 out:
	blk_mq_free_request(req);
	return ret;
}
EXPORT_SYMBOL_GPL(__nvme_submit_sync_cmd);

int nvme_submit_sync_cmd(struct request_queue *q, struct nvme_command *cmd,
		void *buffer, unsigned bufflen)
{
	return __nvme_submit_sync_cmd(q, cmd, NULL, buffer, bufflen,
			NVME_QID_ANY, 0);
}
EXPORT_SYMBOL_GPL(nvme_submit_sync_cmd);

u32 nvme_command_effects(struct nvme_ctrl *ctrl, struct nvme_ns *ns, u8 opcode)
{
	u32 effects = 0;

	if (ns) {
		effects = le32_to_cpu(ns->head->effects->iocs[opcode]);
		if (effects & ~(NVME_CMD_EFFECTS_CSUPP | NVME_CMD_EFFECTS_LBCC))
			dev_warn_once(ctrl->device,
				"IO command:%02x has unusual effects:%08x\n",
				opcode, effects);

		/*
		 * NVME_CMD_EFFECTS_CSE_MASK causes a freeze all I/O queues,
		 * which would deadlock when done on an I/O command.  Note that
		 * We already warn about an unusual effect above.
		 */
		effects &= ~NVME_CMD_EFFECTS_CSE_MASK;
	} else {
		effects = le32_to_cpu(ctrl->effects->acs[opcode]);

		/* Ignore execution restrictions if any relaxation bits are set */
		if (effects & NVME_CMD_EFFECTS_CSER_MASK)
			effects &= ~NVME_CMD_EFFECTS_CSE_MASK;
	}

	return effects;
}
EXPORT_SYMBOL_NS_GPL(nvme_command_effects, NVME_TARGET_PASSTHRU);

u32 nvme_passthru_start(struct nvme_ctrl *ctrl, struct nvme_ns *ns, u8 opcode)
{
	u32 effects = nvme_command_effects(ctrl, ns, opcode);

	/*
	 * For simplicity, IO to all namespaces is quiesced even if the command
	 * effects say only one namespace is affected.
	 */
	if (effects & NVME_CMD_EFFECTS_CSE_MASK) {
		mutex_lock(&ctrl->scan_lock);
		mutex_lock(&ctrl->subsys->lock);
		nvme_mpath_start_freeze(ctrl->subsys);
		nvme_mpath_wait_freeze(ctrl->subsys);
		nvme_start_freeze(ctrl);
		nvme_wait_freeze(ctrl);
	}
	return effects;
}
EXPORT_SYMBOL_NS_GPL(nvme_passthru_start, NVME_TARGET_PASSTHRU);

void nvme_passthru_end(struct nvme_ctrl *ctrl, struct nvme_ns *ns, u32 effects,
		       struct nvme_command *cmd, int status)
{
	if (effects & NVME_CMD_EFFECTS_CSE_MASK) {
		nvme_unfreeze(ctrl);
		nvme_mpath_unfreeze(ctrl->subsys);
		mutex_unlock(&ctrl->subsys->lock);
		mutex_unlock(&ctrl->scan_lock);
	}
	if (effects & NVME_CMD_EFFECTS_CCC) {
		if (!test_and_set_bit(NVME_CTRL_DIRTY_CAPABILITY,
				      &ctrl->flags)) {
			dev_info(ctrl->device,
"controller capabilities changed, reset may be required to take effect.\n");
		}
	}
	if (effects & (NVME_CMD_EFFECTS_NIC | NVME_CMD_EFFECTS_NCC)) {
		nvme_queue_scan(ctrl);
		flush_work(&ctrl->scan_work);
	}
	if (ns)
		return;

	switch (cmd->common.opcode) {
	case nvme_admin_set_features:
		switch (le32_to_cpu(cmd->common.cdw10) & 0xFF) {
		case NVME_FEAT_KATO:
			/*
			 * Keep alive commands interval on the host should be
			 * updated when KATO is modified by Set Features
			 * commands.
			 */
			if (!status)
				nvme_update_keep_alive(ctrl, cmd);
			break;
		default:
			break;
		}
		break;
	default:
		break;
	}
}
EXPORT_SYMBOL_NS_GPL(nvme_passthru_end, NVME_TARGET_PASSTHRU);

/*
 * Recommended frequency for KATO commands per NVMe 1.4 section 7.12.1:
 * 
 *   The host should send Keep Alive commands at half of the Keep Alive Timeout
 *   accounting for transport roundtrip times [..].
 */
static unsigned long nvme_keep_alive_work_period(struct nvme_ctrl *ctrl)
{
	unsigned long delay = ctrl->kato * HZ / 2;

	/*
	 * When using Traffic Based Keep Alive, we need to run
	 * nvme_keep_alive_work at twice the normal frequency, as one
	 * command completion can postpone sending a keep alive command
	 * by up to twice the delay between runs.
	 */
	if (ctrl->ctratt & NVME_CTRL_ATTR_TBKAS)
		delay /= 2;
	return delay;
}

static void nvme_queue_keep_alive_work(struct nvme_ctrl *ctrl)
{
	unsigned long now = jiffies;
	unsigned long delay = nvme_keep_alive_work_period(ctrl);
	unsigned long ka_next_check_tm = ctrl->ka_last_check_time + delay;

	if (time_after(now, ka_next_check_tm))
		delay = 0;
	else
		delay = ka_next_check_tm - now;

	queue_delayed_work(nvme_wq, &ctrl->ka_work, delay);
}

static enum rq_end_io_ret nvme_keep_alive_end_io(struct request *rq,
						 blk_status_t status)
{
	struct nvme_ctrl *ctrl = rq->end_io_data;
	unsigned long flags;
	bool startka = false;
	unsigned long rtt = jiffies - (rq->deadline - rq->timeout);
	unsigned long delay = nvme_keep_alive_work_period(ctrl);

	/*
	 * Subtract off the keepalive RTT so nvme_keep_alive_work runs
	 * at the desired frequency.
	 */
	if (rtt <= delay) {
		delay -= rtt;
	} else {
		dev_warn(ctrl->device, "long keepalive RTT (%u ms)\n",
			 jiffies_to_msecs(rtt));
		delay = 0;
	}

	blk_mq_free_request(rq);

	if (status) {
		dev_err(ctrl->device,
			"failed nvme_keep_alive_end_io error=%d\n",
				status);
		return RQ_END_IO_NONE;
	}

	ctrl->ka_last_check_time = jiffies;
	ctrl->comp_seen = false;
	spin_lock_irqsave(&ctrl->lock, flags);
	if (ctrl->state == NVME_CTRL_LIVE ||
	    ctrl->state == NVME_CTRL_CONNECTING)
		startka = true;
	spin_unlock_irqrestore(&ctrl->lock, flags);
	if (startka)
		queue_delayed_work(nvme_wq, &ctrl->ka_work, delay);
	return RQ_END_IO_NONE;
}

static void nvme_keep_alive_work(struct work_struct *work)
{
	struct nvme_ctrl *ctrl = container_of(to_delayed_work(work),
			struct nvme_ctrl, ka_work);
	bool comp_seen = ctrl->comp_seen;
	struct request *rq;

	ctrl->ka_last_check_time = jiffies;

	if ((ctrl->ctratt & NVME_CTRL_ATTR_TBKAS) && comp_seen) {
		dev_dbg(ctrl->device,
			"reschedule traffic based keep-alive timer\n");
		ctrl->comp_seen = false;
		nvme_queue_keep_alive_work(ctrl);
		return;
	}

	rq = blk_mq_alloc_request(ctrl->admin_q, nvme_req_op(&ctrl->ka_cmd),
				  BLK_MQ_REQ_RESERVED | BLK_MQ_REQ_NOWAIT);
	if (IS_ERR(rq)) {
		/* allocation failure, reset the controller */
		dev_err(ctrl->device, "keep-alive failed: %ld\n", PTR_ERR(rq));
		nvme_reset_ctrl(ctrl);
		return;
	}
	nvme_init_request(rq, &ctrl->ka_cmd);

	rq->timeout = ctrl->kato * HZ;
	rq->end_io = nvme_keep_alive_end_io;
	rq->end_io_data = ctrl;
	blk_execute_rq_nowait(rq, false);
}

static void nvme_start_keep_alive(struct nvme_ctrl *ctrl)
{
	if (unlikely(ctrl->kato == 0))
		return;

	nvme_queue_keep_alive_work(ctrl);
}

void nvme_stop_keep_alive(struct nvme_ctrl *ctrl)
{
	if (unlikely(ctrl->kato == 0))
		return;

	cancel_delayed_work_sync(&ctrl->ka_work);
}
EXPORT_SYMBOL_GPL(nvme_stop_keep_alive);

static void nvme_update_keep_alive(struct nvme_ctrl *ctrl,
				   struct nvme_command *cmd)
{
	unsigned int new_kato =
		DIV_ROUND_UP(le32_to_cpu(cmd->common.cdw11), 1000);

	dev_info(ctrl->device,
		 "keep alive interval updated from %u ms to %u ms\n",
		 ctrl->kato * 1000 / 2, new_kato * 1000 / 2);

	nvme_stop_keep_alive(ctrl);
	ctrl->kato = new_kato;
	nvme_start_keep_alive(ctrl);
}

/*
 * In NVMe 1.0 the CNS field was just a binary controller or namespace
 * flag, thus sending any new CNS opcodes has a big chance of not working.
 * Qemu unfortunately had that bug after reporting a 1.1 version compliance
 * (but not for any later version).
 */
static bool nvme_ctrl_limited_cns(struct nvme_ctrl *ctrl)
{
	if (ctrl->quirks & NVME_QUIRK_IDENTIFY_CNS)
		return ctrl->vs < NVME_VS(1, 2, 0);
	return ctrl->vs < NVME_VS(1, 1, 0);
}

static int nvme_identify_ctrl(struct nvme_ctrl *dev, struct nvme_id_ctrl **id)
{
	struct nvme_command c = { };
	int error;

	/* gcc-4.4.4 (at least) has issues with initializers and anon unions */
	c.identify.opcode = nvme_admin_identify;
	c.identify.cns = NVME_ID_CNS_CTRL;

	*id = kmalloc(sizeof(struct nvme_id_ctrl), GFP_KERNEL);
	if (!*id)
		return -ENOMEM;

	error = nvme_submit_sync_cmd(dev->admin_q, &c, *id,
			sizeof(struct nvme_id_ctrl));
	if (error) {
		kfree(*id);
		*id = NULL;
	}
	return error;
}

static int nvme_process_ns_desc(struct nvme_ctrl *ctrl, struct nvme_ns_ids *ids,
		struct nvme_ns_id_desc *cur, bool *csi_seen)
{
	const char *warn_str = "ctrl returned bogus length:";
	void *data = cur;

	switch (cur->nidt) {
	case NVME_NIDT_EUI64:
		if (cur->nidl != NVME_NIDT_EUI64_LEN) {
			dev_warn(ctrl->device, "%s %d for NVME_NIDT_EUI64\n",
				 warn_str, cur->nidl);
			return -1;
		}
		if (ctrl->quirks & NVME_QUIRK_BOGUS_NID)
			return NVME_NIDT_EUI64_LEN;
		memcpy(ids->eui64, data + sizeof(*cur), NVME_NIDT_EUI64_LEN);
		return NVME_NIDT_EUI64_LEN;
	case NVME_NIDT_NGUID:
		if (cur->nidl != NVME_NIDT_NGUID_LEN) {
			dev_warn(ctrl->device, "%s %d for NVME_NIDT_NGUID\n",
				 warn_str, cur->nidl);
			return -1;
		}
		if (ctrl->quirks & NVME_QUIRK_BOGUS_NID)
			return NVME_NIDT_NGUID_LEN;
		memcpy(ids->nguid, data + sizeof(*cur), NVME_NIDT_NGUID_LEN);
		return NVME_NIDT_NGUID_LEN;
	case NVME_NIDT_UUID:
		if (cur->nidl != NVME_NIDT_UUID_LEN) {
			dev_warn(ctrl->device, "%s %d for NVME_NIDT_UUID\n",
				 warn_str, cur->nidl);
			return -1;
		}
		if (ctrl->quirks & NVME_QUIRK_BOGUS_NID)
			return NVME_NIDT_UUID_LEN;
		uuid_copy(&ids->uuid, data + sizeof(*cur));
		return NVME_NIDT_UUID_LEN;
	case NVME_NIDT_CSI:
		if (cur->nidl != NVME_NIDT_CSI_LEN) {
			dev_warn(ctrl->device, "%s %d for NVME_NIDT_CSI\n",
				 warn_str, cur->nidl);
			return -1;
		}
		memcpy(&ids->csi, data + sizeof(*cur), NVME_NIDT_CSI_LEN);
		*csi_seen = true;
		return NVME_NIDT_CSI_LEN;
	default:
		/* Skip unknown types */
		return cur->nidl;
	}
}

static int nvme_identify_ns_descs(struct nvme_ctrl *ctrl,
		struct nvme_ns_info *info)
{
	struct nvme_command c = { };
	bool csi_seen = false;
	int status, pos, len;
	void *data;

	if (ctrl->vs < NVME_VS(1, 3, 0) && !nvme_multi_css(ctrl))
		return 0;
	if (ctrl->quirks & NVME_QUIRK_NO_NS_DESC_LIST)
		return 0;

	c.identify.opcode = nvme_admin_identify;
	c.identify.nsid = cpu_to_le32(info->nsid);
	c.identify.cns = NVME_ID_CNS_NS_DESC_LIST;

	data = kzalloc(NVME_IDENTIFY_DATA_SIZE, GFP_KERNEL);
	if (!data)
		return -ENOMEM;

	status = nvme_submit_sync_cmd(ctrl->admin_q, &c, data,
				      NVME_IDENTIFY_DATA_SIZE);
	if (status) {
		dev_warn(ctrl->device,
			"Identify Descriptors failed (nsid=%u, status=0x%x)\n",
			info->nsid, status);
		goto free_data;
	}

	for (pos = 0; pos < NVME_IDENTIFY_DATA_SIZE; pos += len) {
		struct nvme_ns_id_desc *cur = data + pos;

		if (cur->nidl == 0)
			break;

		len = nvme_process_ns_desc(ctrl, &info->ids, cur, &csi_seen);
		if (len < 0)
			break;

		len += sizeof(*cur);
	}

	if (nvme_multi_css(ctrl) && !csi_seen) {
		dev_warn(ctrl->device, "Command set not reported for nsid:%d\n",
			 info->nsid);
		status = -EINVAL;
	}

free_data:
	kfree(data);
	return status;
}

int nvme_identify_ns(struct nvme_ctrl *ctrl, unsigned nsid,
			struct nvme_id_ns **id)
{
	struct nvme_command c = { };
	int error;

	/* gcc-4.4.4 (at least) has issues with initializers and anon unions */
	c.identify.opcode = nvme_admin_identify;
	c.identify.nsid = cpu_to_le32(nsid);
	c.identify.cns = NVME_ID_CNS_NS;

	*id = kmalloc(sizeof(**id), GFP_KERNEL);
	if (!*id)
		return -ENOMEM;

	error = nvme_submit_sync_cmd(ctrl->admin_q, &c, *id, sizeof(**id));
	if (error) {
		dev_warn(ctrl->device, "Identify namespace failed (%d)\n", error);
		kfree(*id);
		*id = NULL;
	}
	return error;
}

static int nvme_ns_info_from_identify(struct nvme_ctrl *ctrl,
		struct nvme_ns_info *info)
{
	struct nvme_ns_ids *ids = &info->ids;
	struct nvme_id_ns *id;
	int ret;

	ret = nvme_identify_ns(ctrl, info->nsid, &id);
	if (ret)
		return ret;

	if (id->ncap == 0) {
		/* namespace not allocated or attached */
		info->is_removed = true;
		ret = -ENODEV;
		goto error;
	}

	info->anagrpid = id->anagrpid;
	info->is_shared = id->nmic & NVME_NS_NMIC_SHARED;
	info->is_readonly = id->nsattr & NVME_NS_ATTR_RO;
	info->is_ready = true;
	if (ctrl->quirks & NVME_QUIRK_BOGUS_NID) {
		dev_info(ctrl->device,
			 "Ignoring bogus Namespace Identifiers\n");
	} else {
		if (ctrl->vs >= NVME_VS(1, 1, 0) &&
		    !memchr_inv(ids->eui64, 0, sizeof(ids->eui64)))
			memcpy(ids->eui64, id->eui64, sizeof(ids->eui64));
		if (ctrl->vs >= NVME_VS(1, 2, 0) &&
		    !memchr_inv(ids->nguid, 0, sizeof(ids->nguid)))
			memcpy(ids->nguid, id->nguid, sizeof(ids->nguid));
	}

error:
	kfree(id);
	return ret;
}

static int nvme_ns_info_from_id_cs_indep(struct nvme_ctrl *ctrl,
		struct nvme_ns_info *info)
{
	struct nvme_id_ns_cs_indep *id;
	struct nvme_command c = {
		.identify.opcode	= nvme_admin_identify,
		.identify.nsid		= cpu_to_le32(info->nsid),
		.identify.cns		= NVME_ID_CNS_NS_CS_INDEP,
	};
	int ret;

	id = kmalloc(sizeof(*id), GFP_KERNEL);
	if (!id)
		return -ENOMEM;

	ret = nvme_submit_sync_cmd(ctrl->admin_q, &c, id, sizeof(*id));
	if (!ret) {
		info->anagrpid = id->anagrpid;
		info->is_shared = id->nmic & NVME_NS_NMIC_SHARED;
		info->is_readonly = id->nsattr & NVME_NS_ATTR_RO;
		info->is_ready = id->nstat & NVME_NSTAT_NRDY;
	}
	kfree(id);
	return ret;
}

static int nvme_features(struct nvme_ctrl *dev, u8 op, unsigned int fid,
		unsigned int dword11, void *buffer, size_t buflen, u32 *result)
{
	union nvme_result res = { 0 };
	struct nvme_command c = { };
	int ret;

	c.features.opcode = op;
	c.features.fid = cpu_to_le32(fid);
	c.features.dword11 = cpu_to_le32(dword11);

	ret = __nvme_submit_sync_cmd(dev->admin_q, &c, &res,
			buffer, buflen, NVME_QID_ANY, 0);
	if (ret >= 0 && result)
		*result = le32_to_cpu(res.u32);
	return ret;
}

int nvme_set_features(struct nvme_ctrl *dev, unsigned int fid,
		      unsigned int dword11, void *buffer, size_t buflen,
		      u32 *result)
{
	return nvme_features(dev, nvme_admin_set_features, fid, dword11, buffer,
			     buflen, result);
}
EXPORT_SYMBOL_GPL(nvme_set_features);

int nvme_get_features(struct nvme_ctrl *dev, unsigned int fid,
		      unsigned int dword11, void *buffer, size_t buflen,
		      u32 *result)
{
	return nvme_features(dev, nvme_admin_get_features, fid, dword11, buffer,
			     buflen, result);
}
EXPORT_SYMBOL_GPL(nvme_get_features);

int nvme_set_queue_count(struct nvme_ctrl *ctrl, int *count)
{
	u32 q_count = (*count - 1) | ((*count - 1) << 16);
	u32 result;
	int status, nr_io_queues;

	status = nvme_set_features(ctrl, NVME_FEAT_NUM_QUEUES, q_count, NULL, 0,
			&result);
	if (status < 0)
		return status;

	/*
	 * Degraded controllers might return an error when setting the queue
	 * count.  We still want to be able to bring them online and offer
	 * access to the admin queue, as that might be only way to fix them up.
	 */
	if (status > 0) {
		dev_err(ctrl->device, "Could not set queue count (%d)\n", status);
		*count = 0;
	} else {
		nr_io_queues = min(result & 0xffff, result >> 16) + 1;
		*count = min(*count, nr_io_queues);
	}

	return 0;
}
EXPORT_SYMBOL_GPL(nvme_set_queue_count);

#define NVME_AEN_SUPPORTED \
	(NVME_AEN_CFG_NS_ATTR | NVME_AEN_CFG_FW_ACT | \
	 NVME_AEN_CFG_ANA_CHANGE | NVME_AEN_CFG_DISC_CHANGE)

static void nvme_enable_aen(struct nvme_ctrl *ctrl)
{
	u32 result, supported_aens = ctrl->oaes & NVME_AEN_SUPPORTED;
	int status;

	if (!supported_aens)
		return;

	status = nvme_set_features(ctrl, NVME_FEAT_ASYNC_EVENT, supported_aens,
			NULL, 0, &result);
	if (status)
		dev_warn(ctrl->device, "Failed to configure AEN (cfg %x)\n",
			 supported_aens);

	queue_work(nvme_wq, &ctrl->async_event_work);
}

static int nvme_ns_open(struct nvme_ns *ns)
{

	/* should never be called due to GENHD_FL_HIDDEN */
	if (WARN_ON_ONCE(nvme_ns_head_multipath(ns->head)))
		goto fail;
	if (!nvme_get_ns(ns))
		goto fail;
	if (!try_module_get(ns->ctrl->ops->module))
		goto fail_put_ns;

	return 0;

fail_put_ns:
	nvme_put_ns(ns);
fail:
	return -ENXIO;
}

static void nvme_ns_release(struct nvme_ns *ns)
{

	module_put(ns->ctrl->ops->module);
	nvme_put_ns(ns);
}

static int nvme_open(struct gendisk *disk, blk_mode_t mode)
{
	return nvme_ns_open(disk->private_data);
}

static void nvme_release(struct gendisk *disk)
{
	nvme_ns_release(disk->private_data);
}

int nvme_getgeo(struct block_device *bdev, struct hd_geometry *geo)
{
	/* some standard values */
	geo->heads = 1 << 6;
	geo->sectors = 1 << 5;
	geo->cylinders = get_capacity(bdev->bd_disk) >> 11;
	return 0;
}

static bool nvme_init_integrity(struct gendisk *disk, struct nvme_ns_head *head)
{
	struct blk_integrity integrity = { };

	blk_integrity_unregister(disk);

	if (!head->ms)
		return true;

	/*
	 * PI can always be supported as we can ask the controller to simply
	 * insert/strip it, which is not possible for other kinds of metadata.
	 */
	if (!IS_ENABLED(CONFIG_BLK_DEV_INTEGRITY) ||
	    !(head->features & NVME_NS_METADATA_SUPPORTED))
		return nvme_ns_has_pi(head);

	switch (head->pi_type) {
	case NVME_NS_DPS_PI_TYPE3:
		switch (head->guard_type) {
		case NVME_NVM_NS_16B_GUARD:
			integrity.profile = &t10_pi_type3_crc;
			integrity.tag_size = sizeof(u16) + sizeof(u32);
			integrity.flags |= BLK_INTEGRITY_DEVICE_CAPABLE;
			break;
		case NVME_NVM_NS_64B_GUARD:
			integrity.profile = &ext_pi_type3_crc64;
			integrity.tag_size = sizeof(u16) + 6;
			integrity.flags |= BLK_INTEGRITY_DEVICE_CAPABLE;
			break;
		default:
			integrity.profile = NULL;
			break;
		}
		break;
	case NVME_NS_DPS_PI_TYPE1:
	case NVME_NS_DPS_PI_TYPE2:
		switch (head->guard_type) {
		case NVME_NVM_NS_16B_GUARD:
			integrity.profile = &t10_pi_type1_crc;
			integrity.tag_size = sizeof(u16);
			integrity.flags |= BLK_INTEGRITY_DEVICE_CAPABLE;
			break;
		case NVME_NVM_NS_64B_GUARD:
			integrity.profile = &ext_pi_type1_crc64;
			integrity.tag_size = sizeof(u16);
			integrity.flags |= BLK_INTEGRITY_DEVICE_CAPABLE;
			break;
		default:
			integrity.profile = NULL;
			break;
		}
		break;
	default:
		integrity.profile = NULL;
		break;
	}

	integrity.tuple_size = head->ms;
	integrity.pi_offset = head->pi_offset;
	blk_integrity_register(disk, &integrity);
	return true;
}

static void nvme_config_discard(struct nvme_ns *ns, struct queue_limits *lim)
{
	struct nvme_ctrl *ctrl = ns->ctrl;

	if (ctrl->dmrsl && ctrl->dmrsl <= nvme_sect_to_lba(ns->head, UINT_MAX))
		lim->max_hw_discard_sectors =
			nvme_lba_to_sect(ns->head, ctrl->dmrsl);
	else if (ctrl->oncs & NVME_CTRL_ONCS_DSM)
		lim->max_hw_discard_sectors = UINT_MAX;
	else
		lim->max_hw_discard_sectors = 0;

	lim->discard_granularity = lim->logical_block_size;

	if (ctrl->dmrl)
		lim->max_discard_segments = ctrl->dmrl;
	else
		lim->max_discard_segments = NVME_DSM_MAX_RANGES;
}

static bool nvme_ns_ids_equal(struct nvme_ns_ids *a, struct nvme_ns_ids *b)
{
	return uuid_equal(&a->uuid, &b->uuid) &&
		memcmp(&a->nguid, &b->nguid, sizeof(a->nguid)) == 0 &&
		memcmp(&a->eui64, &b->eui64, sizeof(a->eui64)) == 0 &&
		a->csi == b->csi;
}

static int nvme_identify_ns_nvm(struct nvme_ctrl *ctrl, unsigned int nsid,
		struct nvme_id_ns_nvm **nvmp)
{
	struct nvme_command c = {
		.identify.opcode	= nvme_admin_identify,
		.identify.nsid		= cpu_to_le32(nsid),
		.identify.cns		= NVME_ID_CNS_CS_NS,
		.identify.csi		= NVME_CSI_NVM,
	};
	struct nvme_id_ns_nvm *nvm;
	int ret;

	nvm = kzalloc(sizeof(*nvm), GFP_KERNEL);
	if (!nvm)
		return -ENOMEM;

	ret = nvme_submit_sync_cmd(ctrl->admin_q, &c, nvm, sizeof(*nvm));
	if (ret)
		kfree(nvm);
	else
		*nvmp = nvm;
	return ret;
}

static void nvme_configure_pi_elbas(struct nvme_ns_head *head,
		struct nvme_id_ns *id, struct nvme_id_ns_nvm *nvm)
{
	u32 elbaf = le32_to_cpu(nvm->elbaf[nvme_lbaf_index(id->flbas)]);

	/* no support for storage tag formats right now */
	if (nvme_elbaf_sts(elbaf))
		return;

	head->guard_type = nvme_elbaf_guard_type(elbaf);
	switch (head->guard_type) {
	case NVME_NVM_NS_64B_GUARD:
		head->pi_size = sizeof(struct crc64_pi_tuple);
		break;
	case NVME_NVM_NS_16B_GUARD:
		head->pi_size = sizeof(struct t10_pi_tuple);
		break;
	default:
		break;
	}
}

static void nvme_configure_metadata(struct nvme_ctrl *ctrl,
		struct nvme_ns_head *head, struct nvme_id_ns *id,
		struct nvme_id_ns_nvm *nvm)
{
	head->features &= ~(NVME_NS_METADATA_SUPPORTED | NVME_NS_EXT_LBAS);
	head->pi_type = 0;
	head->pi_size = 0;
	head->pi_offset = 0;
	head->ms = le16_to_cpu(id->lbaf[nvme_lbaf_index(id->flbas)].ms);
	if (!head->ms || !(ctrl->ops->flags & NVME_F_METADATA_SUPPORTED))
		return;

	if (nvm && (ctrl->ctratt & NVME_CTRL_ATTR_ELBAS)) {
		nvme_configure_pi_elbas(head, id, nvm);
	} else {
		head->pi_size = sizeof(struct t10_pi_tuple);
		head->guard_type = NVME_NVM_NS_16B_GUARD;
	}

	if (head->pi_size && head->ms >= head->pi_size)
		head->pi_type = id->dps & NVME_NS_DPS_PI_MASK;
	if (!(id->dps & NVME_NS_DPS_PI_FIRST))
		head->pi_offset = head->ms - head->pi_size;

	if (ctrl->ops->flags & NVME_F_FABRICS) {
		/*
		 * The NVMe over Fabrics specification only supports metadata as
		 * part of the extended data LBA.  We rely on HCA/HBA support to
		 * remap the separate metadata buffer from the block layer.
		 */
		if (WARN_ON_ONCE(!(id->flbas & NVME_NS_FLBAS_META_EXT)))
			return;

		head->features |= NVME_NS_EXT_LBAS;

		/*
		 * The current fabrics transport drivers support namespace
		 * metadata formats only if nvme_ns_has_pi() returns true.
		 * Suppress support for all other formats so the namespace will
		 * have a 0 capacity and not be usable through the block stack.
		 *
		 * Note, this check will need to be modified if any drivers
		 * gain the ability to use other metadata formats.
		 */
		if (ctrl->max_integrity_segments && nvme_ns_has_pi(head))
			head->features |= NVME_NS_METADATA_SUPPORTED;
	} else {
		/*
		 * For PCIe controllers, we can't easily remap the separate
		 * metadata buffer from the block layer and thus require a
		 * separate metadata buffer for block layer metadata/PI support.
		 * We allow extended LBAs for the passthrough interface, though.
		 */
		if (id->flbas & NVME_NS_FLBAS_META_EXT)
			head->features |= NVME_NS_EXT_LBAS;
		else
			head->features |= NVME_NS_METADATA_SUPPORTED;
	}
}

static u32 nvme_max_drv_segments(struct nvme_ctrl *ctrl)
{
	return ctrl->max_hw_sectors / (NVME_CTRL_PAGE_SIZE >> SECTOR_SHIFT) + 1;
}

static void nvme_set_ctrl_limits(struct nvme_ctrl *ctrl,
		struct queue_limits *lim)
{
	lim->max_hw_sectors = ctrl->max_hw_sectors;
	lim->max_segments = min_t(u32, USHRT_MAX,
		min_not_zero(nvme_max_drv_segments(ctrl), ctrl->max_segments));
	lim->max_integrity_segments = ctrl->max_integrity_segments;
	lim->virt_boundary_mask = NVME_CTRL_PAGE_SIZE - 1;
	lim->max_segment_size = UINT_MAX;
	lim->dma_alignment = 3;
}

static bool nvme_update_disk_info(struct nvme_ns *ns, struct nvme_id_ns *id,
		struct queue_limits *lim)
{
	struct nvme_ns_head *head = ns->head;
	u32 bs = 1U << head->lba_shift;
	u32 atomic_bs, phys_bs, io_opt = 0;
	bool valid = true;

	/*
	 * The block layer can't support LBA sizes larger than the page size
	 * or smaller than a sector size yet, so catch this early and don't
	 * allow block I/O.
	 */
	if (head->lba_shift > PAGE_SHIFT || head->lba_shift < SECTOR_SHIFT) {
		bs = (1 << 9);
		valid = false;
	}

	atomic_bs = phys_bs = bs;
	if (id->nabo == 0) {
		/*
		 * Bit 1 indicates whether NAWUPF is defined for this namespace
		 * and whether it should be used instead of AWUPF. If NAWUPF ==
		 * 0 then AWUPF must be used instead.
		 */
		if (id->nsfeat & NVME_NS_FEAT_ATOMICS && id->nawupf)
			atomic_bs = (1 + le16_to_cpu(id->nawupf)) * bs;
		else
			atomic_bs = (1 + ns->ctrl->subsys->awupf) * bs;
	}

	if (id->nsfeat & NVME_NS_FEAT_IO_OPT) {
		/* NPWG = Namespace Preferred Write Granularity */
		phys_bs = bs * (1 + le16_to_cpu(id->npwg));
		/* NOWS = Namespace Optimal Write Size */
		io_opt = bs * (1 + le16_to_cpu(id->nows));
	}

	/*
	 * Linux filesystems assume writing a single physical block is
	 * an atomic operation. Hence limit the physical block size to the
	 * value of the Atomic Write Unit Power Fail parameter.
	 */
	lim->logical_block_size = bs;
	lim->physical_block_size = min(phys_bs, atomic_bs);
	lim->io_min = phys_bs;
	lim->io_opt = io_opt;
	if (ns->ctrl->quirks & NVME_QUIRK_DEALLOCATE_ZEROES)
		lim->max_write_zeroes_sectors = UINT_MAX;
	else
		lim->max_write_zeroes_sectors = ns->ctrl->max_zeroes_sectors;
	return valid;
}

static bool nvme_ns_is_readonly(struct nvme_ns *ns, struct nvme_ns_info *info)
{
	return info->is_readonly || test_bit(NVME_NS_FORCE_RO, &ns->flags);
}

static inline bool nvme_first_scan(struct gendisk *disk)
{
	/* nvme_alloc_ns() scans the disk prior to adding it */
	return !disk_live(disk);
}

static void nvme_set_chunk_sectors(struct nvme_ns *ns, struct nvme_id_ns *id,
		struct queue_limits *lim)
{
	struct nvme_ctrl *ctrl = ns->ctrl;
	u32 iob;

	if ((ctrl->quirks & NVME_QUIRK_STRIPE_SIZE) &&
	    is_power_of_2(ctrl->max_hw_sectors))
		iob = ctrl->max_hw_sectors;
	else
		iob = nvme_lba_to_sect(ns->head, le16_to_cpu(id->noiob));

	if (!iob)
		return;

	if (!is_power_of_2(iob)) {
		if (nvme_first_scan(ns->disk))
			pr_warn("%s: ignoring unaligned IO boundary:%u\n",
				ns->disk->disk_name, iob);
		return;
	}

	if (blk_queue_is_zoned(ns->disk->queue)) {
		if (nvme_first_scan(ns->disk))
			pr_warn("%s: ignoring zoned namespace IO boundary\n",
				ns->disk->disk_name);
		return;
	}

	lim->chunk_sectors = iob;
}

static int nvme_update_ns_info_generic(struct nvme_ns *ns,
		struct nvme_ns_info *info)
{
	struct queue_limits lim;
	int ret;

	blk_mq_freeze_queue(ns->disk->queue);
	lim = queue_limits_start_update(ns->disk->queue);
	nvme_set_ctrl_limits(ns->ctrl, &lim);
	ret = queue_limits_commit_update(ns->disk->queue, &lim);
	set_disk_ro(ns->disk, nvme_ns_is_readonly(ns, info));
	blk_mq_unfreeze_queue(ns->disk->queue);

	/* Hide the block-interface for these devices */
	if (!ret)
		ret = -ENODEV;
	return ret;
}

static int nvme_update_ns_info_block(struct nvme_ns *ns,
		struct nvme_ns_info *info)
{
	bool vwc = ns->ctrl->vwc & NVME_CTRL_VWC_PRESENT;
	struct queue_limits lim;
	struct nvme_id_ns_nvm *nvm = NULL;
	struct nvme_zone_info zi = {};
	struct nvme_id_ns *id;
	sector_t capacity;
	unsigned lbaf;
	int ret;

	ret = nvme_identify_ns(ns->ctrl, info->nsid, &id);
	if (ret)
		return ret;

	if (id->ncap == 0) {
		/* namespace not allocated or attached */
		info->is_removed = true;
		ret = -ENXIO;
		goto out;
	}
	lbaf = nvme_lbaf_index(id->flbas);

	if (ns->ctrl->ctratt & NVME_CTRL_ATTR_ELBAS) {
		ret = nvme_identify_ns_nvm(ns->ctrl, info->nsid, &nvm);
		if (ret < 0)
			goto out;
	}

	if (IS_ENABLED(CONFIG_BLK_DEV_ZONED) &&
	    ns->head->ids.csi == NVME_CSI_ZNS) {
		ret = nvme_query_zone_info(ns, lbaf, &zi);
		if (ret < 0)
			goto out;
	}

	blk_mq_freeze_queue(ns->disk->queue);
	ns->head->lba_shift = id->lbaf[lbaf].ds;
	ns->head->nuse = le64_to_cpu(id->nuse);
	capacity = nvme_lba_to_sect(ns->head, le64_to_cpu(id->nsze));

	lim = queue_limits_start_update(ns->disk->queue);
	nvme_set_ctrl_limits(ns->ctrl, &lim);
	nvme_configure_metadata(ns->ctrl, ns->head, id, nvm);
	nvme_set_chunk_sectors(ns, id, &lim);
	if (!nvme_update_disk_info(ns, id, &lim))
		capacity = 0;
	nvme_config_discard(ns, &lim);
	if (IS_ENABLED(CONFIG_BLK_DEV_ZONED) &&
	    ns->head->ids.csi == NVME_CSI_ZNS)
		nvme_update_zone_info(ns, &lim, &zi);
	ret = queue_limits_commit_update(ns->disk->queue, &lim);
	if (ret) {
		blk_mq_unfreeze_queue(ns->disk->queue);
		goto out;
	}

	/*
	 * Register a metadata profile for PI, or the plain non-integrity NVMe
	 * metadata masquerading as Type 0 if supported, otherwise reject block
	 * I/O to namespaces with metadata except when the namespace supports
	 * PI, as it can strip/insert in that case.
	 */
	if (!nvme_init_integrity(ns->disk, ns->head))
		capacity = 0;

	set_capacity_and_notify(ns->disk, capacity);

	/*
	 * Only set the DEAC bit if the device guarantees that reads from
	 * deallocated data return zeroes.  While the DEAC bit does not
	 * require that, it must be a no-op if reads from deallocated data
	 * do not return zeroes.
	 */
	if ((id->dlfeat & 0x7) == 0x1 && (id->dlfeat & (1 << 3)))
		ns->head->features |= NVME_NS_DEAC;
	set_disk_ro(ns->disk, nvme_ns_is_readonly(ns, info));
	blk_queue_write_cache(ns->disk->queue, vwc, vwc);
	set_bit(NVME_NS_READY, &ns->flags);
	blk_mq_unfreeze_queue(ns->disk->queue);

	if (blk_queue_is_zoned(ns->queue)) {
<<<<<<< HEAD
		ret = blk_revalidate_disk_zones(ns->disk, NULL);
=======
		ret = blk_revalidate_disk_zones(ns->disk);
>>>>>>> 0c383648
		if (ret && !nvme_first_scan(ns->disk))
			goto out;
	}

	ret = 0;
out:
	kfree(nvm);
	kfree(id);
	return ret;
}

static int nvme_update_ns_info(struct nvme_ns *ns, struct nvme_ns_info *info)
{
	bool unsupported = false;
	int ret;

	switch (info->ids.csi) {
	case NVME_CSI_ZNS:
		if (!IS_ENABLED(CONFIG_BLK_DEV_ZONED)) {
			dev_info(ns->ctrl->device,
	"block device for nsid %u not supported without CONFIG_BLK_DEV_ZONED\n",
				info->nsid);
			ret = nvme_update_ns_info_generic(ns, info);
			break;
		}
		ret = nvme_update_ns_info_block(ns, info);
		break;
	case NVME_CSI_NVM:
		ret = nvme_update_ns_info_block(ns, info);
		break;
	default:
		dev_info(ns->ctrl->device,
			"block device for nsid %u not supported (csi %u)\n",
			info->nsid, info->ids.csi);
		ret = nvme_update_ns_info_generic(ns, info);
		break;
	}

	/*
	 * If probing fails due an unsupported feature, hide the block device,
	 * but still allow other access.
	 */
	if (ret == -ENODEV) {
		ns->disk->flags |= GENHD_FL_HIDDEN;
		set_bit(NVME_NS_READY, &ns->flags);
		unsupported = true;
		ret = 0;
<<<<<<< HEAD
	}

	if (!ret && nvme_ns_head_multipath(ns->head)) {
		struct queue_limits *ns_lim = &ns->disk->queue->limits;
		struct queue_limits lim;

		blk_mq_freeze_queue(ns->head->disk->queue);
		if (unsupported)
			ns->head->disk->flags |= GENHD_FL_HIDDEN;
		else
			nvme_init_integrity(ns->head->disk, ns->head);
		set_capacity_and_notify(ns->head->disk, get_capacity(ns->disk));
		set_disk_ro(ns->head->disk, nvme_ns_is_readonly(ns, info));
		nvme_mpath_revalidate_paths(ns);

		/*
		 * queue_limits mixes values that are the hardware limitations
		 * for bio splitting with what is the device configuration.
		 *
		 * For NVMe the device configuration can change after e.g. a
		 * Format command, and we really want to pick up the new format
		 * value here.  But we must still stack the queue limits to the
		 * least common denominator for multipathing to split the bios
		 * properly.
		 *
		 * To work around this, we explicitly set the device
		 * configuration to those that we just queried, but only stack
		 * the splitting limits in to make sure we still obey possibly
		 * lower limitations of other controllers.
		 */
		lim = queue_limits_start_update(ns->head->disk->queue);
		lim.logical_block_size = ns_lim->logical_block_size;
		lim.physical_block_size = ns_lim->physical_block_size;
		lim.io_min = ns_lim->io_min;
		lim.io_opt = ns_lim->io_opt;
		queue_limits_stack_bdev(&lim, ns->disk->part0, 0,
					ns->head->disk->disk_name);
		ret = queue_limits_commit_update(ns->head->disk->queue, &lim);
		blk_mq_unfreeze_queue(ns->head->disk->queue);
	}

=======
	}

	if (!ret && nvme_ns_head_multipath(ns->head)) {
		struct queue_limits *ns_lim = &ns->disk->queue->limits;
		struct queue_limits lim;

		blk_mq_freeze_queue(ns->head->disk->queue);
		if (unsupported)
			ns->head->disk->flags |= GENHD_FL_HIDDEN;
		else
			nvme_init_integrity(ns->head->disk, ns->head);
		set_capacity_and_notify(ns->head->disk, get_capacity(ns->disk));
		set_disk_ro(ns->head->disk, nvme_ns_is_readonly(ns, info));
		nvme_mpath_revalidate_paths(ns);

		/*
		 * queue_limits mixes values that are the hardware limitations
		 * for bio splitting with what is the device configuration.
		 *
		 * For NVMe the device configuration can change after e.g. a
		 * Format command, and we really want to pick up the new format
		 * value here.  But we must still stack the queue limits to the
		 * least common denominator for multipathing to split the bios
		 * properly.
		 *
		 * To work around this, we explicitly set the device
		 * configuration to those that we just queried, but only stack
		 * the splitting limits in to make sure we still obey possibly
		 * lower limitations of other controllers.
		 */
		lim = queue_limits_start_update(ns->head->disk->queue);
		lim.logical_block_size = ns_lim->logical_block_size;
		lim.physical_block_size = ns_lim->physical_block_size;
		lim.io_min = ns_lim->io_min;
		lim.io_opt = ns_lim->io_opt;
		queue_limits_stack_bdev(&lim, ns->disk->part0, 0,
					ns->head->disk->disk_name);
		ret = queue_limits_commit_update(ns->head->disk->queue, &lim);
		blk_mq_unfreeze_queue(ns->head->disk->queue);
	}

>>>>>>> 0c383648
	return ret;
}

#ifdef CONFIG_BLK_SED_OPAL
static int nvme_sec_submit(void *data, u16 spsp, u8 secp, void *buffer, size_t len,
		bool send)
{
	struct nvme_ctrl *ctrl = data;
	struct nvme_command cmd = { };

	if (send)
		cmd.common.opcode = nvme_admin_security_send;
	else
		cmd.common.opcode = nvme_admin_security_recv;
	cmd.common.nsid = 0;
	cmd.common.cdw10 = cpu_to_le32(((u32)secp) << 24 | ((u32)spsp) << 8);
	cmd.common.cdw11 = cpu_to_le32(len);

	return __nvme_submit_sync_cmd(ctrl->admin_q, &cmd, NULL, buffer, len,
			NVME_QID_ANY, NVME_SUBMIT_AT_HEAD);
}

static void nvme_configure_opal(struct nvme_ctrl *ctrl, bool was_suspended)
{
	if (ctrl->oacs & NVME_CTRL_OACS_SEC_SUPP) {
		if (!ctrl->opal_dev)
			ctrl->opal_dev = init_opal_dev(ctrl, &nvme_sec_submit);
		else if (was_suspended)
			opal_unlock_from_suspend(ctrl->opal_dev);
	} else {
		free_opal_dev(ctrl->opal_dev);
		ctrl->opal_dev = NULL;
	}
}
#else
static void nvme_configure_opal(struct nvme_ctrl *ctrl, bool was_suspended)
{
}
#endif /* CONFIG_BLK_SED_OPAL */

#ifdef CONFIG_BLK_DEV_ZONED
static int nvme_report_zones(struct gendisk *disk, sector_t sector,
		unsigned int nr_zones, report_zones_cb cb, void *data)
{
	return nvme_ns_report_zones(disk->private_data, sector, nr_zones, cb,
			data);
}
#else
#define nvme_report_zones	NULL
#endif /* CONFIG_BLK_DEV_ZONED */

const struct block_device_operations nvme_bdev_ops = {
	.owner		= THIS_MODULE,
	.ioctl		= nvme_ioctl,
	.compat_ioctl	= blkdev_compat_ptr_ioctl,
	.open		= nvme_open,
	.release	= nvme_release,
	.getgeo		= nvme_getgeo,
	.report_zones	= nvme_report_zones,
	.pr_ops		= &nvme_pr_ops,
};

static int nvme_wait_ready(struct nvme_ctrl *ctrl, u32 mask, u32 val,
		u32 timeout, const char *op)
{
	unsigned long timeout_jiffies = jiffies + timeout * HZ;
	u32 csts;
	int ret;

	while ((ret = ctrl->ops->reg_read32(ctrl, NVME_REG_CSTS, &csts)) == 0) {
		if (csts == ~0)
			return -ENODEV;
		if ((csts & mask) == val)
			break;

		usleep_range(1000, 2000);
		if (fatal_signal_pending(current))
			return -EINTR;
		if (time_after(jiffies, timeout_jiffies)) {
			dev_err(ctrl->device,
				"Device not ready; aborting %s, CSTS=0x%x\n",
				op, csts);
			return -ENODEV;
		}
	}

	return ret;
}

int nvme_disable_ctrl(struct nvme_ctrl *ctrl, bool shutdown)
{
	int ret;

	ctrl->ctrl_config &= ~NVME_CC_SHN_MASK;
	if (shutdown)
		ctrl->ctrl_config |= NVME_CC_SHN_NORMAL;
	else
		ctrl->ctrl_config &= ~NVME_CC_ENABLE;

	ret = ctrl->ops->reg_write32(ctrl, NVME_REG_CC, ctrl->ctrl_config);
	if (ret)
		return ret;

	if (shutdown) {
		return nvme_wait_ready(ctrl, NVME_CSTS_SHST_MASK,
				       NVME_CSTS_SHST_CMPLT,
				       ctrl->shutdown_timeout, "shutdown");
	}
	if (ctrl->quirks & NVME_QUIRK_DELAY_BEFORE_CHK_RDY)
		msleep(NVME_QUIRK_DELAY_AMOUNT);
	return nvme_wait_ready(ctrl, NVME_CSTS_RDY, 0,
			       (NVME_CAP_TIMEOUT(ctrl->cap) + 1) / 2, "reset");
}
EXPORT_SYMBOL_GPL(nvme_disable_ctrl);

int nvme_enable_ctrl(struct nvme_ctrl *ctrl)
{
	unsigned dev_page_min;
	u32 timeout;
	int ret;

	ret = ctrl->ops->reg_read64(ctrl, NVME_REG_CAP, &ctrl->cap);
	if (ret) {
		dev_err(ctrl->device, "Reading CAP failed (%d)\n", ret);
		return ret;
	}
	dev_page_min = NVME_CAP_MPSMIN(ctrl->cap) + 12;

	if (NVME_CTRL_PAGE_SHIFT < dev_page_min) {
		dev_err(ctrl->device,
			"Minimum device page size %u too large for host (%u)\n",
			1 << dev_page_min, 1 << NVME_CTRL_PAGE_SHIFT);
		return -ENODEV;
	}

	if (NVME_CAP_CSS(ctrl->cap) & NVME_CAP_CSS_CSI)
		ctrl->ctrl_config = NVME_CC_CSS_CSI;
	else
		ctrl->ctrl_config = NVME_CC_CSS_NVM;

	if (ctrl->cap & NVME_CAP_CRMS_CRWMS && ctrl->cap & NVME_CAP_CRMS_CRIMS)
		ctrl->ctrl_config |= NVME_CC_CRIME;

	ctrl->ctrl_config |= (NVME_CTRL_PAGE_SHIFT - 12) << NVME_CC_MPS_SHIFT;
	ctrl->ctrl_config |= NVME_CC_AMS_RR | NVME_CC_SHN_NONE;
	ctrl->ctrl_config |= NVME_CC_IOSQES | NVME_CC_IOCQES;
	ret = ctrl->ops->reg_write32(ctrl, NVME_REG_CC, ctrl->ctrl_config);
	if (ret)
		return ret;

	/* Flush write to device (required if transport is PCI) */
	ret = ctrl->ops->reg_read32(ctrl, NVME_REG_CC, &ctrl->ctrl_config);
	if (ret)
		return ret;

	/* CAP value may change after initial CC write */
	ret = ctrl->ops->reg_read64(ctrl, NVME_REG_CAP, &ctrl->cap);
	if (ret)
		return ret;

	timeout = NVME_CAP_TIMEOUT(ctrl->cap);
	if (ctrl->cap & NVME_CAP_CRMS_CRWMS) {
		u32 crto, ready_timeout;

		ret = ctrl->ops->reg_read32(ctrl, NVME_REG_CRTO, &crto);
		if (ret) {
			dev_err(ctrl->device, "Reading CRTO failed (%d)\n",
				ret);
			return ret;
		}

		/*
		 * CRTO should always be greater or equal to CAP.TO, but some
		 * devices are known to get this wrong. Use the larger of the
		 * two values.
		 */
		if (ctrl->ctrl_config & NVME_CC_CRIME)
			ready_timeout = NVME_CRTO_CRIMT(crto);
		else
			ready_timeout = NVME_CRTO_CRWMT(crto);

		if (ready_timeout < timeout)
			dev_warn_once(ctrl->device, "bad crto:%x cap:%llx\n",
				      crto, ctrl->cap);
		else
			timeout = ready_timeout;
	}

	ctrl->ctrl_config |= NVME_CC_ENABLE;
	ret = ctrl->ops->reg_write32(ctrl, NVME_REG_CC, ctrl->ctrl_config);
	if (ret)
		return ret;
	return nvme_wait_ready(ctrl, NVME_CSTS_RDY, NVME_CSTS_RDY,
			       (timeout + 1) / 2, "initialisation");
}
EXPORT_SYMBOL_GPL(nvme_enable_ctrl);

static int nvme_configure_timestamp(struct nvme_ctrl *ctrl)
{
	__le64 ts;
	int ret;

	if (!(ctrl->oncs & NVME_CTRL_ONCS_TIMESTAMP))
		return 0;

	ts = cpu_to_le64(ktime_to_ms(ktime_get_real()));
	ret = nvme_set_features(ctrl, NVME_FEAT_TIMESTAMP, 0, &ts, sizeof(ts),
			NULL);
	if (ret)
		dev_warn_once(ctrl->device,
			"could not set timestamp (%d)\n", ret);
	return ret;
}

static int nvme_configure_host_options(struct nvme_ctrl *ctrl)
{
	struct nvme_feat_host_behavior *host;
	u8 acre = 0, lbafee = 0;
	int ret;

	/* Don't bother enabling the feature if retry delay is not reported */
	if (ctrl->crdt[0])
		acre = NVME_ENABLE_ACRE;
	if (ctrl->ctratt & NVME_CTRL_ATTR_ELBAS)
		lbafee = NVME_ENABLE_LBAFEE;

	if (!acre && !lbafee)
		return 0;

	host = kzalloc(sizeof(*host), GFP_KERNEL);
	if (!host)
		return 0;

	host->acre = acre;
	host->lbafee = lbafee;
	ret = nvme_set_features(ctrl, NVME_FEAT_HOST_BEHAVIOR, 0,
				host, sizeof(*host), NULL);
	kfree(host);
	return ret;
}

/*
 * The function checks whether the given total (exlat + enlat) latency of
 * a power state allows the latter to be used as an APST transition target.
 * It does so by comparing the latency to the primary and secondary latency
 * tolerances defined by module params. If there's a match, the corresponding
 * timeout value is returned and the matching tolerance index (1 or 2) is
 * reported.
 */
static bool nvme_apst_get_transition_time(u64 total_latency,
		u64 *transition_time, unsigned *last_index)
{
	if (total_latency <= apst_primary_latency_tol_us) {
		if (*last_index == 1)
			return false;
		*last_index = 1;
		*transition_time = apst_primary_timeout_ms;
		return true;
	}
	if (apst_secondary_timeout_ms &&
		total_latency <= apst_secondary_latency_tol_us) {
		if (*last_index <= 2)
			return false;
		*last_index = 2;
		*transition_time = apst_secondary_timeout_ms;
		return true;
	}
	return false;
}

/*
 * APST (Autonomous Power State Transition) lets us program a table of power
 * state transitions that the controller will perform automatically.
 *
 * Depending on module params, one of the two supported techniques will be used:
 *
 * - If the parameters provide explicit timeouts and tolerances, they will be
 *   used to build a table with up to 2 non-operational states to transition to.
 *   The default parameter values were selected based on the values used by
 *   Microsoft's and Intel's NVMe drivers. Yet, since we don't implement dynamic
 *   regeneration of the APST table in the event of switching between external
 *   and battery power, the timeouts and tolerances reflect a compromise
 *   between values used by Microsoft for AC and battery scenarios.
 * - If not, we'll configure the table with a simple heuristic: we are willing
 *   to spend at most 2% of the time transitioning between power states.
 *   Therefore, when running in any given state, we will enter the next
 *   lower-power non-operational state after waiting 50 * (enlat + exlat)
 *   microseconds, as long as that state's exit latency is under the requested
 *   maximum latency.
 *
 * We will not autonomously enter any non-operational state for which the total
 * latency exceeds ps_max_latency_us.
 *
 * Users can set ps_max_latency_us to zero to turn off APST.
 */
static int nvme_configure_apst(struct nvme_ctrl *ctrl)
{
	struct nvme_feat_auto_pst *table;
	unsigned apste = 0;
	u64 max_lat_us = 0;
	__le64 target = 0;
	int max_ps = -1;
	int state;
	int ret;
	unsigned last_lt_index = UINT_MAX;

	/*
	 * If APST isn't supported or if we haven't been initialized yet,
	 * then don't do anything.
	 */
	if (!ctrl->apsta)
		return 0;

	if (ctrl->npss > 31) {
		dev_warn(ctrl->device, "NPSS is invalid; not using APST\n");
		return 0;
	}

	table = kzalloc(sizeof(*table), GFP_KERNEL);
	if (!table)
		return 0;

	if (!ctrl->apst_enabled || ctrl->ps_max_latency_us == 0) {
		/* Turn off APST. */
		dev_dbg(ctrl->device, "APST disabled\n");
		goto done;
	}

	/*
	 * Walk through all states from lowest- to highest-power.
	 * According to the spec, lower-numbered states use more power.  NPSS,
	 * despite the name, is the index of the lowest-power state, not the
	 * number of states.
	 */
	for (state = (int)ctrl->npss; state >= 0; state--) {
		u64 total_latency_us, exit_latency_us, transition_ms;

		if (target)
			table->entries[state] = target;

		/*
		 * Don't allow transitions to the deepest state if it's quirked
		 * off.
		 */
		if (state == ctrl->npss &&
		    (ctrl->quirks & NVME_QUIRK_NO_DEEPEST_PS))
			continue;

		/*
		 * Is this state a useful non-operational state for higher-power
		 * states to autonomously transition to?
		 */
		if (!(ctrl->psd[state].flags & NVME_PS_FLAGS_NON_OP_STATE))
			continue;

		exit_latency_us = (u64)le32_to_cpu(ctrl->psd[state].exit_lat);
		if (exit_latency_us > ctrl->ps_max_latency_us)
			continue;

		total_latency_us = exit_latency_us +
			le32_to_cpu(ctrl->psd[state].entry_lat);

		/*
		 * This state is good. It can be used as the APST idle target
		 * for higher power states.
		 */
		if (apst_primary_timeout_ms && apst_primary_latency_tol_us) {
			if (!nvme_apst_get_transition_time(total_latency_us,
					&transition_ms, &last_lt_index))
				continue;
		} else {
			transition_ms = total_latency_us + 19;
			do_div(transition_ms, 20);
			if (transition_ms > (1 << 24) - 1)
				transition_ms = (1 << 24) - 1;
		}

		target = cpu_to_le64((state << 3) | (transition_ms << 8));
		if (max_ps == -1)
			max_ps = state;
		if (total_latency_us > max_lat_us)
			max_lat_us = total_latency_us;
	}

	if (max_ps == -1)
		dev_dbg(ctrl->device, "APST enabled but no non-operational states are available\n");
	else
		dev_dbg(ctrl->device, "APST enabled: max PS = %d, max round-trip latency = %lluus, table = %*phN\n",
			max_ps, max_lat_us, (int)sizeof(*table), table);
	apste = 1;

done:
	ret = nvme_set_features(ctrl, NVME_FEAT_AUTO_PST, apste,
				table, sizeof(*table), NULL);
	if (ret)
		dev_err(ctrl->device, "failed to set APST feature (%d)\n", ret);
	kfree(table);
	return ret;
}

static void nvme_set_latency_tolerance(struct device *dev, s32 val)
{
	struct nvme_ctrl *ctrl = dev_get_drvdata(dev);
	u64 latency;

	switch (val) {
	case PM_QOS_LATENCY_TOLERANCE_NO_CONSTRAINT:
	case PM_QOS_LATENCY_ANY:
		latency = U64_MAX;
		break;

	default:
		latency = val;
	}

	if (ctrl->ps_max_latency_us != latency) {
		ctrl->ps_max_latency_us = latency;
		if (nvme_ctrl_state(ctrl) == NVME_CTRL_LIVE)
			nvme_configure_apst(ctrl);
	}
}

struct nvme_core_quirk_entry {
	/*
	 * NVMe model and firmware strings are padded with spaces.  For
	 * simplicity, strings in the quirk table are padded with NULLs
	 * instead.
	 */
	u16 vid;
	const char *mn;
	const char *fr;
	unsigned long quirks;
};

static const struct nvme_core_quirk_entry core_quirks[] = {
	{
		/*
		 * This Toshiba device seems to die using any APST states.  See:
		 * https://bugs.launchpad.net/ubuntu/+source/linux/+bug/1678184/comments/11
		 */
		.vid = 0x1179,
		.mn = "THNSF5256GPUK TOSHIBA",
		.quirks = NVME_QUIRK_NO_APST,
	},
	{
		/*
		 * This LiteON CL1-3D*-Q11 firmware version has a race
		 * condition associated with actions related to suspend to idle
		 * LiteON has resolved the problem in future firmware
		 */
		.vid = 0x14a4,
		.fr = "22301111",
		.quirks = NVME_QUIRK_SIMPLE_SUSPEND,
	},
	{
		/*
		 * This Kioxia CD6-V Series / HPE PE8030 device times out and
		 * aborts I/O during any load, but more easily reproducible
		 * with discards (fstrim).
		 *
		 * The device is left in a state where it is also not possible
		 * to use "nvme set-feature" to disable APST, but booting with
		 * nvme_core.default_ps_max_latency=0 works.
		 */
		.vid = 0x1e0f,
		.mn = "KCD6XVUL6T40",
		.quirks = NVME_QUIRK_NO_APST,
	},
	{
		/*
		 * The external Samsung X5 SSD fails initialization without a
		 * delay before checking if it is ready and has a whole set of
		 * other problems.  To make this even more interesting, it
		 * shares the PCI ID with internal Samsung 970 Evo Plus that
		 * does not need or want these quirks.
		 */
		.vid = 0x144d,
		.mn = "Samsung Portable SSD X5",
		.quirks = NVME_QUIRK_DELAY_BEFORE_CHK_RDY |
			  NVME_QUIRK_NO_DEEPEST_PS |
			  NVME_QUIRK_IGNORE_DEV_SUBNQN,
	}
};

/* match is null-terminated but idstr is space-padded. */
static bool string_matches(const char *idstr, const char *match, size_t len)
{
	size_t matchlen;

	if (!match)
		return true;

	matchlen = strlen(match);
	WARN_ON_ONCE(matchlen > len);

	if (memcmp(idstr, match, matchlen))
		return false;

	for (; matchlen < len; matchlen++)
		if (idstr[matchlen] != ' ')
			return false;

	return true;
}

static bool quirk_matches(const struct nvme_id_ctrl *id,
			  const struct nvme_core_quirk_entry *q)
{
	return q->vid == le16_to_cpu(id->vid) &&
		string_matches(id->mn, q->mn, sizeof(id->mn)) &&
		string_matches(id->fr, q->fr, sizeof(id->fr));
}

static void nvme_init_subnqn(struct nvme_subsystem *subsys, struct nvme_ctrl *ctrl,
		struct nvme_id_ctrl *id)
{
	size_t nqnlen;
	int off;

	if(!(ctrl->quirks & NVME_QUIRK_IGNORE_DEV_SUBNQN)) {
		nqnlen = strnlen(id->subnqn, NVMF_NQN_SIZE);
		if (nqnlen > 0 && nqnlen < NVMF_NQN_SIZE) {
			strscpy(subsys->subnqn, id->subnqn, NVMF_NQN_SIZE);
			return;
		}

		if (ctrl->vs >= NVME_VS(1, 2, 1))
			dev_warn(ctrl->device, "missing or invalid SUBNQN field.\n");
	}

	/*
	 * Generate a "fake" NQN similar to the one in Section 4.5 of the NVMe
	 * Base Specification 2.0.  It is slightly different from the format
	 * specified there due to historic reasons, and we can't change it now.
	 */
	off = snprintf(subsys->subnqn, NVMF_NQN_SIZE,
			"nqn.2014.08.org.nvmexpress:%04x%04x",
			le16_to_cpu(id->vid), le16_to_cpu(id->ssvid));
	memcpy(subsys->subnqn + off, id->sn, sizeof(id->sn));
	off += sizeof(id->sn);
	memcpy(subsys->subnqn + off, id->mn, sizeof(id->mn));
	off += sizeof(id->mn);
	memset(subsys->subnqn + off, 0, sizeof(subsys->subnqn) - off);
}

static void nvme_release_subsystem(struct device *dev)
{
	struct nvme_subsystem *subsys =
		container_of(dev, struct nvme_subsystem, dev);

	if (subsys->instance >= 0)
		ida_free(&nvme_instance_ida, subsys->instance);
	kfree(subsys);
}

static void nvme_destroy_subsystem(struct kref *ref)
{
	struct nvme_subsystem *subsys =
			container_of(ref, struct nvme_subsystem, ref);

	mutex_lock(&nvme_subsystems_lock);
	list_del(&subsys->entry);
	mutex_unlock(&nvme_subsystems_lock);

	ida_destroy(&subsys->ns_ida);
	device_del(&subsys->dev);
	put_device(&subsys->dev);
}

static void nvme_put_subsystem(struct nvme_subsystem *subsys)
{
	kref_put(&subsys->ref, nvme_destroy_subsystem);
}

static struct nvme_subsystem *__nvme_find_get_subsystem(const char *subsysnqn)
{
	struct nvme_subsystem *subsys;

	lockdep_assert_held(&nvme_subsystems_lock);

	/*
	 * Fail matches for discovery subsystems. This results
	 * in each discovery controller bound to a unique subsystem.
	 * This avoids issues with validating controller values
	 * that can only be true when there is a single unique subsystem.
	 * There may be multiple and completely independent entities
	 * that provide discovery controllers.
	 */
	if (!strcmp(subsysnqn, NVME_DISC_SUBSYS_NAME))
		return NULL;

	list_for_each_entry(subsys, &nvme_subsystems, entry) {
		if (strcmp(subsys->subnqn, subsysnqn))
			continue;
		if (!kref_get_unless_zero(&subsys->ref))
			continue;
		return subsys;
	}

	return NULL;
}

static inline bool nvme_discovery_ctrl(struct nvme_ctrl *ctrl)
{
	return ctrl->opts && ctrl->opts->discovery_nqn;
}

static bool nvme_validate_cntlid(struct nvme_subsystem *subsys,
		struct nvme_ctrl *ctrl, struct nvme_id_ctrl *id)
{
	struct nvme_ctrl *tmp;

	lockdep_assert_held(&nvme_subsystems_lock);

	list_for_each_entry(tmp, &subsys->ctrls, subsys_entry) {
		if (nvme_state_terminal(tmp))
			continue;

		if (tmp->cntlid == ctrl->cntlid) {
			dev_err(ctrl->device,
				"Duplicate cntlid %u with %s, subsys %s, rejecting\n",
				ctrl->cntlid, dev_name(tmp->device),
				subsys->subnqn);
			return false;
		}

		if ((id->cmic & NVME_CTRL_CMIC_MULTI_CTRL) ||
		    nvme_discovery_ctrl(ctrl))
			continue;

		dev_err(ctrl->device,
			"Subsystem does not support multiple controllers\n");
		return false;
	}

	return true;
}

static int nvme_init_subsystem(struct nvme_ctrl *ctrl, struct nvme_id_ctrl *id)
{
	struct nvme_subsystem *subsys, *found;
	int ret;

	subsys = kzalloc(sizeof(*subsys), GFP_KERNEL);
	if (!subsys)
		return -ENOMEM;

	subsys->instance = -1;
	mutex_init(&subsys->lock);
	kref_init(&subsys->ref);
	INIT_LIST_HEAD(&subsys->ctrls);
	INIT_LIST_HEAD(&subsys->nsheads);
	nvme_init_subnqn(subsys, ctrl, id);
	memcpy(subsys->serial, id->sn, sizeof(subsys->serial));
	memcpy(subsys->model, id->mn, sizeof(subsys->model));
	subsys->vendor_id = le16_to_cpu(id->vid);
	subsys->cmic = id->cmic;

	/* Versions prior to 1.4 don't necessarily report a valid type */
	if (id->cntrltype == NVME_CTRL_DISC ||
	    !strcmp(subsys->subnqn, NVME_DISC_SUBSYS_NAME))
		subsys->subtype = NVME_NQN_DISC;
	else
		subsys->subtype = NVME_NQN_NVME;

	if (nvme_discovery_ctrl(ctrl) && subsys->subtype != NVME_NQN_DISC) {
		dev_err(ctrl->device,
			"Subsystem %s is not a discovery controller",
			subsys->subnqn);
		kfree(subsys);
		return -EINVAL;
	}
	subsys->awupf = le16_to_cpu(id->awupf);
	nvme_mpath_default_iopolicy(subsys);

	subsys->dev.class = &nvme_subsys_class;
	subsys->dev.release = nvme_release_subsystem;
	subsys->dev.groups = nvme_subsys_attrs_groups;
	dev_set_name(&subsys->dev, "nvme-subsys%d", ctrl->instance);
	device_initialize(&subsys->dev);

	mutex_lock(&nvme_subsystems_lock);
	found = __nvme_find_get_subsystem(subsys->subnqn);
	if (found) {
		put_device(&subsys->dev);
		subsys = found;

		if (!nvme_validate_cntlid(subsys, ctrl, id)) {
			ret = -EINVAL;
			goto out_put_subsystem;
		}
	} else {
		ret = device_add(&subsys->dev);
		if (ret) {
			dev_err(ctrl->device,
				"failed to register subsystem device.\n");
			put_device(&subsys->dev);
			goto out_unlock;
		}
		ida_init(&subsys->ns_ida);
		list_add_tail(&subsys->entry, &nvme_subsystems);
	}

	ret = sysfs_create_link(&subsys->dev.kobj, &ctrl->device->kobj,
				dev_name(ctrl->device));
	if (ret) {
		dev_err(ctrl->device,
			"failed to create sysfs link from subsystem.\n");
		goto out_put_subsystem;
	}

	if (!found)
		subsys->instance = ctrl->instance;
	ctrl->subsys = subsys;
	list_add_tail(&ctrl->subsys_entry, &subsys->ctrls);
	mutex_unlock(&nvme_subsystems_lock);
	return 0;

out_put_subsystem:
	nvme_put_subsystem(subsys);
out_unlock:
	mutex_unlock(&nvme_subsystems_lock);
	return ret;
}

int nvme_get_log(struct nvme_ctrl *ctrl, u32 nsid, u8 log_page, u8 lsp, u8 csi,
		void *log, size_t size, u64 offset)
{
	struct nvme_command c = { };
	u32 dwlen = nvme_bytes_to_numd(size);

	c.get_log_page.opcode = nvme_admin_get_log_page;
	c.get_log_page.nsid = cpu_to_le32(nsid);
	c.get_log_page.lid = log_page;
	c.get_log_page.lsp = lsp;
	c.get_log_page.numdl = cpu_to_le16(dwlen & ((1 << 16) - 1));
	c.get_log_page.numdu = cpu_to_le16(dwlen >> 16);
	c.get_log_page.lpol = cpu_to_le32(lower_32_bits(offset));
	c.get_log_page.lpou = cpu_to_le32(upper_32_bits(offset));
	c.get_log_page.csi = csi;

	return nvme_submit_sync_cmd(ctrl->admin_q, &c, log, size);
}

static int nvme_get_effects_log(struct nvme_ctrl *ctrl, u8 csi,
				struct nvme_effects_log **log)
{
	struct nvme_effects_log	*cel = xa_load(&ctrl->cels, csi);
	int ret;

	if (cel)
		goto out;

	cel = kzalloc(sizeof(*cel), GFP_KERNEL);
	if (!cel)
		return -ENOMEM;

	ret = nvme_get_log(ctrl, 0x00, NVME_LOG_CMD_EFFECTS, 0, csi,
			cel, sizeof(*cel), 0);
	if (ret) {
		kfree(cel);
		return ret;
	}

	xa_store(&ctrl->cels, csi, cel, GFP_KERNEL);
out:
	*log = cel;
	return 0;
}

static inline u32 nvme_mps_to_sectors(struct nvme_ctrl *ctrl, u32 units)
{
	u32 page_shift = NVME_CAP_MPSMIN(ctrl->cap) + 12, val;

	if (check_shl_overflow(1U, units + page_shift - 9, &val))
		return UINT_MAX;
	return val;
}

static int nvme_init_non_mdts_limits(struct nvme_ctrl *ctrl)
{
	struct nvme_command c = { };
	struct nvme_id_ctrl_nvm *id;
	int ret;

	/*
	 * Even though NVMe spec explicitly states that MDTS is not applicable
	 * to the write-zeroes, we are cautious and limit the size to the
	 * controllers max_hw_sectors value, which is based on the MDTS field
	 * and possibly other limiting factors.
	 */
	if ((ctrl->oncs & NVME_CTRL_ONCS_WRITE_ZEROES) &&
	    !(ctrl->quirks & NVME_QUIRK_DISABLE_WRITE_ZEROES))
		ctrl->max_zeroes_sectors = ctrl->max_hw_sectors;
	else
		ctrl->max_zeroes_sectors = 0;

	if (ctrl->subsys->subtype != NVME_NQN_NVME ||
	    nvme_ctrl_limited_cns(ctrl) ||
	    test_bit(NVME_CTRL_SKIP_ID_CNS_CS, &ctrl->flags))
		return 0;

	id = kzalloc(sizeof(*id), GFP_KERNEL);
	if (!id)
		return -ENOMEM;

	c.identify.opcode = nvme_admin_identify;
	c.identify.cns = NVME_ID_CNS_CS_CTRL;
	c.identify.csi = NVME_CSI_NVM;

	ret = nvme_submit_sync_cmd(ctrl->admin_q, &c, id, sizeof(*id));
	if (ret)
		goto free_data;

	ctrl->dmrl = id->dmrl;
	ctrl->dmrsl = le32_to_cpu(id->dmrsl);
	if (id->wzsl)
		ctrl->max_zeroes_sectors = nvme_mps_to_sectors(ctrl, id->wzsl);

free_data:
	if (ret > 0)
		set_bit(NVME_CTRL_SKIP_ID_CNS_CS, &ctrl->flags);
	kfree(id);
	return ret;
}

static void nvme_init_known_nvm_effects(struct nvme_ctrl *ctrl)
{
	struct nvme_effects_log	*log = ctrl->effects;

	log->acs[nvme_admin_format_nvm] |= cpu_to_le32(NVME_CMD_EFFECTS_LBCC |
						NVME_CMD_EFFECTS_NCC |
						NVME_CMD_EFFECTS_CSE_MASK);
	log->acs[nvme_admin_sanitize_nvm] |= cpu_to_le32(NVME_CMD_EFFECTS_LBCC |
						NVME_CMD_EFFECTS_CSE_MASK);

	/*
	 * The spec says the result of a security receive command depends on
	 * the previous security send command. As such, many vendors log this
	 * command as one to submitted only when no other commands to the same
	 * namespace are outstanding. The intention is to tell the host to
	 * prevent mixing security send and receive.
	 *
	 * This driver can only enforce such exclusive access against IO
	 * queues, though. We are not readily able to enforce such a rule for
	 * two commands to the admin queue, which is the only queue that
	 * matters for this command.
	 *
	 * Rather than blindly freezing the IO queues for this effect that
	 * doesn't even apply to IO, mask it off.
	 */
	log->acs[nvme_admin_security_recv] &= cpu_to_le32(~NVME_CMD_EFFECTS_CSE_MASK);

	log->iocs[nvme_cmd_write] |= cpu_to_le32(NVME_CMD_EFFECTS_LBCC);
	log->iocs[nvme_cmd_write_zeroes] |= cpu_to_le32(NVME_CMD_EFFECTS_LBCC);
	log->iocs[nvme_cmd_write_uncor] |= cpu_to_le32(NVME_CMD_EFFECTS_LBCC);
}

static int nvme_init_effects(struct nvme_ctrl *ctrl, struct nvme_id_ctrl *id)
{
	int ret = 0;

	if (ctrl->effects)
		return 0;

	if (id->lpa & NVME_CTRL_LPA_CMD_EFFECTS_LOG) {
		ret = nvme_get_effects_log(ctrl, NVME_CSI_NVM, &ctrl->effects);
		if (ret < 0)
			return ret;
	}

	if (!ctrl->effects) {
		ctrl->effects = kzalloc(sizeof(*ctrl->effects), GFP_KERNEL);
		if (!ctrl->effects)
			return -ENOMEM;
		xa_store(&ctrl->cels, NVME_CSI_NVM, ctrl->effects, GFP_KERNEL);
	}

	nvme_init_known_nvm_effects(ctrl);
	return 0;
}

static int nvme_check_ctrl_fabric_info(struct nvme_ctrl *ctrl, struct nvme_id_ctrl *id)
{
	/*
	 * In fabrics we need to verify the cntlid matches the
	 * admin connect
	 */
	if (ctrl->cntlid != le16_to_cpu(id->cntlid)) {
		dev_err(ctrl->device,
			"Mismatching cntlid: Connect %u vs Identify %u, rejecting\n",
			ctrl->cntlid, le16_to_cpu(id->cntlid));
		return -EINVAL;
	}

	if (!nvme_discovery_ctrl(ctrl) && !ctrl->kas) {
		dev_err(ctrl->device,
			"keep-alive support is mandatory for fabrics\n");
		return -EINVAL;
	}

	if (!nvme_discovery_ctrl(ctrl) && ctrl->ioccsz < 4) {
		dev_err(ctrl->device,
			"I/O queue command capsule supported size %d < 4\n",
			ctrl->ioccsz);
		return -EINVAL;
	}

	if (!nvme_discovery_ctrl(ctrl) && ctrl->iorcsz < 1) {
		dev_err(ctrl->device,
			"I/O queue response capsule supported size %d < 1\n",
			ctrl->iorcsz);
		return -EINVAL;
	}

	if (!ctrl->maxcmd) {
		dev_err(ctrl->device, "Maximum outstanding commands is 0\n");
		return -EINVAL;
	}

	return 0;
}

static int nvme_init_identify(struct nvme_ctrl *ctrl)
{
	struct queue_limits lim;
	struct nvme_id_ctrl *id;
	u32 max_hw_sectors;
	bool prev_apst_enabled;
	int ret;

	ret = nvme_identify_ctrl(ctrl, &id);
	if (ret) {
		dev_err(ctrl->device, "Identify Controller failed (%d)\n", ret);
		return -EIO;
	}

	if (!(ctrl->ops->flags & NVME_F_FABRICS))
		ctrl->cntlid = le16_to_cpu(id->cntlid);

	if (!ctrl->identified) {
		unsigned int i;

		/*
		 * Check for quirks.  Quirk can depend on firmware version,
		 * so, in principle, the set of quirks present can change
		 * across a reset.  As a possible future enhancement, we
		 * could re-scan for quirks every time we reinitialize
		 * the device, but we'd have to make sure that the driver
		 * behaves intelligently if the quirks change.
		 */
		for (i = 0; i < ARRAY_SIZE(core_quirks); i++) {
			if (quirk_matches(id, &core_quirks[i]))
				ctrl->quirks |= core_quirks[i].quirks;
		}

		ret = nvme_init_subsystem(ctrl, id);
		if (ret)
			goto out_free;

		ret = nvme_init_effects(ctrl, id);
		if (ret)
			goto out_free;
	}
	memcpy(ctrl->subsys->firmware_rev, id->fr,
	       sizeof(ctrl->subsys->firmware_rev));

	if (force_apst && (ctrl->quirks & NVME_QUIRK_NO_DEEPEST_PS)) {
		dev_warn(ctrl->device, "forcibly allowing all power states due to nvme_core.force_apst -- use at your own risk\n");
		ctrl->quirks &= ~NVME_QUIRK_NO_DEEPEST_PS;
	}

	ctrl->crdt[0] = le16_to_cpu(id->crdt1);
	ctrl->crdt[1] = le16_to_cpu(id->crdt2);
	ctrl->crdt[2] = le16_to_cpu(id->crdt3);

	ctrl->oacs = le16_to_cpu(id->oacs);
	ctrl->oncs = le16_to_cpu(id->oncs);
	ctrl->mtfa = le16_to_cpu(id->mtfa);
	ctrl->oaes = le32_to_cpu(id->oaes);
	ctrl->wctemp = le16_to_cpu(id->wctemp);
	ctrl->cctemp = le16_to_cpu(id->cctemp);

	atomic_set(&ctrl->abort_limit, id->acl + 1);
	ctrl->vwc = id->vwc;
	if (id->mdts)
		max_hw_sectors = nvme_mps_to_sectors(ctrl, id->mdts);
	else
		max_hw_sectors = UINT_MAX;
	ctrl->max_hw_sectors =
		min_not_zero(ctrl->max_hw_sectors, max_hw_sectors);

	lim = queue_limits_start_update(ctrl->admin_q);
	nvme_set_ctrl_limits(ctrl, &lim);
	ret = queue_limits_commit_update(ctrl->admin_q, &lim);
	if (ret)
		goto out_free;

	ctrl->sgls = le32_to_cpu(id->sgls);
	ctrl->kas = le16_to_cpu(id->kas);
	ctrl->max_namespaces = le32_to_cpu(id->mnan);
	ctrl->ctratt = le32_to_cpu(id->ctratt);

	ctrl->cntrltype = id->cntrltype;
	ctrl->dctype = id->dctype;

	if (id->rtd3e) {
		/* us -> s */
		u32 transition_time = le32_to_cpu(id->rtd3e) / USEC_PER_SEC;

		ctrl->shutdown_timeout = clamp_t(unsigned int, transition_time,
						 shutdown_timeout, 60);

		if (ctrl->shutdown_timeout != shutdown_timeout)
			dev_info(ctrl->device,
				 "D3 entry latency set to %u seconds\n",
				 ctrl->shutdown_timeout);
	} else
		ctrl->shutdown_timeout = shutdown_timeout;

	ctrl->npss = id->npss;
	ctrl->apsta = id->apsta;
	prev_apst_enabled = ctrl->apst_enabled;
	if (ctrl->quirks & NVME_QUIRK_NO_APST) {
		if (force_apst && id->apsta) {
			dev_warn(ctrl->device, "forcibly allowing APST due to nvme_core.force_apst -- use at your own risk\n");
			ctrl->apst_enabled = true;
		} else {
			ctrl->apst_enabled = false;
		}
	} else {
		ctrl->apst_enabled = id->apsta;
	}
	memcpy(ctrl->psd, id->psd, sizeof(ctrl->psd));

	if (ctrl->ops->flags & NVME_F_FABRICS) {
		ctrl->icdoff = le16_to_cpu(id->icdoff);
		ctrl->ioccsz = le32_to_cpu(id->ioccsz);
		ctrl->iorcsz = le32_to_cpu(id->iorcsz);
		ctrl->maxcmd = le16_to_cpu(id->maxcmd);

		ret = nvme_check_ctrl_fabric_info(ctrl, id);
		if (ret)
			goto out_free;
	} else {
		ctrl->hmpre = le32_to_cpu(id->hmpre);
		ctrl->hmmin = le32_to_cpu(id->hmmin);
		ctrl->hmminds = le32_to_cpu(id->hmminds);
		ctrl->hmmaxd = le16_to_cpu(id->hmmaxd);
	}

	ret = nvme_mpath_init_identify(ctrl, id);
	if (ret < 0)
		goto out_free;

	if (ctrl->apst_enabled && !prev_apst_enabled)
		dev_pm_qos_expose_latency_tolerance(ctrl->device);
	else if (!ctrl->apst_enabled && prev_apst_enabled)
		dev_pm_qos_hide_latency_tolerance(ctrl->device);

out_free:
	kfree(id);
	return ret;
}

/*
 * Initialize the cached copies of the Identify data and various controller
 * register in our nvme_ctrl structure.  This should be called as soon as
 * the admin queue is fully up and running.
 */
int nvme_init_ctrl_finish(struct nvme_ctrl *ctrl, bool was_suspended)
{
	int ret;

	ret = ctrl->ops->reg_read32(ctrl, NVME_REG_VS, &ctrl->vs);
	if (ret) {
		dev_err(ctrl->device, "Reading VS failed (%d)\n", ret);
		return ret;
	}

	ctrl->sqsize = min_t(u16, NVME_CAP_MQES(ctrl->cap), ctrl->sqsize);

	if (ctrl->vs >= NVME_VS(1, 1, 0))
		ctrl->subsystem = NVME_CAP_NSSRC(ctrl->cap);

	ret = nvme_init_identify(ctrl);
	if (ret)
		return ret;

	ret = nvme_configure_apst(ctrl);
	if (ret < 0)
		return ret;

	ret = nvme_configure_timestamp(ctrl);
	if (ret < 0)
		return ret;

	ret = nvme_configure_host_options(ctrl);
	if (ret < 0)
		return ret;

	nvme_configure_opal(ctrl, was_suspended);

	if (!ctrl->identified && !nvme_discovery_ctrl(ctrl)) {
		/*
		 * Do not return errors unless we are in a controller reset,
		 * the controller works perfectly fine without hwmon.
		 */
		ret = nvme_hwmon_init(ctrl);
		if (ret == -EINTR)
			return ret;
	}

	clear_bit(NVME_CTRL_DIRTY_CAPABILITY, &ctrl->flags);
	ctrl->identified = true;

	nvme_start_keep_alive(ctrl);

	return 0;
}
EXPORT_SYMBOL_GPL(nvme_init_ctrl_finish);

static int nvme_dev_open(struct inode *inode, struct file *file)
{
	struct nvme_ctrl *ctrl =
		container_of(inode->i_cdev, struct nvme_ctrl, cdev);

	switch (nvme_ctrl_state(ctrl)) {
	case NVME_CTRL_LIVE:
		break;
	default:
		return -EWOULDBLOCK;
	}

	nvme_get_ctrl(ctrl);
	if (!try_module_get(ctrl->ops->module)) {
		nvme_put_ctrl(ctrl);
		return -EINVAL;
	}

	file->private_data = ctrl;
	return 0;
}

static int nvme_dev_release(struct inode *inode, struct file *file)
{
	struct nvme_ctrl *ctrl =
		container_of(inode->i_cdev, struct nvme_ctrl, cdev);

	module_put(ctrl->ops->module);
	nvme_put_ctrl(ctrl);
	return 0;
}

static const struct file_operations nvme_dev_fops = {
	.owner		= THIS_MODULE,
	.open		= nvme_dev_open,
	.release	= nvme_dev_release,
	.unlocked_ioctl	= nvme_dev_ioctl,
	.compat_ioctl	= compat_ptr_ioctl,
	.uring_cmd	= nvme_dev_uring_cmd,
};

static struct nvme_ns_head *nvme_find_ns_head(struct nvme_ctrl *ctrl,
		unsigned nsid)
{
	struct nvme_ns_head *h;

	lockdep_assert_held(&ctrl->subsys->lock);

	list_for_each_entry(h, &ctrl->subsys->nsheads, entry) {
		/*
		 * Private namespaces can share NSIDs under some conditions.
		 * In that case we can't use the same ns_head for namespaces
		 * with the same NSID.
		 */
		if (h->ns_id != nsid || !nvme_is_unique_nsid(ctrl, h))
			continue;
		if (!list_empty(&h->list) && nvme_tryget_ns_head(h))
			return h;
	}

	return NULL;
}

static int nvme_subsys_check_duplicate_ids(struct nvme_subsystem *subsys,
		struct nvme_ns_ids *ids)
{
	bool has_uuid = !uuid_is_null(&ids->uuid);
	bool has_nguid = memchr_inv(ids->nguid, 0, sizeof(ids->nguid));
	bool has_eui64 = memchr_inv(ids->eui64, 0, sizeof(ids->eui64));
	struct nvme_ns_head *h;

	lockdep_assert_held(&subsys->lock);

	list_for_each_entry(h, &subsys->nsheads, entry) {
		if (has_uuid && uuid_equal(&ids->uuid, &h->ids.uuid))
			return -EINVAL;
		if (has_nguid &&
		    memcmp(&ids->nguid, &h->ids.nguid, sizeof(ids->nguid)) == 0)
			return -EINVAL;
		if (has_eui64 &&
		    memcmp(&ids->eui64, &h->ids.eui64, sizeof(ids->eui64)) == 0)
			return -EINVAL;
	}

	return 0;
}

static void nvme_cdev_rel(struct device *dev)
{
	ida_free(&nvme_ns_chr_minor_ida, MINOR(dev->devt));
}

void nvme_cdev_del(struct cdev *cdev, struct device *cdev_device)
{
	cdev_device_del(cdev, cdev_device);
	put_device(cdev_device);
}

int nvme_cdev_add(struct cdev *cdev, struct device *cdev_device,
		const struct file_operations *fops, struct module *owner)
{
	int minor, ret;

	minor = ida_alloc(&nvme_ns_chr_minor_ida, GFP_KERNEL);
	if (minor < 0)
		return minor;
	cdev_device->devt = MKDEV(MAJOR(nvme_ns_chr_devt), minor);
	cdev_device->class = &nvme_ns_chr_class;
	cdev_device->release = nvme_cdev_rel;
	device_initialize(cdev_device);
	cdev_init(cdev, fops);
	cdev->owner = owner;
	ret = cdev_device_add(cdev, cdev_device);
	if (ret)
		put_device(cdev_device);

	return ret;
}

static int nvme_ns_chr_open(struct inode *inode, struct file *file)
{
	return nvme_ns_open(container_of(inode->i_cdev, struct nvme_ns, cdev));
}

static int nvme_ns_chr_release(struct inode *inode, struct file *file)
{
	nvme_ns_release(container_of(inode->i_cdev, struct nvme_ns, cdev));
	return 0;
}

static const struct file_operations nvme_ns_chr_fops = {
	.owner		= THIS_MODULE,
	.open		= nvme_ns_chr_open,
	.release	= nvme_ns_chr_release,
	.unlocked_ioctl	= nvme_ns_chr_ioctl,
	.compat_ioctl	= compat_ptr_ioctl,
	.uring_cmd	= nvme_ns_chr_uring_cmd,
	.uring_cmd_iopoll = nvme_ns_chr_uring_cmd_iopoll,
};

static int nvme_add_ns_cdev(struct nvme_ns *ns)
{
	int ret;

	ns->cdev_device.parent = ns->ctrl->device;
	ret = dev_set_name(&ns->cdev_device, "ng%dn%d",
			   ns->ctrl->instance, ns->head->instance);
	if (ret)
		return ret;

	return nvme_cdev_add(&ns->cdev, &ns->cdev_device, &nvme_ns_chr_fops,
			     ns->ctrl->ops->module);
}

static struct nvme_ns_head *nvme_alloc_ns_head(struct nvme_ctrl *ctrl,
		struct nvme_ns_info *info)
{
	struct nvme_ns_head *head;
	size_t size = sizeof(*head);
	int ret = -ENOMEM;

#ifdef CONFIG_NVME_MULTIPATH
	size += num_possible_nodes() * sizeof(struct nvme_ns *);
#endif

	head = kzalloc(size, GFP_KERNEL);
	if (!head)
		goto out;
	ret = ida_alloc_min(&ctrl->subsys->ns_ida, 1, GFP_KERNEL);
	if (ret < 0)
		goto out_free_head;
	head->instance = ret;
	INIT_LIST_HEAD(&head->list);
	ret = init_srcu_struct(&head->srcu);
	if (ret)
		goto out_ida_remove;
	head->subsys = ctrl->subsys;
	head->ns_id = info->nsid;
	head->ids = info->ids;
	head->shared = info->is_shared;
	ratelimit_state_init(&head->rs_nuse, 5 * HZ, 1);
	ratelimit_set_flags(&head->rs_nuse, RATELIMIT_MSG_ON_RELEASE);
	kref_init(&head->ref);

	if (head->ids.csi) {
		ret = nvme_get_effects_log(ctrl, head->ids.csi, &head->effects);
		if (ret)
			goto out_cleanup_srcu;
	} else
		head->effects = ctrl->effects;

	ret = nvme_mpath_alloc_disk(ctrl, head);
	if (ret)
		goto out_cleanup_srcu;

	list_add_tail(&head->entry, &ctrl->subsys->nsheads);

	kref_get(&ctrl->subsys->ref);

	return head;
out_cleanup_srcu:
	cleanup_srcu_struct(&head->srcu);
out_ida_remove:
	ida_free(&ctrl->subsys->ns_ida, head->instance);
out_free_head:
	kfree(head);
out:
	if (ret > 0)
		ret = blk_status_to_errno(nvme_error_status(ret));
	return ERR_PTR(ret);
}

static int nvme_global_check_duplicate_ids(struct nvme_subsystem *this,
		struct nvme_ns_ids *ids)
{
	struct nvme_subsystem *s;
	int ret = 0;

	/*
	 * Note that this check is racy as we try to avoid holding the global
	 * lock over the whole ns_head creation.  But it is only intended as
	 * a sanity check anyway.
	 */
	mutex_lock(&nvme_subsystems_lock);
	list_for_each_entry(s, &nvme_subsystems, entry) {
		if (s == this)
			continue;
		mutex_lock(&s->lock);
		ret = nvme_subsys_check_duplicate_ids(s, ids);
		mutex_unlock(&s->lock);
		if (ret)
			break;
	}
	mutex_unlock(&nvme_subsystems_lock);

	return ret;
}

static int nvme_init_ns_head(struct nvme_ns *ns, struct nvme_ns_info *info)
{
	struct nvme_ctrl *ctrl = ns->ctrl;
	struct nvme_ns_head *head = NULL;
	int ret;

	ret = nvme_global_check_duplicate_ids(ctrl->subsys, &info->ids);
	if (ret) {
		/*
		 * We've found two different namespaces on two different
		 * subsystems that report the same ID.  This is pretty nasty
		 * for anything that actually requires unique device
		 * identification.  In the kernel we need this for multipathing,
		 * and in user space the /dev/disk/by-id/ links rely on it.
		 *
		 * If the device also claims to be multi-path capable back off
		 * here now and refuse the probe the second device as this is a
		 * recipe for data corruption.  If not this is probably a
		 * cheap consumer device if on the PCIe bus, so let the user
		 * proceed and use the shiny toy, but warn that with changing
		 * probing order (which due to our async probing could just be
		 * device taking longer to startup) the other device could show
		 * up at any time.
		 */
		nvme_print_device_info(ctrl);
		if ((ns->ctrl->ops->flags & NVME_F_FABRICS) || /* !PCIe */
		    ((ns->ctrl->subsys->cmic & NVME_CTRL_CMIC_MULTI_CTRL) &&
		     info->is_shared)) {
			dev_err(ctrl->device,
				"ignoring nsid %d because of duplicate IDs\n",
				info->nsid);
			return ret;
		}

		dev_err(ctrl->device,
			"clearing duplicate IDs for nsid %d\n", info->nsid);
		dev_err(ctrl->device,
			"use of /dev/disk/by-id/ may cause data corruption\n");
		memset(&info->ids.nguid, 0, sizeof(info->ids.nguid));
		memset(&info->ids.uuid, 0, sizeof(info->ids.uuid));
		memset(&info->ids.eui64, 0, sizeof(info->ids.eui64));
		ctrl->quirks |= NVME_QUIRK_BOGUS_NID;
	}

	mutex_lock(&ctrl->subsys->lock);
	head = nvme_find_ns_head(ctrl, info->nsid);
	if (!head) {
		ret = nvme_subsys_check_duplicate_ids(ctrl->subsys, &info->ids);
		if (ret) {
			dev_err(ctrl->device,
				"duplicate IDs in subsystem for nsid %d\n",
				info->nsid);
			goto out_unlock;
		}
		head = nvme_alloc_ns_head(ctrl, info);
		if (IS_ERR(head)) {
			ret = PTR_ERR(head);
			goto out_unlock;
		}
	} else {
		ret = -EINVAL;
		if (!info->is_shared || !head->shared) {
			dev_err(ctrl->device,
				"Duplicate unshared namespace %d\n",
				info->nsid);
			goto out_put_ns_head;
		}
		if (!nvme_ns_ids_equal(&head->ids, &info->ids)) {
			dev_err(ctrl->device,
				"IDs don't match for shared namespace %d\n",
					info->nsid);
			goto out_put_ns_head;
		}

		if (!multipath) {
			dev_warn(ctrl->device,
				"Found shared namespace %d, but multipathing not supported.\n",
				info->nsid);
			dev_warn_once(ctrl->device,
				"Support for shared namespaces without CONFIG_NVME_MULTIPATH is deprecated and will be removed in Linux 6.0.\n");
		}
	}

	list_add_tail_rcu(&ns->siblings, &head->list);
	ns->head = head;
	mutex_unlock(&ctrl->subsys->lock);
	return 0;

out_put_ns_head:
	nvme_put_ns_head(head);
out_unlock:
	mutex_unlock(&ctrl->subsys->lock);
	return ret;
}

struct nvme_ns *nvme_find_get_ns(struct nvme_ctrl *ctrl, unsigned nsid)
{
	struct nvme_ns *ns, *ret = NULL;
	int srcu_idx;

	srcu_idx = srcu_read_lock(&ctrl->srcu);
	list_for_each_entry_rcu(ns, &ctrl->namespaces, list) {
		if (ns->head->ns_id == nsid) {
			if (!nvme_get_ns(ns))
				continue;
			ret = ns;
			break;
		}
		if (ns->head->ns_id > nsid)
			break;
	}
	srcu_read_unlock(&ctrl->srcu, srcu_idx);
	return ret;
}
EXPORT_SYMBOL_NS_GPL(nvme_find_get_ns, NVME_TARGET_PASSTHRU);

/*
 * Add the namespace to the controller list while keeping the list ordered.
 */
static void nvme_ns_add_to_ctrl_list(struct nvme_ns *ns)
{
	struct nvme_ns *tmp;

	list_for_each_entry_reverse(tmp, &ns->ctrl->namespaces, list) {
		if (tmp->head->ns_id < ns->head->ns_id) {
			list_add_rcu(&ns->list, &tmp->list);
			return;
		}
	}
	list_add(&ns->list, &ns->ctrl->namespaces);
}

static void nvme_alloc_ns(struct nvme_ctrl *ctrl, struct nvme_ns_info *info)
{
	struct nvme_ns *ns;
	struct gendisk *disk;
	int node = ctrl->numa_node;

	ns = kzalloc_node(sizeof(*ns), GFP_KERNEL, node);
	if (!ns)
		return;

	disk = blk_mq_alloc_disk(ctrl->tagset, NULL, ns);
	if (IS_ERR(disk))
		goto out_free_ns;
	disk->fops = &nvme_bdev_ops;
	disk->private_data = ns;

	ns->disk = disk;
	ns->queue = disk->queue;

	if (ctrl->opts && ctrl->opts->data_digest)
		blk_queue_flag_set(QUEUE_FLAG_STABLE_WRITES, ns->queue);

	blk_queue_flag_set(QUEUE_FLAG_NONROT, ns->queue);
	if (ctrl->ops->supports_pci_p2pdma &&
	    ctrl->ops->supports_pci_p2pdma(ctrl))
		blk_queue_flag_set(QUEUE_FLAG_PCI_P2PDMA, ns->queue);

	ns->ctrl = ctrl;
	kref_init(&ns->kref);

	if (nvme_init_ns_head(ns, info))
		goto out_cleanup_disk;

	/*
	 * If multipathing is enabled, the device name for all disks and not
	 * just those that represent shared namespaces needs to be based on the
	 * subsystem instance.  Using the controller instance for private
	 * namespaces could lead to naming collisions between shared and private
	 * namespaces if they don't use a common numbering scheme.
	 *
	 * If multipathing is not enabled, disk names must use the controller
	 * instance as shared namespaces will show up as multiple block
	 * devices.
	 */
	if (nvme_ns_head_multipath(ns->head)) {
		sprintf(disk->disk_name, "nvme%dc%dn%d", ctrl->subsys->instance,
			ctrl->instance, ns->head->instance);
		disk->flags |= GENHD_FL_HIDDEN;
	} else if (multipath) {
		sprintf(disk->disk_name, "nvme%dn%d", ctrl->subsys->instance,
			ns->head->instance);
	} else {
		sprintf(disk->disk_name, "nvme%dn%d", ctrl->instance,
			ns->head->instance);
	}

	if (nvme_update_ns_info(ns, info))
		goto out_unlink_ns;

<<<<<<< HEAD
	down_write(&ctrl->namespaces_rwsem);
=======
	mutex_lock(&ctrl->namespaces_lock);
>>>>>>> 0c383648
	/*
	 * Ensure that no namespaces are added to the ctrl list after the queues
	 * are frozen, thereby avoiding a deadlock between scan and reset.
	 */
	if (test_bit(NVME_CTRL_FROZEN, &ctrl->flags)) {
<<<<<<< HEAD
		up_write(&ctrl->namespaces_rwsem);
=======
		mutex_unlock(&ctrl->namespaces_lock);
>>>>>>> 0c383648
		goto out_unlink_ns;
	}
	nvme_ns_add_to_ctrl_list(ns);
	mutex_unlock(&ctrl->namespaces_lock);
	synchronize_srcu(&ctrl->srcu);
	nvme_get_ctrl(ctrl);

	if (device_add_disk(ctrl->device, ns->disk, nvme_ns_attr_groups))
		goto out_cleanup_ns_from_list;

	if (!nvme_ns_head_multipath(ns->head))
		nvme_add_ns_cdev(ns);

	nvme_mpath_add_disk(ns, info->anagrpid);
	nvme_fault_inject_init(&ns->fault_inject, ns->disk->disk_name);

	/*
	 * Set ns->disk->device->driver_data to ns so we can access
	 * ns->head->passthru_err_log_enabled in
	 * nvme_io_passthru_err_log_enabled_[store | show]().
	 */
	dev_set_drvdata(disk_to_dev(ns->disk), ns);

	return;

 out_cleanup_ns_from_list:
	nvme_put_ctrl(ctrl);
	mutex_lock(&ctrl->namespaces_lock);
	list_del_rcu(&ns->list);
	mutex_unlock(&ctrl->namespaces_lock);
	synchronize_srcu(&ctrl->srcu);
 out_unlink_ns:
	mutex_lock(&ctrl->subsys->lock);
	list_del_rcu(&ns->siblings);
	if (list_empty(&ns->head->list))
		list_del_init(&ns->head->entry);
	mutex_unlock(&ctrl->subsys->lock);
	nvme_put_ns_head(ns->head);
 out_cleanup_disk:
	put_disk(disk);
 out_free_ns:
	kfree(ns);
}

static void nvme_ns_remove(struct nvme_ns *ns)
{
	bool last_path = false;

	if (test_and_set_bit(NVME_NS_REMOVING, &ns->flags))
		return;

	clear_bit(NVME_NS_READY, &ns->flags);
	set_capacity(ns->disk, 0);
	nvme_fault_inject_fini(&ns->fault_inject);

	/*
	 * Ensure that !NVME_NS_READY is seen by other threads to prevent
	 * this ns going back into current_path.
	 */
	synchronize_srcu(&ns->head->srcu);

	/* wait for concurrent submissions */
	if (nvme_mpath_clear_current_path(ns))
		synchronize_srcu(&ns->head->srcu);

	mutex_lock(&ns->ctrl->subsys->lock);
	list_del_rcu(&ns->siblings);
	if (list_empty(&ns->head->list)) {
		list_del_init(&ns->head->entry);
		last_path = true;
	}
	mutex_unlock(&ns->ctrl->subsys->lock);

	/* guarantee not available in head->list */
	synchronize_srcu(&ns->head->srcu);

	if (!nvme_ns_head_multipath(ns->head))
		nvme_cdev_del(&ns->cdev, &ns->cdev_device);
	del_gendisk(ns->disk);

	mutex_lock(&ns->ctrl->namespaces_lock);
	list_del_rcu(&ns->list);
	mutex_unlock(&ns->ctrl->namespaces_lock);
	synchronize_srcu(&ns->ctrl->srcu);

	if (last_path)
		nvme_mpath_shutdown_disk(ns->head);
	nvme_put_ns(ns);
}

static void nvme_ns_remove_by_nsid(struct nvme_ctrl *ctrl, u32 nsid)
{
	struct nvme_ns *ns = nvme_find_get_ns(ctrl, nsid);

	if (ns) {
		nvme_ns_remove(ns);
		nvme_put_ns(ns);
	}
}

static void nvme_validate_ns(struct nvme_ns *ns, struct nvme_ns_info *info)
{
	int ret = NVME_SC_INVALID_NS | NVME_SC_DNR;

	if (!nvme_ns_ids_equal(&ns->head->ids, &info->ids)) {
		dev_err(ns->ctrl->device,
			"identifiers changed for nsid %d\n", ns->head->ns_id);
		goto out;
	}

	ret = nvme_update_ns_info(ns, info);
out:
	/*
	 * Only remove the namespace if we got a fatal error back from the
	 * device, otherwise ignore the error and just move on.
	 *
	 * TODO: we should probably schedule a delayed retry here.
	 */
	if (ret > 0 && (ret & NVME_SC_DNR))
		nvme_ns_remove(ns);
}

static void nvme_scan_ns(struct nvme_ctrl *ctrl, unsigned nsid)
{
	struct nvme_ns_info info = { .nsid = nsid };
	struct nvme_ns *ns;
	int ret;

	if (nvme_identify_ns_descs(ctrl, &info))
		return;

	if (info.ids.csi != NVME_CSI_NVM && !nvme_multi_css(ctrl)) {
		dev_warn(ctrl->device,
			"command set not reported for nsid: %d\n", nsid);
		return;
	}

	/*
	 * If available try to use the Command Set Idependent Identify Namespace
	 * data structure to find all the generic information that is needed to
	 * set up a namespace.  If not fall back to the legacy version.
	 */
	if ((ctrl->cap & NVME_CAP_CRMS_CRIMS) ||
	    (info.ids.csi != NVME_CSI_NVM && info.ids.csi != NVME_CSI_ZNS))
		ret = nvme_ns_info_from_id_cs_indep(ctrl, &info);
	else
		ret = nvme_ns_info_from_identify(ctrl, &info);

	if (info.is_removed)
		nvme_ns_remove_by_nsid(ctrl, nsid);

	/*
	 * Ignore the namespace if it is not ready. We will get an AEN once it
	 * becomes ready and restart the scan.
	 */
	if (ret || !info.is_ready)
		return;

	ns = nvme_find_get_ns(ctrl, nsid);
	if (ns) {
		nvme_validate_ns(ns, &info);
		nvme_put_ns(ns);
	} else {
		nvme_alloc_ns(ctrl, &info);
	}
}

static void nvme_remove_invalid_namespaces(struct nvme_ctrl *ctrl,
					unsigned nsid)
{
	struct nvme_ns *ns, *next;
	LIST_HEAD(rm_list);

	mutex_lock(&ctrl->namespaces_lock);
	list_for_each_entry_safe(ns, next, &ctrl->namespaces, list) {
		if (ns->head->ns_id > nsid) {
			list_del_rcu(&ns->list);
			synchronize_srcu(&ctrl->srcu);
			list_add_tail_rcu(&ns->list, &rm_list);
		}
	}
	mutex_unlock(&ctrl->namespaces_lock);

	list_for_each_entry_safe(ns, next, &rm_list, list)
		nvme_ns_remove(ns);
}

static int nvme_scan_ns_list(struct nvme_ctrl *ctrl)
{
	const int nr_entries = NVME_IDENTIFY_DATA_SIZE / sizeof(__le32);
	__le32 *ns_list;
	u32 prev = 0;
	int ret = 0, i;

	ns_list = kzalloc(NVME_IDENTIFY_DATA_SIZE, GFP_KERNEL);
	if (!ns_list)
		return -ENOMEM;

	for (;;) {
		struct nvme_command cmd = {
			.identify.opcode	= nvme_admin_identify,
			.identify.cns		= NVME_ID_CNS_NS_ACTIVE_LIST,
			.identify.nsid		= cpu_to_le32(prev),
		};

		ret = nvme_submit_sync_cmd(ctrl->admin_q, &cmd, ns_list,
					    NVME_IDENTIFY_DATA_SIZE);
		if (ret) {
			dev_warn(ctrl->device,
				"Identify NS List failed (status=0x%x)\n", ret);
			goto free;
		}

		for (i = 0; i < nr_entries; i++) {
			u32 nsid = le32_to_cpu(ns_list[i]);

			if (!nsid)	/* end of the list? */
				goto out;
			nvme_scan_ns(ctrl, nsid);
			while (++prev < nsid)
				nvme_ns_remove_by_nsid(ctrl, prev);
		}
	}
 out:
	nvme_remove_invalid_namespaces(ctrl, prev);
 free:
	kfree(ns_list);
	return ret;
}

static void nvme_scan_ns_sequential(struct nvme_ctrl *ctrl)
{
	struct nvme_id_ctrl *id;
	u32 nn, i;

	if (nvme_identify_ctrl(ctrl, &id))
		return;
	nn = le32_to_cpu(id->nn);
	kfree(id);

	for (i = 1; i <= nn; i++)
		nvme_scan_ns(ctrl, i);

	nvme_remove_invalid_namespaces(ctrl, nn);
}

static void nvme_clear_changed_ns_log(struct nvme_ctrl *ctrl)
{
	size_t log_size = NVME_MAX_CHANGED_NAMESPACES * sizeof(__le32);
	__le32 *log;
	int error;

	log = kzalloc(log_size, GFP_KERNEL);
	if (!log)
		return;

	/*
	 * We need to read the log to clear the AEN, but we don't want to rely
	 * on it for the changed namespace information as userspace could have
	 * raced with us in reading the log page, which could cause us to miss
	 * updates.
	 */
	error = nvme_get_log(ctrl, NVME_NSID_ALL, NVME_LOG_CHANGED_NS, 0,
			NVME_CSI_NVM, log, log_size, 0);
	if (error)
		dev_warn(ctrl->device,
			"reading changed ns log failed: %d\n", error);

	kfree(log);
}

static void nvme_scan_work(struct work_struct *work)
{
	struct nvme_ctrl *ctrl =
		container_of(work, struct nvme_ctrl, scan_work);
	int ret;

	/* No tagset on a live ctrl means IO queues could not created */
	if (nvme_ctrl_state(ctrl) != NVME_CTRL_LIVE || !ctrl->tagset)
		return;

	/*
	 * Identify controller limits can change at controller reset due to
	 * new firmware download, even though it is not common we cannot ignore
	 * such scenario. Controller's non-mdts limits are reported in the unit
	 * of logical blocks that is dependent on the format of attached
	 * namespace. Hence re-read the limits at the time of ns allocation.
	 */
	ret = nvme_init_non_mdts_limits(ctrl);
	if (ret < 0) {
		dev_warn(ctrl->device,
			"reading non-mdts-limits failed: %d\n", ret);
		return;
	}

	if (test_and_clear_bit(NVME_AER_NOTICE_NS_CHANGED, &ctrl->events)) {
		dev_info(ctrl->device, "rescanning namespaces.\n");
		nvme_clear_changed_ns_log(ctrl);
	}

	mutex_lock(&ctrl->scan_lock);
	if (nvme_ctrl_limited_cns(ctrl)) {
		nvme_scan_ns_sequential(ctrl);
	} else {
		/*
		 * Fall back to sequential scan if DNR is set to handle broken
		 * devices which should support Identify NS List (as per the VS
		 * they report) but don't actually support it.
		 */
		ret = nvme_scan_ns_list(ctrl);
		if (ret > 0 && ret & NVME_SC_DNR)
			nvme_scan_ns_sequential(ctrl);
	}
	mutex_unlock(&ctrl->scan_lock);
}

/*
 * This function iterates the namespace list unlocked to allow recovery from
 * controller failure. It is up to the caller to ensure the namespace list is
 * not modified by scan work while this function is executing.
 */
void nvme_remove_namespaces(struct nvme_ctrl *ctrl)
{
	struct nvme_ns *ns, *next;
	LIST_HEAD(ns_list);

	/*
	 * make sure to requeue I/O to all namespaces as these
	 * might result from the scan itself and must complete
	 * for the scan_work to make progress
	 */
	nvme_mpath_clear_ctrl_paths(ctrl);

	/*
	 * Unquiesce io queues so any pending IO won't hang, especially
	 * those submitted from scan work
	 */
	nvme_unquiesce_io_queues(ctrl);

	/* prevent racing with ns scanning */
	flush_work(&ctrl->scan_work);

	/*
	 * The dead states indicates the controller was not gracefully
	 * disconnected. In that case, we won't be able to flush any data while
	 * removing the namespaces' disks; fail all the queues now to avoid
	 * potentially having to clean up the failed sync later.
	 */
	if (nvme_ctrl_state(ctrl) == NVME_CTRL_DEAD)
		nvme_mark_namespaces_dead(ctrl);

	/* this is a no-op when called from the controller reset handler */
	nvme_change_ctrl_state(ctrl, NVME_CTRL_DELETING_NOIO);

	mutex_lock(&ctrl->namespaces_lock);
	list_splice_init_rcu(&ctrl->namespaces, &ns_list, synchronize_rcu);
	mutex_unlock(&ctrl->namespaces_lock);
	synchronize_srcu(&ctrl->srcu);

	list_for_each_entry_safe(ns, next, &ns_list, list)
		nvme_ns_remove(ns);
}
EXPORT_SYMBOL_GPL(nvme_remove_namespaces);

static int nvme_class_uevent(const struct device *dev, struct kobj_uevent_env *env)
{
	const struct nvme_ctrl *ctrl =
		container_of(dev, struct nvme_ctrl, ctrl_device);
	struct nvmf_ctrl_options *opts = ctrl->opts;
	int ret;

	ret = add_uevent_var(env, "NVME_TRTYPE=%s", ctrl->ops->name);
	if (ret)
		return ret;

	if (opts) {
		ret = add_uevent_var(env, "NVME_TRADDR=%s", opts->traddr);
		if (ret)
			return ret;

		ret = add_uevent_var(env, "NVME_TRSVCID=%s",
				opts->trsvcid ?: "none");
		if (ret)
			return ret;

		ret = add_uevent_var(env, "NVME_HOST_TRADDR=%s",
				opts->host_traddr ?: "none");
		if (ret)
			return ret;

		ret = add_uevent_var(env, "NVME_HOST_IFACE=%s",
				opts->host_iface ?: "none");
	}
	return ret;
}

static void nvme_change_uevent(struct nvme_ctrl *ctrl, char *envdata)
{
	char *envp[2] = { envdata, NULL };

	kobject_uevent_env(&ctrl->device->kobj, KOBJ_CHANGE, envp);
}

static void nvme_aen_uevent(struct nvme_ctrl *ctrl)
{
	char *envp[2] = { NULL, NULL };
	u32 aen_result = ctrl->aen_result;

	ctrl->aen_result = 0;
	if (!aen_result)
		return;

	envp[0] = kasprintf(GFP_KERNEL, "NVME_AEN=%#08x", aen_result);
	if (!envp[0])
		return;
	kobject_uevent_env(&ctrl->device->kobj, KOBJ_CHANGE, envp);
	kfree(envp[0]);
}

static void nvme_async_event_work(struct work_struct *work)
{
	struct nvme_ctrl *ctrl =
		container_of(work, struct nvme_ctrl, async_event_work);

	nvme_aen_uevent(ctrl);

	/*
	 * The transport drivers must guarantee AER submission here is safe by
	 * flushing ctrl async_event_work after changing the controller state
	 * from LIVE and before freeing the admin queue.
	*/
	if (nvme_ctrl_state(ctrl) == NVME_CTRL_LIVE)
		ctrl->ops->submit_async_event(ctrl);
}

static bool nvme_ctrl_pp_status(struct nvme_ctrl *ctrl)
{

	u32 csts;

	if (ctrl->ops->reg_read32(ctrl, NVME_REG_CSTS, &csts))
		return false;

	if (csts == ~0)
		return false;

	return ((ctrl->ctrl_config & NVME_CC_ENABLE) && (csts & NVME_CSTS_PP));
}

static void nvme_get_fw_slot_info(struct nvme_ctrl *ctrl)
{
	struct nvme_fw_slot_info_log *log;
	u8 next_fw_slot, cur_fw_slot;

	log = kmalloc(sizeof(*log), GFP_KERNEL);
	if (!log)
		return;

	if (nvme_get_log(ctrl, NVME_NSID_ALL, NVME_LOG_FW_SLOT, 0, NVME_CSI_NVM,
			 log, sizeof(*log), 0)) {
		dev_warn(ctrl->device, "Get FW SLOT INFO log error\n");
		goto out_free_log;
	}

	cur_fw_slot = log->afi & 0x7;
	next_fw_slot = (log->afi & 0x70) >> 4;
	if (!cur_fw_slot || (next_fw_slot && (cur_fw_slot != next_fw_slot))) {
		dev_info(ctrl->device,
			 "Firmware is activated after next Controller Level Reset\n");
		goto out_free_log;
	}

	memcpy(ctrl->subsys->firmware_rev, &log->frs[cur_fw_slot - 1],
		sizeof(ctrl->subsys->firmware_rev));

out_free_log:
	kfree(log);
}

static void nvme_fw_act_work(struct work_struct *work)
{
	struct nvme_ctrl *ctrl = container_of(work,
				struct nvme_ctrl, fw_act_work);
	unsigned long fw_act_timeout;

	nvme_auth_stop(ctrl);

	if (ctrl->mtfa)
		fw_act_timeout = jiffies +
				msecs_to_jiffies(ctrl->mtfa * 100);
	else
		fw_act_timeout = jiffies +
				msecs_to_jiffies(admin_timeout * 1000);

	nvme_quiesce_io_queues(ctrl);
	while (nvme_ctrl_pp_status(ctrl)) {
		if (time_after(jiffies, fw_act_timeout)) {
			dev_warn(ctrl->device,
				"Fw activation timeout, reset controller\n");
			nvme_try_sched_reset(ctrl);
			return;
		}
		msleep(100);
	}

	if (!nvme_change_ctrl_state(ctrl, NVME_CTRL_LIVE))
		return;

	nvme_unquiesce_io_queues(ctrl);
	/* read FW slot information to clear the AER */
	nvme_get_fw_slot_info(ctrl);

	queue_work(nvme_wq, &ctrl->async_event_work);
}

static u32 nvme_aer_type(u32 result)
{
	return result & 0x7;
}

static u32 nvme_aer_subtype(u32 result)
{
	return (result & 0xff00) >> 8;
}

static bool nvme_handle_aen_notice(struct nvme_ctrl *ctrl, u32 result)
{
	u32 aer_notice_type = nvme_aer_subtype(result);
	bool requeue = true;

	switch (aer_notice_type) {
	case NVME_AER_NOTICE_NS_CHANGED:
		set_bit(NVME_AER_NOTICE_NS_CHANGED, &ctrl->events);
		nvme_queue_scan(ctrl);
		break;
	case NVME_AER_NOTICE_FW_ACT_STARTING:
		/*
		 * We are (ab)using the RESETTING state to prevent subsequent
		 * recovery actions from interfering with the controller's
		 * firmware activation.
		 */
		if (nvme_change_ctrl_state(ctrl, NVME_CTRL_RESETTING)) {
			requeue = false;
			queue_work(nvme_wq, &ctrl->fw_act_work);
		}
		break;
#ifdef CONFIG_NVME_MULTIPATH
	case NVME_AER_NOTICE_ANA:
		if (!ctrl->ana_log_buf)
			break;
		queue_work(nvme_wq, &ctrl->ana_work);
		break;
#endif
	case NVME_AER_NOTICE_DISC_CHANGED:
		ctrl->aen_result = result;
		break;
	default:
		dev_warn(ctrl->device, "async event result %08x\n", result);
	}
	return requeue;
}

static void nvme_handle_aer_persistent_error(struct nvme_ctrl *ctrl)
{
	dev_warn(ctrl->device, "resetting controller due to AER\n");
	nvme_reset_ctrl(ctrl);
}

void nvme_complete_async_event(struct nvme_ctrl *ctrl, __le16 status,
		volatile union nvme_result *res)
{
	u32 result = le32_to_cpu(res->u32);
	u32 aer_type = nvme_aer_type(result);
	u32 aer_subtype = nvme_aer_subtype(result);
	bool requeue = true;

	if (le16_to_cpu(status) >> 1 != NVME_SC_SUCCESS)
		return;

	trace_nvme_async_event(ctrl, result);
	switch (aer_type) {
	case NVME_AER_NOTICE:
		requeue = nvme_handle_aen_notice(ctrl, result);
		break;
	case NVME_AER_ERROR:
		/*
		 * For a persistent internal error, don't run async_event_work
		 * to submit a new AER. The controller reset will do it.
		 */
		if (aer_subtype == NVME_AER_ERROR_PERSIST_INT_ERR) {
			nvme_handle_aer_persistent_error(ctrl);
			return;
		}
		fallthrough;
	case NVME_AER_SMART:
	case NVME_AER_CSS:
	case NVME_AER_VS:
		ctrl->aen_result = result;
		break;
	default:
		break;
	}

	if (requeue)
		queue_work(nvme_wq, &ctrl->async_event_work);
}
EXPORT_SYMBOL_GPL(nvme_complete_async_event);

int nvme_alloc_admin_tag_set(struct nvme_ctrl *ctrl, struct blk_mq_tag_set *set,
		const struct blk_mq_ops *ops, unsigned int cmd_size)
{
	struct queue_limits lim = {};
	int ret;

	memset(set, 0, sizeof(*set));
	set->ops = ops;
	set->queue_depth = NVME_AQ_MQ_TAG_DEPTH;
	if (ctrl->ops->flags & NVME_F_FABRICS)
		/* Reserved for fabric connect and keep alive */
		set->reserved_tags = 2;
	set->numa_node = ctrl->numa_node;
	set->flags = BLK_MQ_F_NO_SCHED;
	if (ctrl->ops->flags & NVME_F_BLOCKING)
		set->flags |= BLK_MQ_F_BLOCKING;
	set->cmd_size = cmd_size;
	set->driver_data = ctrl;
	set->nr_hw_queues = 1;
	set->timeout = NVME_ADMIN_TIMEOUT;
	ret = blk_mq_alloc_tag_set(set);
	if (ret)
		return ret;

	ctrl->admin_q = blk_mq_alloc_queue(set, &lim, NULL);
	if (IS_ERR(ctrl->admin_q)) {
		ret = PTR_ERR(ctrl->admin_q);
		goto out_free_tagset;
	}

	if (ctrl->ops->flags & NVME_F_FABRICS) {
		ctrl->fabrics_q = blk_mq_alloc_queue(set, NULL, NULL);
		if (IS_ERR(ctrl->fabrics_q)) {
			ret = PTR_ERR(ctrl->fabrics_q);
			goto out_cleanup_admin_q;
		}
	}

	ctrl->admin_tagset = set;
	return 0;

out_cleanup_admin_q:
	blk_mq_destroy_queue(ctrl->admin_q);
	blk_put_queue(ctrl->admin_q);
out_free_tagset:
	blk_mq_free_tag_set(set);
	ctrl->admin_q = NULL;
	ctrl->fabrics_q = NULL;
	return ret;
}
EXPORT_SYMBOL_GPL(nvme_alloc_admin_tag_set);

void nvme_remove_admin_tag_set(struct nvme_ctrl *ctrl)
{
	blk_mq_destroy_queue(ctrl->admin_q);
	blk_put_queue(ctrl->admin_q);
	if (ctrl->ops->flags & NVME_F_FABRICS) {
		blk_mq_destroy_queue(ctrl->fabrics_q);
		blk_put_queue(ctrl->fabrics_q);
	}
	blk_mq_free_tag_set(ctrl->admin_tagset);
}
EXPORT_SYMBOL_GPL(nvme_remove_admin_tag_set);

int nvme_alloc_io_tag_set(struct nvme_ctrl *ctrl, struct blk_mq_tag_set *set,
		const struct blk_mq_ops *ops, unsigned int nr_maps,
		unsigned int cmd_size)
{
	int ret;

	memset(set, 0, sizeof(*set));
	set->ops = ops;
	set->queue_depth = min_t(unsigned, ctrl->sqsize, BLK_MQ_MAX_DEPTH - 1);
	/*
	 * Some Apple controllers requires tags to be unique across admin and
	 * the (only) I/O queue, so reserve the first 32 tags of the I/O queue.
	 */
	if (ctrl->quirks & NVME_QUIRK_SHARED_TAGS)
		set->reserved_tags = NVME_AQ_DEPTH;
	else if (ctrl->ops->flags & NVME_F_FABRICS)
		/* Reserved for fabric connect */
		set->reserved_tags = 1;
	set->numa_node = ctrl->numa_node;
	set->flags = BLK_MQ_F_SHOULD_MERGE;
	if (ctrl->ops->flags & NVME_F_BLOCKING)
		set->flags |= BLK_MQ_F_BLOCKING;
	set->cmd_size = cmd_size,
	set->driver_data = ctrl;
	set->nr_hw_queues = ctrl->queue_count - 1;
	set->timeout = NVME_IO_TIMEOUT;
	set->nr_maps = nr_maps;
	ret = blk_mq_alloc_tag_set(set);
	if (ret)
		return ret;

	if (ctrl->ops->flags & NVME_F_FABRICS) {
		ctrl->connect_q = blk_mq_alloc_queue(set, NULL, NULL);
        	if (IS_ERR(ctrl->connect_q)) {
			ret = PTR_ERR(ctrl->connect_q);
			goto out_free_tag_set;
		}
		blk_queue_flag_set(QUEUE_FLAG_SKIP_TAGSET_QUIESCE,
				   ctrl->connect_q);
	}

	ctrl->tagset = set;
	return 0;

out_free_tag_set:
	blk_mq_free_tag_set(set);
	ctrl->connect_q = NULL;
	return ret;
}
EXPORT_SYMBOL_GPL(nvme_alloc_io_tag_set);

void nvme_remove_io_tag_set(struct nvme_ctrl *ctrl)
{
	if (ctrl->ops->flags & NVME_F_FABRICS) {
		blk_mq_destroy_queue(ctrl->connect_q);
		blk_put_queue(ctrl->connect_q);
	}
	blk_mq_free_tag_set(ctrl->tagset);
}
EXPORT_SYMBOL_GPL(nvme_remove_io_tag_set);

void nvme_stop_ctrl(struct nvme_ctrl *ctrl)
{
	nvme_mpath_stop(ctrl);
	nvme_auth_stop(ctrl);
	nvme_stop_keep_alive(ctrl);
	nvme_stop_failfast_work(ctrl);
	flush_work(&ctrl->async_event_work);
	cancel_work_sync(&ctrl->fw_act_work);
	if (ctrl->ops->stop_ctrl)
		ctrl->ops->stop_ctrl(ctrl);
}
EXPORT_SYMBOL_GPL(nvme_stop_ctrl);

void nvme_start_ctrl(struct nvme_ctrl *ctrl)
{
	nvme_enable_aen(ctrl);

	/*
	 * persistent discovery controllers need to send indication to userspace
	 * to re-read the discovery log page to learn about possible changes
	 * that were missed. We identify persistent discovery controllers by
	 * checking that they started once before, hence are reconnecting back.
	 */
	if (test_bit(NVME_CTRL_STARTED_ONCE, &ctrl->flags) &&
	    nvme_discovery_ctrl(ctrl))
		nvme_change_uevent(ctrl, "NVME_EVENT=rediscover");

	if (ctrl->queue_count > 1) {
		nvme_queue_scan(ctrl);
		nvme_unquiesce_io_queues(ctrl);
		nvme_mpath_update(ctrl);
	}

	nvme_change_uevent(ctrl, "NVME_EVENT=connected");
	set_bit(NVME_CTRL_STARTED_ONCE, &ctrl->flags);
}
EXPORT_SYMBOL_GPL(nvme_start_ctrl);

void nvme_uninit_ctrl(struct nvme_ctrl *ctrl)
{
	nvme_hwmon_exit(ctrl);
	nvme_fault_inject_fini(&ctrl->fault_inject);
	dev_pm_qos_hide_latency_tolerance(ctrl->device);
	cdev_device_del(&ctrl->cdev, ctrl->device);
	nvme_put_ctrl(ctrl);
}
EXPORT_SYMBOL_GPL(nvme_uninit_ctrl);

static void nvme_free_cels(struct nvme_ctrl *ctrl)
{
	struct nvme_effects_log	*cel;
	unsigned long i;

	xa_for_each(&ctrl->cels, i, cel) {
		xa_erase(&ctrl->cels, i);
		kfree(cel);
	}

	xa_destroy(&ctrl->cels);
}

static void nvme_free_ctrl(struct device *dev)
{
	struct nvme_ctrl *ctrl =
		container_of(dev, struct nvme_ctrl, ctrl_device);
	struct nvme_subsystem *subsys = ctrl->subsys;

	if (!subsys || ctrl->instance != subsys->instance)
		ida_free(&nvme_instance_ida, ctrl->instance);
	key_put(ctrl->tls_key);
	nvme_free_cels(ctrl);
	nvme_mpath_uninit(ctrl);
	cleanup_srcu_struct(&ctrl->srcu);
	nvme_auth_stop(ctrl);
	nvme_auth_free(ctrl);
	__free_page(ctrl->discard_page);
	free_opal_dev(ctrl->opal_dev);

	if (subsys) {
		mutex_lock(&nvme_subsystems_lock);
		list_del(&ctrl->subsys_entry);
		sysfs_remove_link(&subsys->dev.kobj, dev_name(ctrl->device));
		mutex_unlock(&nvme_subsystems_lock);
	}

	ctrl->ops->free_ctrl(ctrl);

	if (subsys)
		nvme_put_subsystem(subsys);
}

/*
 * Initialize a NVMe controller structures.  This needs to be called during
 * earliest initialization so that we have the initialized structured around
 * during probing.
 */
int nvme_init_ctrl(struct nvme_ctrl *ctrl, struct device *dev,
		const struct nvme_ctrl_ops *ops, unsigned long quirks)
{
	int ret;

	WRITE_ONCE(ctrl->state, NVME_CTRL_NEW);
	ctrl->passthru_err_log_enabled = false;
	clear_bit(NVME_CTRL_FAILFAST_EXPIRED, &ctrl->flags);
	spin_lock_init(&ctrl->lock);
	mutex_init(&ctrl->namespaces_lock);

	ret = init_srcu_struct(&ctrl->srcu);
	if (ret)
		return ret;

	mutex_init(&ctrl->scan_lock);
	INIT_LIST_HEAD(&ctrl->namespaces);
	xa_init(&ctrl->cels);
	ctrl->dev = dev;
	ctrl->ops = ops;
	ctrl->quirks = quirks;
	ctrl->numa_node = NUMA_NO_NODE;
	INIT_WORK(&ctrl->scan_work, nvme_scan_work);
	INIT_WORK(&ctrl->async_event_work, nvme_async_event_work);
	INIT_WORK(&ctrl->fw_act_work, nvme_fw_act_work);
	INIT_WORK(&ctrl->delete_work, nvme_delete_ctrl_work);
	init_waitqueue_head(&ctrl->state_wq);

	INIT_DELAYED_WORK(&ctrl->ka_work, nvme_keep_alive_work);
	INIT_DELAYED_WORK(&ctrl->failfast_work, nvme_failfast_work);
	memset(&ctrl->ka_cmd, 0, sizeof(ctrl->ka_cmd));
	ctrl->ka_cmd.common.opcode = nvme_admin_keep_alive;
	ctrl->ka_last_check_time = jiffies;

	BUILD_BUG_ON(NVME_DSM_MAX_RANGES * sizeof(struct nvme_dsm_range) >
			PAGE_SIZE);
	ctrl->discard_page = alloc_page(GFP_KERNEL);
	if (!ctrl->discard_page) {
		ret = -ENOMEM;
		goto out;
	}

	ret = ida_alloc(&nvme_instance_ida, GFP_KERNEL);
	if (ret < 0)
		goto out;
	ctrl->instance = ret;

	device_initialize(&ctrl->ctrl_device);
	ctrl->device = &ctrl->ctrl_device;
	ctrl->device->devt = MKDEV(MAJOR(nvme_ctrl_base_chr_devt),
			ctrl->instance);
	ctrl->device->class = &nvme_class;
	ctrl->device->parent = ctrl->dev;
	if (ops->dev_attr_groups)
		ctrl->device->groups = ops->dev_attr_groups;
	else
		ctrl->device->groups = nvme_dev_attr_groups;
	ctrl->device->release = nvme_free_ctrl;
	dev_set_drvdata(ctrl->device, ctrl);
	ret = dev_set_name(ctrl->device, "nvme%d", ctrl->instance);
	if (ret)
		goto out_release_instance;

	nvme_get_ctrl(ctrl);
	cdev_init(&ctrl->cdev, &nvme_dev_fops);
	ctrl->cdev.owner = ops->module;
	ret = cdev_device_add(&ctrl->cdev, ctrl->device);
	if (ret)
		goto out_free_name;

	/*
	 * Initialize latency tolerance controls.  The sysfs files won't
	 * be visible to userspace unless the device actually supports APST.
	 */
	ctrl->device->power.set_latency_tolerance = nvme_set_latency_tolerance;
	dev_pm_qos_update_user_latency_tolerance(ctrl->device,
		min(default_ps_max_latency_us, (unsigned long)S32_MAX));

	nvme_fault_inject_init(&ctrl->fault_inject, dev_name(ctrl->device));
	nvme_mpath_init_ctrl(ctrl);
	ret = nvme_auth_init_ctrl(ctrl);
	if (ret)
		goto out_free_cdev;

	return 0;
out_free_cdev:
	nvme_fault_inject_fini(&ctrl->fault_inject);
	dev_pm_qos_hide_latency_tolerance(ctrl->device);
	cdev_device_del(&ctrl->cdev, ctrl->device);
out_free_name:
	nvme_put_ctrl(ctrl);
	kfree_const(ctrl->device->kobj.name);
out_release_instance:
	ida_free(&nvme_instance_ida, ctrl->instance);
out:
	if (ctrl->discard_page)
		__free_page(ctrl->discard_page);
	cleanup_srcu_struct(&ctrl->srcu);
	return ret;
}
EXPORT_SYMBOL_GPL(nvme_init_ctrl);

/* let I/O to all namespaces fail in preparation for surprise removal */
void nvme_mark_namespaces_dead(struct nvme_ctrl *ctrl)
{
	struct nvme_ns *ns;
	int srcu_idx;

	srcu_idx = srcu_read_lock(&ctrl->srcu);
	list_for_each_entry_rcu(ns, &ctrl->namespaces, list)
		blk_mark_disk_dead(ns->disk);
	srcu_read_unlock(&ctrl->srcu, srcu_idx);
}
EXPORT_SYMBOL_GPL(nvme_mark_namespaces_dead);

void nvme_unfreeze(struct nvme_ctrl *ctrl)
{
	struct nvme_ns *ns;
	int srcu_idx;

	srcu_idx = srcu_read_lock(&ctrl->srcu);
	list_for_each_entry_rcu(ns, &ctrl->namespaces, list)
		blk_mq_unfreeze_queue(ns->queue);
<<<<<<< HEAD
	up_read(&ctrl->namespaces_rwsem);
=======
	srcu_read_unlock(&ctrl->srcu, srcu_idx);
>>>>>>> 0c383648
	clear_bit(NVME_CTRL_FROZEN, &ctrl->flags);
}
EXPORT_SYMBOL_GPL(nvme_unfreeze);

int nvme_wait_freeze_timeout(struct nvme_ctrl *ctrl, long timeout)
{
	struct nvme_ns *ns;
	int srcu_idx;

	srcu_idx = srcu_read_lock(&ctrl->srcu);
	list_for_each_entry_rcu(ns, &ctrl->namespaces, list) {
		timeout = blk_mq_freeze_queue_wait_timeout(ns->queue, timeout);
		if (timeout <= 0)
			break;
	}
	srcu_read_unlock(&ctrl->srcu, srcu_idx);
	return timeout;
}
EXPORT_SYMBOL_GPL(nvme_wait_freeze_timeout);

void nvme_wait_freeze(struct nvme_ctrl *ctrl)
{
	struct nvme_ns *ns;
	int srcu_idx;

	srcu_idx = srcu_read_lock(&ctrl->srcu);
	list_for_each_entry_rcu(ns, &ctrl->namespaces, list)
		blk_mq_freeze_queue_wait(ns->queue);
	srcu_read_unlock(&ctrl->srcu, srcu_idx);
}
EXPORT_SYMBOL_GPL(nvme_wait_freeze);

void nvme_start_freeze(struct nvme_ctrl *ctrl)
{
	struct nvme_ns *ns;
	int srcu_idx;

	set_bit(NVME_CTRL_FROZEN, &ctrl->flags);
<<<<<<< HEAD
	down_read(&ctrl->namespaces_rwsem);
	list_for_each_entry(ns, &ctrl->namespaces, list)
=======
	srcu_idx = srcu_read_lock(&ctrl->srcu);
	list_for_each_entry_rcu(ns, &ctrl->namespaces, list)
>>>>>>> 0c383648
		blk_freeze_queue_start(ns->queue);
	srcu_read_unlock(&ctrl->srcu, srcu_idx);
}
EXPORT_SYMBOL_GPL(nvme_start_freeze);

void nvme_quiesce_io_queues(struct nvme_ctrl *ctrl)
{
	if (!ctrl->tagset)
		return;
	if (!test_and_set_bit(NVME_CTRL_STOPPED, &ctrl->flags))
		blk_mq_quiesce_tagset(ctrl->tagset);
	else
		blk_mq_wait_quiesce_done(ctrl->tagset);
}
EXPORT_SYMBOL_GPL(nvme_quiesce_io_queues);

void nvme_unquiesce_io_queues(struct nvme_ctrl *ctrl)
{
	if (!ctrl->tagset)
		return;
	if (test_and_clear_bit(NVME_CTRL_STOPPED, &ctrl->flags))
		blk_mq_unquiesce_tagset(ctrl->tagset);
}
EXPORT_SYMBOL_GPL(nvme_unquiesce_io_queues);

void nvme_quiesce_admin_queue(struct nvme_ctrl *ctrl)
{
	if (!test_and_set_bit(NVME_CTRL_ADMIN_Q_STOPPED, &ctrl->flags))
		blk_mq_quiesce_queue(ctrl->admin_q);
	else
		blk_mq_wait_quiesce_done(ctrl->admin_q->tag_set);
}
EXPORT_SYMBOL_GPL(nvme_quiesce_admin_queue);

void nvme_unquiesce_admin_queue(struct nvme_ctrl *ctrl)
{
	if (test_and_clear_bit(NVME_CTRL_ADMIN_Q_STOPPED, &ctrl->flags))
		blk_mq_unquiesce_queue(ctrl->admin_q);
}
EXPORT_SYMBOL_GPL(nvme_unquiesce_admin_queue);

void nvme_sync_io_queues(struct nvme_ctrl *ctrl)
{
	struct nvme_ns *ns;
	int srcu_idx;

	srcu_idx = srcu_read_lock(&ctrl->srcu);
	list_for_each_entry_rcu(ns, &ctrl->namespaces, list)
		blk_sync_queue(ns->queue);
	srcu_read_unlock(&ctrl->srcu, srcu_idx);
}
EXPORT_SYMBOL_GPL(nvme_sync_io_queues);

void nvme_sync_queues(struct nvme_ctrl *ctrl)
{
	nvme_sync_io_queues(ctrl);
	if (ctrl->admin_q)
		blk_sync_queue(ctrl->admin_q);
}
EXPORT_SYMBOL_GPL(nvme_sync_queues);

struct nvme_ctrl *nvme_ctrl_from_file(struct file *file)
{
	if (file->f_op != &nvme_dev_fops)
		return NULL;
	return file->private_data;
}
EXPORT_SYMBOL_NS_GPL(nvme_ctrl_from_file, NVME_TARGET_PASSTHRU);

/*
 * Check we didn't inadvertently grow the command structure sizes:
 */
static inline void _nvme_check_size(void)
{
	BUILD_BUG_ON(sizeof(struct nvme_common_command) != 64);
	BUILD_BUG_ON(sizeof(struct nvme_rw_command) != 64);
	BUILD_BUG_ON(sizeof(struct nvme_identify) != 64);
	BUILD_BUG_ON(sizeof(struct nvme_features) != 64);
	BUILD_BUG_ON(sizeof(struct nvme_download_firmware) != 64);
	BUILD_BUG_ON(sizeof(struct nvme_format_cmd) != 64);
	BUILD_BUG_ON(sizeof(struct nvme_dsm_cmd) != 64);
	BUILD_BUG_ON(sizeof(struct nvme_write_zeroes_cmd) != 64);
	BUILD_BUG_ON(sizeof(struct nvme_abort_cmd) != 64);
	BUILD_BUG_ON(sizeof(struct nvme_get_log_page_command) != 64);
	BUILD_BUG_ON(sizeof(struct nvme_command) != 64);
	BUILD_BUG_ON(sizeof(struct nvme_id_ctrl) != NVME_IDENTIFY_DATA_SIZE);
	BUILD_BUG_ON(sizeof(struct nvme_id_ns) != NVME_IDENTIFY_DATA_SIZE);
	BUILD_BUG_ON(sizeof(struct nvme_id_ns_cs_indep) !=
			NVME_IDENTIFY_DATA_SIZE);
	BUILD_BUG_ON(sizeof(struct nvme_id_ns_zns) != NVME_IDENTIFY_DATA_SIZE);
	BUILD_BUG_ON(sizeof(struct nvme_id_ns_nvm) != NVME_IDENTIFY_DATA_SIZE);
	BUILD_BUG_ON(sizeof(struct nvme_id_ctrl_zns) != NVME_IDENTIFY_DATA_SIZE);
	BUILD_BUG_ON(sizeof(struct nvme_id_ctrl_nvm) != NVME_IDENTIFY_DATA_SIZE);
	BUILD_BUG_ON(sizeof(struct nvme_lba_range_type) != 64);
	BUILD_BUG_ON(sizeof(struct nvme_smart_log) != 512);
	BUILD_BUG_ON(sizeof(struct nvme_dbbuf) != 64);
	BUILD_BUG_ON(sizeof(struct nvme_directive_cmd) != 64);
	BUILD_BUG_ON(sizeof(struct nvme_feat_host_behavior) != 512);
}


static int __init nvme_core_init(void)
{
	int result = -ENOMEM;

	_nvme_check_size();

	nvme_wq = alloc_workqueue("nvme-wq",
			WQ_UNBOUND | WQ_MEM_RECLAIM | WQ_SYSFS, 0);
	if (!nvme_wq)
		goto out;

	nvme_reset_wq = alloc_workqueue("nvme-reset-wq",
			WQ_UNBOUND | WQ_MEM_RECLAIM | WQ_SYSFS, 0);
	if (!nvme_reset_wq)
		goto destroy_wq;

	nvme_delete_wq = alloc_workqueue("nvme-delete-wq",
			WQ_UNBOUND | WQ_MEM_RECLAIM | WQ_SYSFS, 0);
	if (!nvme_delete_wq)
		goto destroy_reset_wq;

	result = alloc_chrdev_region(&nvme_ctrl_base_chr_devt, 0,
			NVME_MINORS, "nvme");
	if (result < 0)
		goto destroy_delete_wq;

	result = class_register(&nvme_class);
	if (result)
		goto unregister_chrdev;

	result = class_register(&nvme_subsys_class);
	if (result)
		goto destroy_class;

	result = alloc_chrdev_region(&nvme_ns_chr_devt, 0, NVME_MINORS,
				     "nvme-generic");
	if (result < 0)
		goto destroy_subsys_class;

	result = class_register(&nvme_ns_chr_class);
	if (result)
		goto unregister_generic_ns;

	result = nvme_init_auth();
	if (result)
		goto destroy_ns_chr;
	return 0;

destroy_ns_chr:
	class_unregister(&nvme_ns_chr_class);
unregister_generic_ns:
	unregister_chrdev_region(nvme_ns_chr_devt, NVME_MINORS);
destroy_subsys_class:
	class_unregister(&nvme_subsys_class);
destroy_class:
	class_unregister(&nvme_class);
unregister_chrdev:
	unregister_chrdev_region(nvme_ctrl_base_chr_devt, NVME_MINORS);
destroy_delete_wq:
	destroy_workqueue(nvme_delete_wq);
destroy_reset_wq:
	destroy_workqueue(nvme_reset_wq);
destroy_wq:
	destroy_workqueue(nvme_wq);
out:
	return result;
}

static void __exit nvme_core_exit(void)
{
	nvme_exit_auth();
	class_unregister(&nvme_ns_chr_class);
	class_unregister(&nvme_subsys_class);
	class_unregister(&nvme_class);
	unregister_chrdev_region(nvme_ns_chr_devt, NVME_MINORS);
	unregister_chrdev_region(nvme_ctrl_base_chr_devt, NVME_MINORS);
	destroy_workqueue(nvme_delete_wq);
	destroy_workqueue(nvme_reset_wq);
	destroy_workqueue(nvme_wq);
	ida_destroy(&nvme_ns_chr_minor_ida);
	ida_destroy(&nvme_instance_ida);
}

MODULE_LICENSE("GPL");
MODULE_VERSION("1.0");
MODULE_DESCRIPTION("NVMe host core framework");
module_init(nvme_core_init);
module_exit(nvme_core_exit);<|MERGE_RESOLUTION|>--- conflicted
+++ resolved
@@ -416,17 +416,6 @@
 
 static inline void __nvme_end_req(struct request *req)
 {
-<<<<<<< HEAD
-	blk_status_t status = nvme_error_status(nvme_req(req)->status);
-
-	if (unlikely(nvme_req(req)->status && !(req->rq_flags & RQF_QUIET))) {
-		if (blk_rq_is_passthrough(req))
-			nvme_log_err_passthru(req);
-		else
-			nvme_log_error(req);
-	}
-=======
->>>>>>> 0c383648
 	nvme_end_req_zoned(req);
 	nvme_trace_bio_complete(req);
 	if (req->cmd_flags & REQ_NVME_MPATH)
@@ -2149,11 +2138,7 @@
 	blk_mq_unfreeze_queue(ns->disk->queue);
 
 	if (blk_queue_is_zoned(ns->queue)) {
-<<<<<<< HEAD
-		ret = blk_revalidate_disk_zones(ns->disk, NULL);
-=======
 		ret = blk_revalidate_disk_zones(ns->disk);
->>>>>>> 0c383648
 		if (ret && !nvme_first_scan(ns->disk))
 			goto out;
 	}
@@ -2201,7 +2186,6 @@
 		set_bit(NVME_NS_READY, &ns->flags);
 		unsupported = true;
 		ret = 0;
-<<<<<<< HEAD
 	}
 
 	if (!ret && nvme_ns_head_multipath(ns->head)) {
@@ -2243,49 +2227,6 @@
 		blk_mq_unfreeze_queue(ns->head->disk->queue);
 	}
 
-=======
-	}
-
-	if (!ret && nvme_ns_head_multipath(ns->head)) {
-		struct queue_limits *ns_lim = &ns->disk->queue->limits;
-		struct queue_limits lim;
-
-		blk_mq_freeze_queue(ns->head->disk->queue);
-		if (unsupported)
-			ns->head->disk->flags |= GENHD_FL_HIDDEN;
-		else
-			nvme_init_integrity(ns->head->disk, ns->head);
-		set_capacity_and_notify(ns->head->disk, get_capacity(ns->disk));
-		set_disk_ro(ns->head->disk, nvme_ns_is_readonly(ns, info));
-		nvme_mpath_revalidate_paths(ns);
-
-		/*
-		 * queue_limits mixes values that are the hardware limitations
-		 * for bio splitting with what is the device configuration.
-		 *
-		 * For NVMe the device configuration can change after e.g. a
-		 * Format command, and we really want to pick up the new format
-		 * value here.  But we must still stack the queue limits to the
-		 * least common denominator for multipathing to split the bios
-		 * properly.
-		 *
-		 * To work around this, we explicitly set the device
-		 * configuration to those that we just queried, but only stack
-		 * the splitting limits in to make sure we still obey possibly
-		 * lower limitations of other controllers.
-		 */
-		lim = queue_limits_start_update(ns->head->disk->queue);
-		lim.logical_block_size = ns_lim->logical_block_size;
-		lim.physical_block_size = ns_lim->physical_block_size;
-		lim.io_min = ns_lim->io_min;
-		lim.io_opt = ns_lim->io_opt;
-		queue_limits_stack_bdev(&lim, ns->disk->part0, 0,
-					ns->head->disk->disk_name);
-		ret = queue_limits_commit_update(ns->head->disk->queue, &lim);
-		blk_mq_unfreeze_queue(ns->head->disk->queue);
-	}
-
->>>>>>> 0c383648
 	return ret;
 }
 
@@ -3837,21 +3778,13 @@
 	if (nvme_update_ns_info(ns, info))
 		goto out_unlink_ns;
 
-<<<<<<< HEAD
-	down_write(&ctrl->namespaces_rwsem);
-=======
 	mutex_lock(&ctrl->namespaces_lock);
->>>>>>> 0c383648
 	/*
 	 * Ensure that no namespaces are added to the ctrl list after the queues
 	 * are frozen, thereby avoiding a deadlock between scan and reset.
 	 */
 	if (test_bit(NVME_CTRL_FROZEN, &ctrl->flags)) {
-<<<<<<< HEAD
-		up_write(&ctrl->namespaces_rwsem);
-=======
 		mutex_unlock(&ctrl->namespaces_lock);
->>>>>>> 0c383648
 		goto out_unlink_ns;
 	}
 	nvme_ns_add_to_ctrl_list(ns);
@@ -4804,11 +4737,7 @@
 	srcu_idx = srcu_read_lock(&ctrl->srcu);
 	list_for_each_entry_rcu(ns, &ctrl->namespaces, list)
 		blk_mq_unfreeze_queue(ns->queue);
-<<<<<<< HEAD
-	up_read(&ctrl->namespaces_rwsem);
-=======
 	srcu_read_unlock(&ctrl->srcu, srcu_idx);
->>>>>>> 0c383648
 	clear_bit(NVME_CTRL_FROZEN, &ctrl->flags);
 }
 EXPORT_SYMBOL_GPL(nvme_unfreeze);
@@ -4847,13 +4776,8 @@
 	int srcu_idx;
 
 	set_bit(NVME_CTRL_FROZEN, &ctrl->flags);
-<<<<<<< HEAD
-	down_read(&ctrl->namespaces_rwsem);
-	list_for_each_entry(ns, &ctrl->namespaces, list)
-=======
 	srcu_idx = srcu_read_lock(&ctrl->srcu);
 	list_for_each_entry_rcu(ns, &ctrl->namespaces, list)
->>>>>>> 0c383648
 		blk_freeze_queue_start(ns->queue);
 	srcu_read_unlock(&ctrl->srcu, srcu_idx);
 }

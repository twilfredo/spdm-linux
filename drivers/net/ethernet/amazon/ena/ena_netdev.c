/*
 * Copyright 2015 Amazon.com, Inc. or its affiliates.
 *
 * This software is available to you under a choice of one of two
 * licenses.  You may choose to be licensed under the terms of the GNU
 * General Public License (GPL) Version 2, available from the file
 * COPYING in the main directory of this source tree, or the
 * BSD license below:
 *
 *     Redistribution and use in source and binary forms, with or
 *     without modification, are permitted provided that the following
 *     conditions are met:
 *
 *      - Redistributions of source code must retain the above
 *        copyright notice, this list of conditions and the following
 *        disclaimer.
 *
 *      - Redistributions in binary form must reproduce the above
 *        copyright notice, this list of conditions and the following
 *        disclaimer in the documentation and/or other materials
 *        provided with the distribution.
 *
 * THE SOFTWARE IS PROVIDED "AS IS", WITHOUT WARRANTY OF ANY KIND,
 * EXPRESS OR IMPLIED, INCLUDING BUT NOT LIMITED TO THE WARRANTIES OF
 * MERCHANTABILITY, FITNESS FOR A PARTICULAR PURPOSE AND
 * NONINFRINGEMENT. IN NO EVENT SHALL THE AUTHORS OR COPYRIGHT HOLDERS
 * BE LIABLE FOR ANY CLAIM, DAMAGES OR OTHER LIABILITY, WHETHER IN AN
 * ACTION OF CONTRACT, TORT OR OTHERWISE, ARISING FROM, OUT OF OR IN
 * CONNECTION WITH THE SOFTWARE OR THE USE OR OTHER DEALINGS IN THE
 * SOFTWARE.
 */

#define pr_fmt(fmt) KBUILD_MODNAME ": " fmt

#ifdef CONFIG_RFS_ACCEL
#include <linux/cpu_rmap.h>
#endif /* CONFIG_RFS_ACCEL */
#include <linux/ethtool.h>
#include <linux/kernel.h>
#include <linux/module.h>
#include <linux/numa.h>
#include <linux/pci.h>
#include <linux/utsname.h>
#include <linux/version.h>
#include <linux/vmalloc.h>
#include <net/ip.h>

#include "ena_netdev.h"
#include <linux/bpf_trace.h>
#include "ena_pci_id_tbl.h"

static char version[] = DEVICE_NAME " v" DRV_MODULE_VERSION "\n";

MODULE_AUTHOR("Amazon.com, Inc. or its affiliates");
MODULE_DESCRIPTION(DEVICE_NAME);
MODULE_LICENSE("GPL");
MODULE_VERSION(DRV_MODULE_VERSION);

/* Time in jiffies before concluding the transmitter is hung. */
#define TX_TIMEOUT  (5 * HZ)

#define ENA_NAPI_BUDGET 64

#define DEFAULT_MSG_ENABLE (NETIF_MSG_DRV | NETIF_MSG_PROBE | NETIF_MSG_IFUP | \
		NETIF_MSG_TX_DONE | NETIF_MSG_TX_ERR | NETIF_MSG_RX_ERR)
static int debug = -1;
module_param(debug, int, 0);
MODULE_PARM_DESC(debug, "Debug level (0=none,...,16=all)");

static struct ena_aenq_handlers aenq_handlers;

static struct workqueue_struct *ena_wq;

MODULE_DEVICE_TABLE(pci, ena_pci_tbl);

static int ena_rss_init_default(struct ena_adapter *adapter);
static void check_for_admin_com_state(struct ena_adapter *adapter);
static void ena_destroy_device(struct ena_adapter *adapter, bool graceful);
static int ena_restore_device(struct ena_adapter *adapter);

static void ena_init_io_rings(struct ena_adapter *adapter,
			      int first_index, int count);
static void ena_init_napi_in_range(struct ena_adapter *adapter, int first_index,
				   int count);
static void ena_del_napi_in_range(struct ena_adapter *adapter, int first_index,
				  int count);
static int ena_setup_tx_resources(struct ena_adapter *adapter, int qid);
static int ena_setup_tx_resources_in_range(struct ena_adapter *adapter,
					   int first_index,
					   int count);
static int ena_create_io_tx_queue(struct ena_adapter *adapter, int qid);
static void ena_free_tx_resources(struct ena_adapter *adapter, int qid);
static int ena_clean_xdp_irq(struct ena_ring *xdp_ring, u32 budget);
static void ena_destroy_all_tx_queues(struct ena_adapter *adapter);
static void ena_free_all_io_tx_resources(struct ena_adapter *adapter);
static void ena_napi_disable_in_range(struct ena_adapter *adapter,
				      int first_index, int count);
static void ena_napi_enable_in_range(struct ena_adapter *adapter,
				     int first_index, int count);
static int ena_up(struct ena_adapter *adapter);
static void ena_down(struct ena_adapter *adapter);
static void ena_unmask_interrupt(struct ena_ring *tx_ring,
				 struct ena_ring *rx_ring);
static void ena_update_ring_numa_node(struct ena_ring *tx_ring,
				      struct ena_ring *rx_ring);
static void ena_unmap_tx_buff(struct ena_ring *tx_ring,
			      struct ena_tx_buffer *tx_info);
static int ena_create_io_tx_queues_in_range(struct ena_adapter *adapter,
					    int first_index, int count);

static void ena_tx_timeout(struct net_device *dev, unsigned int txqueue)
{
	struct ena_adapter *adapter = netdev_priv(dev);

	/* Change the state of the device to trigger reset
	 * Check that we are not in the middle or a trigger already
	 */

	if (test_and_set_bit(ENA_FLAG_TRIGGER_RESET, &adapter->flags))
		return;

	adapter->reset_reason = ENA_REGS_RESET_OS_NETDEV_WD;
	u64_stats_update_begin(&adapter->syncp);
	adapter->dev_stats.tx_timeout++;
	u64_stats_update_end(&adapter->syncp);

	netif_err(adapter, tx_err, dev, "Transmit time out\n");
}

static void update_rx_ring_mtu(struct ena_adapter *adapter, int mtu)
{
	int i;

	for (i = 0; i < adapter->num_io_queues; i++)
		adapter->rx_ring[i].mtu = mtu;
}

static int ena_change_mtu(struct net_device *dev, int new_mtu)
{
	struct ena_adapter *adapter = netdev_priv(dev);
	int ret;

	ret = ena_com_set_dev_mtu(adapter->ena_dev, new_mtu);
	if (!ret) {
		netif_dbg(adapter, drv, dev, "set MTU to %d\n", new_mtu);
		update_rx_ring_mtu(adapter, new_mtu);
		dev->mtu = new_mtu;
	} else {
		netif_err(adapter, drv, dev, "Failed to set MTU to %d\n",
			  new_mtu);
	}

	return ret;
}

static int ena_xmit_common(struct net_device *dev,
			   struct ena_ring *ring,
			   struct ena_tx_buffer *tx_info,
			   struct ena_com_tx_ctx *ena_tx_ctx,
			   u16 next_to_use,
			   u32 bytes)
{
	struct ena_adapter *adapter = netdev_priv(dev);
	int rc, nb_hw_desc;

	if (unlikely(ena_com_is_doorbell_needed(ring->ena_com_io_sq,
						ena_tx_ctx))) {
		netif_dbg(adapter, tx_queued, dev,
			  "llq tx max burst size of queue %d achieved, writing doorbell to send burst\n",
			  ring->qid);
		ena_com_write_sq_doorbell(ring->ena_com_io_sq);
	}

	/* prepare the packet's descriptors to dma engine */
	rc = ena_com_prepare_tx(ring->ena_com_io_sq, ena_tx_ctx,
				&nb_hw_desc);

	/* In case there isn't enough space in the queue for the packet,
	 * we simply drop it. All other failure reasons of
	 * ena_com_prepare_tx() are fatal and therefore require a device reset.
	 */
	if (unlikely(rc)) {
		netif_err(adapter, tx_queued, dev,
			  "failed to prepare tx bufs\n");
		u64_stats_update_begin(&ring->syncp);
		ring->tx_stats.prepare_ctx_err++;
		u64_stats_update_end(&ring->syncp);
		if (rc != -ENOMEM) {
			adapter->reset_reason =
				ENA_REGS_RESET_DRIVER_INVALID_STATE;
			set_bit(ENA_FLAG_TRIGGER_RESET, &adapter->flags);
		}
		return rc;
	}

	u64_stats_update_begin(&ring->syncp);
	ring->tx_stats.cnt++;
	ring->tx_stats.bytes += bytes;
	u64_stats_update_end(&ring->syncp);

	tx_info->tx_descs = nb_hw_desc;
	tx_info->last_jiffies = jiffies;
	tx_info->print_once = 0;

	ring->next_to_use = ENA_TX_RING_IDX_NEXT(next_to_use,
						 ring->ring_size);
	return 0;
}

/* This is the XDP napi callback. XDP queues use a separate napi callback
 * than Rx/Tx queues.
 */
static int ena_xdp_io_poll(struct napi_struct *napi, int budget)
{
	struct ena_napi *ena_napi = container_of(napi, struct ena_napi, napi);
	u32 xdp_work_done, xdp_budget;
	struct ena_ring *xdp_ring;
	int napi_comp_call = 0;
	int ret;

	xdp_ring = ena_napi->xdp_ring;
	xdp_ring->first_interrupt = ena_napi->first_interrupt;

	xdp_budget = budget;

	if (!test_bit(ENA_FLAG_DEV_UP, &xdp_ring->adapter->flags) ||
	    test_bit(ENA_FLAG_TRIGGER_RESET, &xdp_ring->adapter->flags)) {
		napi_complete_done(napi, 0);
		return 0;
	}

	xdp_work_done = ena_clean_xdp_irq(xdp_ring, xdp_budget);

	/* If the device is about to reset or down, avoid unmask
	 * the interrupt and return 0 so NAPI won't reschedule
	 */
	if (unlikely(!test_bit(ENA_FLAG_DEV_UP, &xdp_ring->adapter->flags))) {
		napi_complete_done(napi, 0);
		ret = 0;
	} else if (xdp_budget > xdp_work_done) {
		napi_comp_call = 1;
		if (napi_complete_done(napi, xdp_work_done))
			ena_unmask_interrupt(xdp_ring, NULL);
		ena_update_ring_numa_node(xdp_ring, NULL);
		ret = xdp_work_done;
	} else {
		ret = xdp_budget;
	}

	u64_stats_update_begin(&xdp_ring->syncp);
	xdp_ring->tx_stats.napi_comp += napi_comp_call;
	xdp_ring->tx_stats.tx_poll++;
	u64_stats_update_end(&xdp_ring->syncp);

	return ret;
}

static int ena_xdp_tx_map_buff(struct ena_ring *xdp_ring,
			       struct ena_tx_buffer *tx_info,
			       struct xdp_buff *xdp,
			       void **push_hdr,
			       u32 *push_len)
{
	struct ena_adapter *adapter = xdp_ring->adapter;
	struct ena_com_buf *ena_buf;
	dma_addr_t dma = 0;
	u32 size;

	tx_info->xdpf = convert_to_xdp_frame(xdp);
	size = tx_info->xdpf->len;
	ena_buf = tx_info->bufs;

	/* llq push buffer */
	*push_len = min_t(u32, size, xdp_ring->tx_max_header_size);
	*push_hdr = tx_info->xdpf->data;

	if (size - *push_len > 0) {
		dma = dma_map_single(xdp_ring->dev,
				     *push_hdr + *push_len,
				     size - *push_len,
				     DMA_TO_DEVICE);
		if (unlikely(dma_mapping_error(xdp_ring->dev, dma)))
			goto error_report_dma_error;

		tx_info->map_linear_data = 1;
		tx_info->num_of_bufs = 1;
	}

	ena_buf->paddr = dma;
	ena_buf->len = size;

	return 0;

error_report_dma_error:
	u64_stats_update_begin(&xdp_ring->syncp);
	xdp_ring->tx_stats.dma_mapping_err++;
	u64_stats_update_end(&xdp_ring->syncp);
	netdev_warn(adapter->netdev, "failed to map xdp buff\n");

	xdp_return_frame_rx_napi(tx_info->xdpf);
	tx_info->xdpf = NULL;
	tx_info->num_of_bufs = 0;

	return -EINVAL;
}

static int ena_xdp_xmit_buff(struct net_device *dev,
			     struct xdp_buff *xdp,
			     int qid,
			     struct ena_rx_buffer *rx_info)
{
	struct ena_adapter *adapter = netdev_priv(dev);
	struct ena_com_tx_ctx ena_tx_ctx = {0};
	struct ena_tx_buffer *tx_info;
	struct ena_ring *xdp_ring;
	struct ena_ring *rx_ring;
	u16 next_to_use, req_id;
	int rc;
	void *push_hdr;
	u32 push_len;

	xdp_ring = &adapter->tx_ring[qid];
	next_to_use = xdp_ring->next_to_use;
	req_id = xdp_ring->free_ids[next_to_use];
	tx_info = &xdp_ring->tx_buffer_info[req_id];
	tx_info->num_of_bufs = 0;
	rx_ring = &xdp_ring->adapter->rx_ring[qid -
		  xdp_ring->adapter->xdp_first_ring];
	page_ref_inc(rx_info->page);
	tx_info->xdp_rx_page = rx_info->page;

	rc = ena_xdp_tx_map_buff(xdp_ring, tx_info, xdp, &push_hdr, &push_len);
	if (unlikely(rc))
		goto error_drop_packet;

	ena_tx_ctx.ena_bufs = tx_info->bufs;
	ena_tx_ctx.push_header = push_hdr;
	ena_tx_ctx.num_bufs = tx_info->num_of_bufs;
	ena_tx_ctx.req_id = req_id;
	ena_tx_ctx.header_len = push_len;

	rc = ena_xmit_common(dev,
			     xdp_ring,
			     tx_info,
			     &ena_tx_ctx,
			     next_to_use,
			     xdp->data_end - xdp->data);
	if (rc)
		goto error_unmap_dma;
	/* trigger the dma engine. ena_com_write_sq_doorbell()
	 * has a mb
	 */
	ena_com_write_sq_doorbell(xdp_ring->ena_com_io_sq);
	u64_stats_update_begin(&xdp_ring->syncp);
	xdp_ring->tx_stats.doorbells++;
	u64_stats_update_end(&xdp_ring->syncp);

	return NETDEV_TX_OK;

error_unmap_dma:
	ena_unmap_tx_buff(xdp_ring, tx_info);
	tx_info->xdpf = NULL;
error_drop_packet:

	return NETDEV_TX_OK;
}

static int ena_xdp_execute(struct ena_ring *rx_ring,
			   struct xdp_buff *xdp,
			   struct ena_rx_buffer *rx_info)
{
	struct bpf_prog *xdp_prog;
	u32 verdict = XDP_PASS;

	rcu_read_lock();
	xdp_prog = READ_ONCE(rx_ring->xdp_bpf_prog);

	if (!xdp_prog)
		goto out;

	verdict = bpf_prog_run_xdp(xdp_prog, xdp);

	if (verdict == XDP_TX)
		ena_xdp_xmit_buff(rx_ring->netdev,
				  xdp,
				  rx_ring->qid + rx_ring->adapter->num_io_queues,
				  rx_info);
	else if (unlikely(verdict == XDP_ABORTED))
		trace_xdp_exception(rx_ring->netdev, xdp_prog, verdict);
	else if (unlikely(verdict > XDP_TX))
		bpf_warn_invalid_xdp_action(verdict);
out:
	rcu_read_unlock();
	return verdict;
}

static void ena_init_all_xdp_queues(struct ena_adapter *adapter)
{
	adapter->xdp_first_ring = adapter->num_io_queues;
	adapter->xdp_num_queues = adapter->num_io_queues;

	ena_init_io_rings(adapter,
			  adapter->xdp_first_ring,
			  adapter->xdp_num_queues);
}

static int ena_setup_and_create_all_xdp_queues(struct ena_adapter *adapter)
{
	int rc = 0;

	rc = ena_setup_tx_resources_in_range(adapter, adapter->xdp_first_ring,
					     adapter->xdp_num_queues);
	if (rc)
		goto setup_err;

	rc = ena_create_io_tx_queues_in_range(adapter,
					      adapter->xdp_first_ring,
					      adapter->xdp_num_queues);
	if (rc)
		goto create_err;

	return 0;

create_err:
	ena_free_all_io_tx_resources(adapter);
setup_err:
	return rc;
}

/* Provides a way for both kernel and bpf-prog to know
 * more about the RX-queue a given XDP frame arrived on.
 */
static int ena_xdp_register_rxq_info(struct ena_ring *rx_ring)
{
	int rc;

	rc = xdp_rxq_info_reg(&rx_ring->xdp_rxq, rx_ring->netdev, rx_ring->qid);

	if (rc) {
		netif_err(rx_ring->adapter, ifup, rx_ring->netdev,
			  "Failed to register xdp rx queue info. RX queue num %d rc: %d\n",
			  rx_ring->qid, rc);
		goto err;
	}

	rc = xdp_rxq_info_reg_mem_model(&rx_ring->xdp_rxq, MEM_TYPE_PAGE_SHARED,
					NULL);

	if (rc) {
		netif_err(rx_ring->adapter, ifup, rx_ring->netdev,
			  "Failed to register xdp rx queue info memory model. RX queue num %d rc: %d\n",
			  rx_ring->qid, rc);
		xdp_rxq_info_unreg(&rx_ring->xdp_rxq);
	}

err:
	return rc;
}

static void ena_xdp_unregister_rxq_info(struct ena_ring *rx_ring)
{
	xdp_rxq_info_unreg_mem_model(&rx_ring->xdp_rxq);
	xdp_rxq_info_unreg(&rx_ring->xdp_rxq);
}

void ena_xdp_exchange_program_rx_in_range(struct ena_adapter *adapter,
					  struct bpf_prog *prog,
					  int first,
					  int count)
{
	struct ena_ring *rx_ring;
	int i = 0;

	for (i = first; i < count; i++) {
		rx_ring = &adapter->rx_ring[i];
		xchg(&rx_ring->xdp_bpf_prog, prog);
		if (prog) {
			ena_xdp_register_rxq_info(rx_ring);
			rx_ring->rx_headroom = XDP_PACKET_HEADROOM;
		} else {
			ena_xdp_unregister_rxq_info(rx_ring);
			rx_ring->rx_headroom = 0;
		}
	}
}

void ena_xdp_exchange_program(struct ena_adapter *adapter,
			      struct bpf_prog *prog)
{
	struct bpf_prog *old_bpf_prog = xchg(&adapter->xdp_bpf_prog, prog);

	ena_xdp_exchange_program_rx_in_range(adapter,
					     prog,
					     0,
					     adapter->num_io_queues);

	if (old_bpf_prog)
		bpf_prog_put(old_bpf_prog);
}

static int ena_destroy_and_free_all_xdp_queues(struct ena_adapter *adapter)
{
	bool was_up;
	int rc;

	was_up = test_bit(ENA_FLAG_DEV_UP, &adapter->flags);

	if (was_up)
		ena_down(adapter);

	adapter->xdp_first_ring = 0;
	adapter->xdp_num_queues = 0;
	ena_xdp_exchange_program(adapter, NULL);
	if (was_up) {
		rc = ena_up(adapter);
		if (rc)
			return rc;
	}
	return 0;
}

static int ena_xdp_set(struct net_device *netdev, struct netdev_bpf *bpf)
{
	struct ena_adapter *adapter = netdev_priv(netdev);
	struct bpf_prog *prog = bpf->prog;
	struct bpf_prog *old_bpf_prog;
	int rc, prev_mtu;
	bool is_up;

	is_up = test_bit(ENA_FLAG_DEV_UP, &adapter->flags);
	rc = ena_xdp_allowed(adapter);
	if (rc == ENA_XDP_ALLOWED) {
		old_bpf_prog = adapter->xdp_bpf_prog;
		if (prog) {
			if (!is_up) {
				ena_init_all_xdp_queues(adapter);
			} else if (!old_bpf_prog) {
				ena_down(adapter);
				ena_init_all_xdp_queues(adapter);
			}
			ena_xdp_exchange_program(adapter, prog);

			if (is_up && !old_bpf_prog) {
				rc = ena_up(adapter);
				if (rc)
					return rc;
			}
		} else if (old_bpf_prog) {
			rc = ena_destroy_and_free_all_xdp_queues(adapter);
			if (rc)
				return rc;
		}

		prev_mtu = netdev->max_mtu;
		netdev->max_mtu = prog ? ENA_XDP_MAX_MTU : adapter->max_mtu;

		if (!old_bpf_prog)
			netif_info(adapter, drv, adapter->netdev,
				   "xdp program set, changing the max_mtu from %d to %d",
				   prev_mtu, netdev->max_mtu);

	} else if (rc == ENA_XDP_CURRENT_MTU_TOO_LARGE) {
		netif_err(adapter, drv, adapter->netdev,
			  "Failed to set xdp program, the current MTU (%d) is larger than the maximum allowed MTU (%lu) while xdp is on",
			  netdev->mtu, ENA_XDP_MAX_MTU);
		NL_SET_ERR_MSG_MOD(bpf->extack,
				   "Failed to set xdp program, the current MTU is larger than the maximum allowed MTU. Check the dmesg for more info");
		return -EINVAL;
	} else if (rc == ENA_XDP_NO_ENOUGH_QUEUES) {
		netif_err(adapter, drv, adapter->netdev,
			  "Failed to set xdp program, the Rx/Tx channel count should be at most half of the maximum allowed channel count. The current queue count (%d), the maximal queue count (%d)\n",
			  adapter->num_io_queues, adapter->max_num_io_queues);
		NL_SET_ERR_MSG_MOD(bpf->extack,
				   "Failed to set xdp program, there is no enough space for allocating XDP queues, Check the dmesg for more info");
		return -EINVAL;
	}

	return 0;
}

/* This is the main xdp callback, it's used by the kernel to set/unset the xdp
 * program as well as to query the current xdp program id.
 */
static int ena_xdp(struct net_device *netdev, struct netdev_bpf *bpf)
{
	struct ena_adapter *adapter = netdev_priv(netdev);

	switch (bpf->command) {
	case XDP_SETUP_PROG:
		return ena_xdp_set(netdev, bpf);
	case XDP_QUERY_PROG:
		bpf->prog_id = adapter->xdp_bpf_prog ?
			adapter->xdp_bpf_prog->aux->id : 0;
		break;
	default:
		return -EINVAL;
	}
	return 0;
}

static int ena_init_rx_cpu_rmap(struct ena_adapter *adapter)
{
#ifdef CONFIG_RFS_ACCEL
	u32 i;
	int rc;

	adapter->netdev->rx_cpu_rmap = alloc_irq_cpu_rmap(adapter->num_io_queues);
	if (!adapter->netdev->rx_cpu_rmap)
		return -ENOMEM;
	for (i = 0; i < adapter->num_io_queues; i++) {
		int irq_idx = ENA_IO_IRQ_IDX(i);

		rc = irq_cpu_rmap_add(adapter->netdev->rx_cpu_rmap,
				      pci_irq_vector(adapter->pdev, irq_idx));
		if (rc) {
			free_irq_cpu_rmap(adapter->netdev->rx_cpu_rmap);
			adapter->netdev->rx_cpu_rmap = NULL;
			return rc;
		}
	}
#endif /* CONFIG_RFS_ACCEL */
	return 0;
}

static void ena_init_io_rings_common(struct ena_adapter *adapter,
				     struct ena_ring *ring, u16 qid)
{
	ring->qid = qid;
	ring->pdev = adapter->pdev;
	ring->dev = &adapter->pdev->dev;
	ring->netdev = adapter->netdev;
	ring->napi = &adapter->ena_napi[qid].napi;
	ring->adapter = adapter;
	ring->ena_dev = adapter->ena_dev;
	ring->per_napi_packets = 0;
	ring->cpu = 0;
	ring->first_interrupt = false;
	ring->no_interrupt_event_cnt = 0;
	u64_stats_init(&ring->syncp);
}

static void ena_init_io_rings(struct ena_adapter *adapter,
			      int first_index, int count)
{
	struct ena_com_dev *ena_dev;
	struct ena_ring *txr, *rxr;
	int i;

	ena_dev = adapter->ena_dev;

	for (i = first_index; i < first_index + count; i++) {
		txr = &adapter->tx_ring[i];
		rxr = &adapter->rx_ring[i];

		/* TX common ring state */
		ena_init_io_rings_common(adapter, txr, i);

		/* TX specific ring state */
		txr->ring_size = adapter->requested_tx_ring_size;
		txr->tx_max_header_size = ena_dev->tx_max_header_size;
		txr->tx_mem_queue_type = ena_dev->tx_mem_queue_type;
		txr->sgl_size = adapter->max_tx_sgl_size;
		txr->smoothed_interval =
			ena_com_get_nonadaptive_moderation_interval_tx(ena_dev);

		/* Don't init RX queues for xdp queues */
		if (!ENA_IS_XDP_INDEX(adapter, i)) {
			/* RX common ring state */
			ena_init_io_rings_common(adapter, rxr, i);

			/* RX specific ring state */
			rxr->ring_size = adapter->requested_rx_ring_size;
			rxr->rx_copybreak = adapter->rx_copybreak;
			rxr->sgl_size = adapter->max_rx_sgl_size;
			rxr->smoothed_interval =
				ena_com_get_nonadaptive_moderation_interval_rx(ena_dev);
			rxr->empty_rx_queue = 0;
			adapter->ena_napi[i].dim.mode = DIM_CQ_PERIOD_MODE_START_FROM_EQE;
		}
	}
}

/* ena_setup_tx_resources - allocate I/O Tx resources (Descriptors)
 * @adapter: network interface device structure
 * @qid: queue index
 *
 * Return 0 on success, negative on failure
 */
static int ena_setup_tx_resources(struct ena_adapter *adapter, int qid)
{
	struct ena_ring *tx_ring = &adapter->tx_ring[qid];
	struct ena_irq *ena_irq = &adapter->irq_tbl[ENA_IO_IRQ_IDX(qid)];
	int size, i, node;

	if (tx_ring->tx_buffer_info) {
		netif_err(adapter, ifup,
			  adapter->netdev, "tx_buffer_info info is not NULL");
		return -EEXIST;
	}

	size = sizeof(struct ena_tx_buffer) * tx_ring->ring_size;
	node = cpu_to_node(ena_irq->cpu);

	tx_ring->tx_buffer_info = vzalloc_node(size, node);
	if (!tx_ring->tx_buffer_info) {
		tx_ring->tx_buffer_info = vzalloc(size);
		if (!tx_ring->tx_buffer_info)
			goto err_tx_buffer_info;
	}

	size = sizeof(u16) * tx_ring->ring_size;
	tx_ring->free_ids = vzalloc_node(size, node);
	if (!tx_ring->free_ids) {
		tx_ring->free_ids = vzalloc(size);
		if (!tx_ring->free_ids)
			goto err_tx_free_ids;
	}

	size = tx_ring->tx_max_header_size;
	tx_ring->push_buf_intermediate_buf = vzalloc_node(size, node);
	if (!tx_ring->push_buf_intermediate_buf) {
		tx_ring->push_buf_intermediate_buf = vzalloc(size);
		if (!tx_ring->push_buf_intermediate_buf)
			goto err_push_buf_intermediate_buf;
	}

	/* Req id ring for TX out of order completions */
	for (i = 0; i < tx_ring->ring_size; i++)
		tx_ring->free_ids[i] = i;

	/* Reset tx statistics */
	memset(&tx_ring->tx_stats, 0x0, sizeof(tx_ring->tx_stats));

	tx_ring->next_to_use = 0;
	tx_ring->next_to_clean = 0;
	tx_ring->cpu = ena_irq->cpu;
	return 0;

err_push_buf_intermediate_buf:
	vfree(tx_ring->free_ids);
	tx_ring->free_ids = NULL;
err_tx_free_ids:
	vfree(tx_ring->tx_buffer_info);
	tx_ring->tx_buffer_info = NULL;
err_tx_buffer_info:
	return -ENOMEM;
}

/* ena_free_tx_resources - Free I/O Tx Resources per Queue
 * @adapter: network interface device structure
 * @qid: queue index
 *
 * Free all transmit software resources
 */
static void ena_free_tx_resources(struct ena_adapter *adapter, int qid)
{
	struct ena_ring *tx_ring = &adapter->tx_ring[qid];

	vfree(tx_ring->tx_buffer_info);
	tx_ring->tx_buffer_info = NULL;

	vfree(tx_ring->free_ids);
	tx_ring->free_ids = NULL;

	vfree(tx_ring->push_buf_intermediate_buf);
	tx_ring->push_buf_intermediate_buf = NULL;
}

static int ena_setup_tx_resources_in_range(struct ena_adapter *adapter,
					   int first_index,
					   int count)
{
	int i, rc = 0;

	for (i = first_index; i < first_index + count; i++) {
		rc = ena_setup_tx_resources(adapter, i);
		if (rc)
			goto err_setup_tx;
	}

	return 0;

err_setup_tx:

	netif_err(adapter, ifup, adapter->netdev,
		  "Tx queue %d: allocation failed\n", i);

	/* rewind the index freeing the rings as we go */
	while (first_index < i--)
		ena_free_tx_resources(adapter, i);
	return rc;
}

static void ena_free_all_io_tx_resources_in_range(struct ena_adapter *adapter,
						  int first_index, int count)
{
	int i;

	for (i = first_index; i < first_index + count; i++)
		ena_free_tx_resources(adapter, i);
}

/* ena_free_all_io_tx_resources - Free I/O Tx Resources for All Queues
 * @adapter: board private structure
 *
 * Free all transmit software resources
 */
static void ena_free_all_io_tx_resources(struct ena_adapter *adapter)
{
	ena_free_all_io_tx_resources_in_range(adapter,
					      0,
					      adapter->xdp_num_queues +
					      adapter->num_io_queues);
}

static int validate_rx_req_id(struct ena_ring *rx_ring, u16 req_id)
{
	if (likely(req_id < rx_ring->ring_size))
		return 0;

	netif_err(rx_ring->adapter, rx_err, rx_ring->netdev,
		  "Invalid rx req_id: %hu\n", req_id);

	u64_stats_update_begin(&rx_ring->syncp);
	rx_ring->rx_stats.bad_req_id++;
	u64_stats_update_end(&rx_ring->syncp);

	/* Trigger device reset */
	rx_ring->adapter->reset_reason = ENA_REGS_RESET_INV_RX_REQ_ID;
	set_bit(ENA_FLAG_TRIGGER_RESET, &rx_ring->adapter->flags);
	return -EFAULT;
}

/* ena_setup_rx_resources - allocate I/O Rx resources (Descriptors)
 * @adapter: network interface device structure
 * @qid: queue index
 *
 * Returns 0 on success, negative on failure
 */
static int ena_setup_rx_resources(struct ena_adapter *adapter,
				  u32 qid)
{
	struct ena_ring *rx_ring = &adapter->rx_ring[qid];
	struct ena_irq *ena_irq = &adapter->irq_tbl[ENA_IO_IRQ_IDX(qid)];
	int size, node, i;

	if (rx_ring->rx_buffer_info) {
		netif_err(adapter, ifup, adapter->netdev,
			  "rx_buffer_info is not NULL");
		return -EEXIST;
	}

	/* alloc extra element so in rx path
	 * we can always prefetch rx_info + 1
	 */
	size = sizeof(struct ena_rx_buffer) * (rx_ring->ring_size + 1);
	node = cpu_to_node(ena_irq->cpu);

	rx_ring->rx_buffer_info = vzalloc_node(size, node);
	if (!rx_ring->rx_buffer_info) {
		rx_ring->rx_buffer_info = vzalloc(size);
		if (!rx_ring->rx_buffer_info)
			return -ENOMEM;
	}

	size = sizeof(u16) * rx_ring->ring_size;
	rx_ring->free_ids = vzalloc_node(size, node);
	if (!rx_ring->free_ids) {
		rx_ring->free_ids = vzalloc(size);
		if (!rx_ring->free_ids) {
			vfree(rx_ring->rx_buffer_info);
			rx_ring->rx_buffer_info = NULL;
			return -ENOMEM;
		}
	}

	/* Req id ring for receiving RX pkts out of order */
	for (i = 0; i < rx_ring->ring_size; i++)
		rx_ring->free_ids[i] = i;

	/* Reset rx statistics */
	memset(&rx_ring->rx_stats, 0x0, sizeof(rx_ring->rx_stats));

	rx_ring->next_to_clean = 0;
	rx_ring->next_to_use = 0;
	rx_ring->cpu = ena_irq->cpu;

	return 0;
}

/* ena_free_rx_resources - Free I/O Rx Resources
 * @adapter: network interface device structure
 * @qid: queue index
 *
 * Free all receive software resources
 */
static void ena_free_rx_resources(struct ena_adapter *adapter,
				  u32 qid)
{
	struct ena_ring *rx_ring = &adapter->rx_ring[qid];

	vfree(rx_ring->rx_buffer_info);
	rx_ring->rx_buffer_info = NULL;

	vfree(rx_ring->free_ids);
	rx_ring->free_ids = NULL;
}

/* ena_setup_all_rx_resources - allocate I/O Rx queues resources for all queues
 * @adapter: board private structure
 *
 * Return 0 on success, negative on failure
 */
static int ena_setup_all_rx_resources(struct ena_adapter *adapter)
{
	int i, rc = 0;

	for (i = 0; i < adapter->num_io_queues; i++) {
		rc = ena_setup_rx_resources(adapter, i);
		if (rc)
			goto err_setup_rx;
	}

	return 0;

err_setup_rx:

	netif_err(adapter, ifup, adapter->netdev,
		  "Rx queue %d: allocation failed\n", i);

	/* rewind the index freeing the rings as we go */
	while (i--)
		ena_free_rx_resources(adapter, i);
	return rc;
}

/* ena_free_all_io_rx_resources - Free I/O Rx Resources for All Queues
 * @adapter: board private structure
 *
 * Free all receive software resources
 */
static void ena_free_all_io_rx_resources(struct ena_adapter *adapter)
{
	int i;

	for (i = 0; i < adapter->num_io_queues; i++)
		ena_free_rx_resources(adapter, i);
}

static int ena_alloc_rx_page(struct ena_ring *rx_ring,
				    struct ena_rx_buffer *rx_info, gfp_t gfp)
{
	struct ena_com_buf *ena_buf;
	struct page *page;
	dma_addr_t dma;

	/* if previous allocated page is not used */
	if (unlikely(rx_info->page))
		return 0;

	page = alloc_page(gfp);
	if (unlikely(!page)) {
		u64_stats_update_begin(&rx_ring->syncp);
		rx_ring->rx_stats.page_alloc_fail++;
		u64_stats_update_end(&rx_ring->syncp);
		return -ENOMEM;
	}

	dma = dma_map_page(rx_ring->dev, page, 0, ENA_PAGE_SIZE,
			   DMA_FROM_DEVICE);
	if (unlikely(dma_mapping_error(rx_ring->dev, dma))) {
		u64_stats_update_begin(&rx_ring->syncp);
		rx_ring->rx_stats.dma_mapping_err++;
		u64_stats_update_end(&rx_ring->syncp);

		__free_page(page);
		return -EIO;
	}
	netif_dbg(rx_ring->adapter, rx_status, rx_ring->netdev,
		  "alloc page %p, rx_info %p\n", page, rx_info);

	rx_info->page = page;
	rx_info->page_offset = 0;
	ena_buf = &rx_info->ena_buf;
	ena_buf->paddr = dma + rx_ring->rx_headroom;
	ena_buf->len = ENA_PAGE_SIZE - rx_ring->rx_headroom;

	return 0;
}

static void ena_free_rx_page(struct ena_ring *rx_ring,
			     struct ena_rx_buffer *rx_info)
{
	struct page *page = rx_info->page;
	struct ena_com_buf *ena_buf = &rx_info->ena_buf;

	if (unlikely(!page)) {
		netif_warn(rx_ring->adapter, rx_err, rx_ring->netdev,
			   "Trying to free unallocated buffer\n");
		return;
	}

	dma_unmap_page(rx_ring->dev,
		       ena_buf->paddr - rx_ring->rx_headroom,
		       ENA_PAGE_SIZE,
		       DMA_FROM_DEVICE);

	__free_page(page);
	rx_info->page = NULL;
}

static int ena_refill_rx_bufs(struct ena_ring *rx_ring, u32 num)
{
	u16 next_to_use, req_id;
	u32 i;
	int rc;

	next_to_use = rx_ring->next_to_use;

	for (i = 0; i < num; i++) {
		struct ena_rx_buffer *rx_info;

		req_id = rx_ring->free_ids[next_to_use];
		rc = validate_rx_req_id(rx_ring, req_id);
		if (unlikely(rc < 0))
			break;

		rx_info = &rx_ring->rx_buffer_info[req_id];


		rc = ena_alloc_rx_page(rx_ring, rx_info,
				       GFP_ATOMIC | __GFP_COMP);
		if (unlikely(rc < 0)) {
			netif_warn(rx_ring->adapter, rx_err, rx_ring->netdev,
				   "failed to alloc buffer for rx queue %d\n",
				   rx_ring->qid);
			break;
		}
		rc = ena_com_add_single_rx_desc(rx_ring->ena_com_io_sq,
						&rx_info->ena_buf,
						req_id);
		if (unlikely(rc)) {
			netif_warn(rx_ring->adapter, rx_status, rx_ring->netdev,
				   "failed to add buffer for rx queue %d\n",
				   rx_ring->qid);
			break;
		}
		next_to_use = ENA_RX_RING_IDX_NEXT(next_to_use,
						   rx_ring->ring_size);
	}

	if (unlikely(i < num)) {
		u64_stats_update_begin(&rx_ring->syncp);
		rx_ring->rx_stats.refil_partial++;
		u64_stats_update_end(&rx_ring->syncp);
		netdev_warn(rx_ring->netdev,
			    "refilled rx qid %d with only %d buffers (from %d)\n",
			    rx_ring->qid, i, num);
	}

	/* ena_com_write_sq_doorbell issues a wmb() */
	if (likely(i))
		ena_com_write_sq_doorbell(rx_ring->ena_com_io_sq);

	rx_ring->next_to_use = next_to_use;

	return i;
}

static void ena_free_rx_bufs(struct ena_adapter *adapter,
			     u32 qid)
{
	struct ena_ring *rx_ring = &adapter->rx_ring[qid];
	u32 i;

	for (i = 0; i < rx_ring->ring_size; i++) {
		struct ena_rx_buffer *rx_info = &rx_ring->rx_buffer_info[i];

		if (rx_info->page)
			ena_free_rx_page(rx_ring, rx_info);
	}
}

/* ena_refill_all_rx_bufs - allocate all queues Rx buffers
 * @adapter: board private structure
 */
static void ena_refill_all_rx_bufs(struct ena_adapter *adapter)
{
	struct ena_ring *rx_ring;
	int i, rc, bufs_num;

	for (i = 0; i < adapter->num_io_queues; i++) {
		rx_ring = &adapter->rx_ring[i];
		bufs_num = rx_ring->ring_size - 1;
		rc = ena_refill_rx_bufs(rx_ring, bufs_num);

		if (unlikely(rc != bufs_num))
			netif_warn(rx_ring->adapter, rx_status, rx_ring->netdev,
				   "refilling Queue %d failed. allocated %d buffers from: %d\n",
				   i, rc, bufs_num);
	}
}

static void ena_free_all_rx_bufs(struct ena_adapter *adapter)
{
	int i;

	for (i = 0; i < adapter->num_io_queues; i++)
		ena_free_rx_bufs(adapter, i);
}

static void ena_unmap_tx_buff(struct ena_ring *tx_ring,
			      struct ena_tx_buffer *tx_info)
{
	struct ena_com_buf *ena_buf;
	u32 cnt;
	int i;

	ena_buf = tx_info->bufs;
	cnt = tx_info->num_of_bufs;

	if (unlikely(!cnt))
		return;

	if (tx_info->map_linear_data) {
		dma_unmap_single(tx_ring->dev,
				 dma_unmap_addr(ena_buf, paddr),
				 dma_unmap_len(ena_buf, len),
				 DMA_TO_DEVICE);
		ena_buf++;
		cnt--;
	}

	/* unmap remaining mapped pages */
	for (i = 0; i < cnt; i++) {
		dma_unmap_page(tx_ring->dev, dma_unmap_addr(ena_buf, paddr),
			       dma_unmap_len(ena_buf, len), DMA_TO_DEVICE);
		ena_buf++;
	}
}

/* ena_free_tx_bufs - Free Tx Buffers per Queue
 * @tx_ring: TX ring for which buffers be freed
 */
static void ena_free_tx_bufs(struct ena_ring *tx_ring)
{
	bool print_once = true;
	u32 i;

	for (i = 0; i < tx_ring->ring_size; i++) {
		struct ena_tx_buffer *tx_info = &tx_ring->tx_buffer_info[i];

		if (!tx_info->skb)
			continue;

		if (print_once) {
			netdev_notice(tx_ring->netdev,
				      "free uncompleted tx skb qid %d idx 0x%x\n",
				      tx_ring->qid, i);
			print_once = false;
		} else {
			netdev_dbg(tx_ring->netdev,
				   "free uncompleted tx skb qid %d idx 0x%x\n",
				   tx_ring->qid, i);
		}

		ena_unmap_tx_buff(tx_ring, tx_info);

		dev_kfree_skb_any(tx_info->skb);
	}
	netdev_tx_reset_queue(netdev_get_tx_queue(tx_ring->netdev,
						  tx_ring->qid));
}

static void ena_free_all_tx_bufs(struct ena_adapter *adapter)
{
	struct ena_ring *tx_ring;
	int i;

	for (i = 0; i < adapter->num_io_queues + adapter->xdp_num_queues; i++) {
		tx_ring = &adapter->tx_ring[i];
		ena_free_tx_bufs(tx_ring);
	}
}

static void ena_destroy_all_tx_queues(struct ena_adapter *adapter)
{
	u16 ena_qid;
	int i;

	for (i = 0; i < adapter->num_io_queues + adapter->xdp_num_queues; i++) {
		ena_qid = ENA_IO_TXQ_IDX(i);
		ena_com_destroy_io_queue(adapter->ena_dev, ena_qid);
	}
}

static void ena_destroy_all_rx_queues(struct ena_adapter *adapter)
{
	u16 ena_qid;
	int i;

	for (i = 0; i < adapter->num_io_queues; i++) {
		ena_qid = ENA_IO_RXQ_IDX(i);
		cancel_work_sync(&adapter->ena_napi[i].dim.work);
		ena_com_destroy_io_queue(adapter->ena_dev, ena_qid);
	}
}

static void ena_destroy_all_io_queues(struct ena_adapter *adapter)
{
	ena_destroy_all_tx_queues(adapter);
	ena_destroy_all_rx_queues(adapter);
}

static int handle_invalid_req_id(struct ena_ring *ring, u16 req_id,
				 struct ena_tx_buffer *tx_info, bool is_xdp)
{
	if (tx_info)
		netif_err(ring->adapter,
			  tx_done,
			  ring->netdev,
			  "tx_info doesn't have valid %s",
			   is_xdp ? "xdp frame" : "skb");
	else
		netif_err(ring->adapter,
			  tx_done,
			  ring->netdev,
			  "Invalid req_id: %hu\n",
			  req_id);

	u64_stats_update_begin(&ring->syncp);
	ring->tx_stats.bad_req_id++;
	u64_stats_update_end(&ring->syncp);

	/* Trigger device reset */
	ring->adapter->reset_reason = ENA_REGS_RESET_INV_TX_REQ_ID;
	set_bit(ENA_FLAG_TRIGGER_RESET, &ring->adapter->flags);
	return -EFAULT;
}

static int validate_tx_req_id(struct ena_ring *tx_ring, u16 req_id)
{
	struct ena_tx_buffer *tx_info = NULL;

	if (likely(req_id < tx_ring->ring_size)) {
		tx_info = &tx_ring->tx_buffer_info[req_id];
		if (likely(tx_info->skb))
			return 0;
	}

	return handle_invalid_req_id(tx_ring, req_id, tx_info, false);
}

static int validate_xdp_req_id(struct ena_ring *xdp_ring, u16 req_id)
{
	struct ena_tx_buffer *tx_info = NULL;

	if (likely(req_id < xdp_ring->ring_size)) {
		tx_info = &xdp_ring->tx_buffer_info[req_id];
		if (likely(tx_info->xdpf))
			return 0;
	}

	return handle_invalid_req_id(xdp_ring, req_id, tx_info, true);
}

static int ena_clean_tx_irq(struct ena_ring *tx_ring, u32 budget)
{
	struct netdev_queue *txq;
	bool above_thresh;
	u32 tx_bytes = 0;
	u32 total_done = 0;
	u16 next_to_clean;
	u16 req_id;
	int tx_pkts = 0;
	int rc;

	next_to_clean = tx_ring->next_to_clean;
	txq = netdev_get_tx_queue(tx_ring->netdev, tx_ring->qid);

	while (tx_pkts < budget) {
		struct ena_tx_buffer *tx_info;
		struct sk_buff *skb;

		rc = ena_com_tx_comp_req_id_get(tx_ring->ena_com_io_cq,
						&req_id);
		if (rc)
			break;

		rc = validate_tx_req_id(tx_ring, req_id);
		if (rc)
			break;

		tx_info = &tx_ring->tx_buffer_info[req_id];
		skb = tx_info->skb;

		/* prefetch skb_end_pointer() to speedup skb_shinfo(skb) */
		prefetch(&skb->end);

		tx_info->skb = NULL;
		tx_info->last_jiffies = 0;

		ena_unmap_tx_buff(tx_ring, tx_info);

		netif_dbg(tx_ring->adapter, tx_done, tx_ring->netdev,
			  "tx_poll: q %d skb %p completed\n", tx_ring->qid,
			  skb);

		tx_bytes += skb->len;
		dev_kfree_skb(skb);
		tx_pkts++;
		total_done += tx_info->tx_descs;

		tx_ring->free_ids[next_to_clean] = req_id;
		next_to_clean = ENA_TX_RING_IDX_NEXT(next_to_clean,
						     tx_ring->ring_size);
	}

	tx_ring->next_to_clean = next_to_clean;
	ena_com_comp_ack(tx_ring->ena_com_io_sq, total_done);
	ena_com_update_dev_comp_head(tx_ring->ena_com_io_cq);

	netdev_tx_completed_queue(txq, tx_pkts, tx_bytes);

	netif_dbg(tx_ring->adapter, tx_done, tx_ring->netdev,
		  "tx_poll: q %d done. total pkts: %d\n",
		  tx_ring->qid, tx_pkts);

	/* need to make the rings circular update visible to
	 * ena_start_xmit() before checking for netif_queue_stopped().
	 */
	smp_mb();

	above_thresh = ena_com_sq_have_enough_space(tx_ring->ena_com_io_sq,
						    ENA_TX_WAKEUP_THRESH);
	if (unlikely(netif_tx_queue_stopped(txq) && above_thresh)) {
		__netif_tx_lock(txq, smp_processor_id());
		above_thresh =
			ena_com_sq_have_enough_space(tx_ring->ena_com_io_sq,
						     ENA_TX_WAKEUP_THRESH);
		if (netif_tx_queue_stopped(txq) && above_thresh &&
		    test_bit(ENA_FLAG_DEV_UP, &tx_ring->adapter->flags)) {
			netif_tx_wake_queue(txq);
			u64_stats_update_begin(&tx_ring->syncp);
			tx_ring->tx_stats.queue_wakeup++;
			u64_stats_update_end(&tx_ring->syncp);
		}
		__netif_tx_unlock(txq);
	}

	return tx_pkts;
}

static struct sk_buff *ena_alloc_skb(struct ena_ring *rx_ring, bool frags)
{
	struct sk_buff *skb;

	if (frags)
		skb = napi_get_frags(rx_ring->napi);
	else
		skb = netdev_alloc_skb_ip_align(rx_ring->netdev,
						rx_ring->rx_copybreak);

	if (unlikely(!skb)) {
		u64_stats_update_begin(&rx_ring->syncp);
		rx_ring->rx_stats.skb_alloc_fail++;
		u64_stats_update_end(&rx_ring->syncp);
		netif_dbg(rx_ring->adapter, rx_err, rx_ring->netdev,
			  "Failed to allocate skb. frags: %d\n", frags);
		return NULL;
	}

	return skb;
}

static struct sk_buff *ena_rx_skb(struct ena_ring *rx_ring,
				  struct ena_com_rx_buf_info *ena_bufs,
				  u32 descs,
				  u16 *next_to_clean)
{
	struct sk_buff *skb;
	struct ena_rx_buffer *rx_info;
	u16 len, req_id, buf = 0;
	void *va;

	len = ena_bufs[buf].len;
	req_id = ena_bufs[buf].req_id;
	rx_info = &rx_ring->rx_buffer_info[req_id];

	if (unlikely(!rx_info->page)) {
		netif_err(rx_ring->adapter, rx_err, rx_ring->netdev,
			  "Page is NULL\n");
		return NULL;
	}

	netif_dbg(rx_ring->adapter, rx_status, rx_ring->netdev,
		  "rx_info %p page %p\n",
		  rx_info, rx_info->page);

	/* save virt address of first buffer */
	va = page_address(rx_info->page) + rx_info->page_offset;
	prefetch(va + NET_IP_ALIGN);

	if (len <= rx_ring->rx_copybreak) {
		skb = ena_alloc_skb(rx_ring, false);
		if (unlikely(!skb))
			return NULL;

		netif_dbg(rx_ring->adapter, rx_status, rx_ring->netdev,
			  "rx allocated small packet. len %d. data_len %d\n",
			  skb->len, skb->data_len);

		/* sync this buffer for CPU use */
		dma_sync_single_for_cpu(rx_ring->dev,
					dma_unmap_addr(&rx_info->ena_buf, paddr),
					len,
					DMA_FROM_DEVICE);
		skb_copy_to_linear_data(skb, va, len);
		dma_sync_single_for_device(rx_ring->dev,
					   dma_unmap_addr(&rx_info->ena_buf, paddr),
					   len,
					   DMA_FROM_DEVICE);

		skb_put(skb, len);
		skb->protocol = eth_type_trans(skb, rx_ring->netdev);
		rx_ring->free_ids[*next_to_clean] = req_id;
		*next_to_clean = ENA_RX_RING_IDX_ADD(*next_to_clean, descs,
						     rx_ring->ring_size);
		return skb;
	}

	skb = ena_alloc_skb(rx_ring, true);
	if (unlikely(!skb))
		return NULL;

	do {
		dma_unmap_page(rx_ring->dev,
			       dma_unmap_addr(&rx_info->ena_buf, paddr),
			       ENA_PAGE_SIZE, DMA_FROM_DEVICE);

		skb_add_rx_frag(skb, skb_shinfo(skb)->nr_frags, rx_info->page,
				rx_info->page_offset, len, ENA_PAGE_SIZE);

		netif_dbg(rx_ring->adapter, rx_status, rx_ring->netdev,
			  "rx skb updated. len %d. data_len %d\n",
			  skb->len, skb->data_len);

		rx_info->page = NULL;

		rx_ring->free_ids[*next_to_clean] = req_id;
		*next_to_clean =
			ENA_RX_RING_IDX_NEXT(*next_to_clean,
					     rx_ring->ring_size);
		if (likely(--descs == 0))
			break;

		buf++;
		len = ena_bufs[buf].len;
		req_id = ena_bufs[buf].req_id;
		rx_info = &rx_ring->rx_buffer_info[req_id];
	} while (1);

	return skb;
}

/* ena_rx_checksum - indicate in skb if hw indicated a good cksum
 * @adapter: structure containing adapter specific data
 * @ena_rx_ctx: received packet context/metadata
 * @skb: skb currently being received and modified
 */
static void ena_rx_checksum(struct ena_ring *rx_ring,
				   struct ena_com_rx_ctx *ena_rx_ctx,
				   struct sk_buff *skb)
{
	/* Rx csum disabled */
	if (unlikely(!(rx_ring->netdev->features & NETIF_F_RXCSUM))) {
		skb->ip_summed = CHECKSUM_NONE;
		return;
	}

	/* For fragmented packets the checksum isn't valid */
	if (ena_rx_ctx->frag) {
		skb->ip_summed = CHECKSUM_NONE;
		return;
	}

	/* if IP and error */
	if (unlikely((ena_rx_ctx->l3_proto == ENA_ETH_IO_L3_PROTO_IPV4) &&
		     (ena_rx_ctx->l3_csum_err))) {
		/* ipv4 checksum error */
		skb->ip_summed = CHECKSUM_NONE;
		u64_stats_update_begin(&rx_ring->syncp);
		rx_ring->rx_stats.bad_csum++;
		u64_stats_update_end(&rx_ring->syncp);
		netif_dbg(rx_ring->adapter, rx_err, rx_ring->netdev,
			  "RX IPv4 header checksum error\n");
		return;
	}

	/* if TCP/UDP */
	if (likely((ena_rx_ctx->l4_proto == ENA_ETH_IO_L4_PROTO_TCP) ||
		   (ena_rx_ctx->l4_proto == ENA_ETH_IO_L4_PROTO_UDP))) {
		if (unlikely(ena_rx_ctx->l4_csum_err)) {
			/* TCP/UDP checksum error */
			u64_stats_update_begin(&rx_ring->syncp);
			rx_ring->rx_stats.bad_csum++;
			u64_stats_update_end(&rx_ring->syncp);
			netif_dbg(rx_ring->adapter, rx_err, rx_ring->netdev,
				  "RX L4 checksum error\n");
			skb->ip_summed = CHECKSUM_NONE;
			return;
		}

		if (likely(ena_rx_ctx->l4_csum_checked)) {
			skb->ip_summed = CHECKSUM_UNNECESSARY;
			u64_stats_update_begin(&rx_ring->syncp);
			rx_ring->rx_stats.csum_good++;
			u64_stats_update_end(&rx_ring->syncp);
		} else {
			u64_stats_update_begin(&rx_ring->syncp);
			rx_ring->rx_stats.csum_unchecked++;
			u64_stats_update_end(&rx_ring->syncp);
			skb->ip_summed = CHECKSUM_NONE;
		}
	} else {
		skb->ip_summed = CHECKSUM_NONE;
		return;
	}

}

static void ena_set_rx_hash(struct ena_ring *rx_ring,
			    struct ena_com_rx_ctx *ena_rx_ctx,
			    struct sk_buff *skb)
{
	enum pkt_hash_types hash_type;

	if (likely(rx_ring->netdev->features & NETIF_F_RXHASH)) {
		if (likely((ena_rx_ctx->l4_proto == ENA_ETH_IO_L4_PROTO_TCP) ||
			   (ena_rx_ctx->l4_proto == ENA_ETH_IO_L4_PROTO_UDP)))

			hash_type = PKT_HASH_TYPE_L4;
		else
			hash_type = PKT_HASH_TYPE_NONE;

		/* Override hash type if the packet is fragmented */
		if (ena_rx_ctx->frag)
			hash_type = PKT_HASH_TYPE_NONE;

		skb_set_hash(skb, ena_rx_ctx->hash, hash_type);
	}
}

int ena_xdp_handle_buff(struct ena_ring *rx_ring, struct xdp_buff *xdp)
{
	struct ena_rx_buffer *rx_info;
	int ret;

	rx_info = &rx_ring->rx_buffer_info[rx_ring->ena_bufs[0].req_id];
	xdp->data = page_address(rx_info->page) +
		rx_info->page_offset + rx_ring->rx_headroom;
	xdp_set_data_meta_invalid(xdp);
	xdp->data_hard_start = page_address(rx_info->page);
	xdp->data_end = xdp->data + rx_ring->ena_bufs[0].len;
	/* If for some reason we received a bigger packet than
	 * we expect, then we simply drop it
	 */
	if (unlikely(rx_ring->ena_bufs[0].len > ENA_XDP_MAX_MTU))
		return XDP_DROP;

	ret = ena_xdp_execute(rx_ring, xdp, rx_info);

	/* The xdp program might expand the headers */
	if (ret == XDP_PASS) {
		rx_info->page_offset = xdp->data - xdp->data_hard_start;
		rx_ring->ena_bufs[0].len = xdp->data_end - xdp->data;
	}

	return ret;
}
/* ena_clean_rx_irq - Cleanup RX irq
 * @rx_ring: RX ring to clean
 * @napi: napi handler
 * @budget: how many packets driver is allowed to clean
 *
 * Returns the number of cleaned buffers.
 */
static int ena_clean_rx_irq(struct ena_ring *rx_ring, struct napi_struct *napi,
			    u32 budget)
{
	u16 next_to_clean = rx_ring->next_to_clean;
	struct ena_com_rx_ctx ena_rx_ctx;
	struct ena_adapter *adapter;
	u32 res_budget, work_done;
	int rx_copybreak_pkt = 0;
	int refill_threshold;
	struct sk_buff *skb;
	int refill_required;
	struct xdp_buff xdp;
	int total_len = 0;
	int xdp_verdict;
	int rc = 0;
	int i;

	netif_dbg(rx_ring->adapter, rx_status, rx_ring->netdev,
		  "%s qid %d\n", __func__, rx_ring->qid);
	res_budget = budget;
	xdp.rxq = &rx_ring->xdp_rxq;

	do {
		xdp_verdict = XDP_PASS;
		skb = NULL;
		ena_rx_ctx.ena_bufs = rx_ring->ena_bufs;
		ena_rx_ctx.max_bufs = rx_ring->sgl_size;
		ena_rx_ctx.descs = 0;
		rc = ena_com_rx_pkt(rx_ring->ena_com_io_cq,
				    rx_ring->ena_com_io_sq,
				    &ena_rx_ctx);
		if (unlikely(rc))
			goto error;

		if (unlikely(ena_rx_ctx.descs == 0))
			break;

		netif_dbg(rx_ring->adapter, rx_status, rx_ring->netdev,
			  "rx_poll: q %d got packet from ena. descs #: %d l3 proto %d l4 proto %d hash: %x\n",
			  rx_ring->qid, ena_rx_ctx.descs, ena_rx_ctx.l3_proto,
			  ena_rx_ctx.l4_proto, ena_rx_ctx.hash);

		if (ena_xdp_present_ring(rx_ring))
			xdp_verdict = ena_xdp_handle_buff(rx_ring, &xdp);

		/* allocate skb and fill it */
		if (xdp_verdict == XDP_PASS)
			skb = ena_rx_skb(rx_ring,
					 rx_ring->ena_bufs,
					 ena_rx_ctx.descs,
					 &next_to_clean);

		if (unlikely(!skb)) {
			if (xdp_verdict == XDP_TX) {
				ena_free_rx_page(rx_ring,
						 &rx_ring->rx_buffer_info[rx_ring->ena_bufs[0].req_id]);
				res_budget--;
			}
			for (i = 0; i < ena_rx_ctx.descs; i++) {
				rx_ring->free_ids[next_to_clean] =
					rx_ring->ena_bufs[i].req_id;
				next_to_clean =
					ENA_RX_RING_IDX_NEXT(next_to_clean,
							     rx_ring->ring_size);
			}
			if (xdp_verdict == XDP_TX || xdp_verdict == XDP_DROP)
				continue;
			break;
		}

		ena_rx_checksum(rx_ring, &ena_rx_ctx, skb);

		ena_set_rx_hash(rx_ring, &ena_rx_ctx, skb);

		skb_record_rx_queue(skb, rx_ring->qid);

		if (rx_ring->ena_bufs[0].len <= rx_ring->rx_copybreak) {
			total_len += rx_ring->ena_bufs[0].len;
			rx_copybreak_pkt++;
			napi_gro_receive(napi, skb);
		} else {
			total_len += skb->len;
			napi_gro_frags(napi);
		}

		res_budget--;
	} while (likely(res_budget));

	work_done = budget - res_budget;
	rx_ring->per_napi_packets += work_done;
	u64_stats_update_begin(&rx_ring->syncp);
	rx_ring->rx_stats.bytes += total_len;
	rx_ring->rx_stats.cnt += work_done;
	rx_ring->rx_stats.rx_copybreak_pkt += rx_copybreak_pkt;
	u64_stats_update_end(&rx_ring->syncp);

	rx_ring->next_to_clean = next_to_clean;

	refill_required = ena_com_free_desc(rx_ring->ena_com_io_sq);
	refill_threshold =
		min_t(int, rx_ring->ring_size / ENA_RX_REFILL_THRESH_DIVIDER,
		      ENA_RX_REFILL_THRESH_PACKET);

	/* Optimization, try to batch new rx buffers */
	if (refill_required > refill_threshold) {
		ena_com_update_dev_comp_head(rx_ring->ena_com_io_cq);
		ena_refill_rx_bufs(rx_ring, refill_required);
	}

	return work_done;

error:
	adapter = netdev_priv(rx_ring->netdev);

	u64_stats_update_begin(&rx_ring->syncp);
	rx_ring->rx_stats.bad_desc_num++;
	u64_stats_update_end(&rx_ring->syncp);

	/* Too many desc from the device. Trigger reset */
	adapter->reset_reason = ENA_REGS_RESET_TOO_MANY_RX_DESCS;
	set_bit(ENA_FLAG_TRIGGER_RESET, &adapter->flags);

	return 0;
}

static void ena_dim_work(struct work_struct *w)
{
	struct dim *dim = container_of(w, struct dim, work);
	struct dim_cq_moder cur_moder =
		net_dim_get_rx_moderation(dim->mode, dim->profile_ix);
	struct ena_napi *ena_napi = container_of(dim, struct ena_napi, dim);

	ena_napi->rx_ring->smoothed_interval = cur_moder.usec;
	dim->state = DIM_START_MEASURE;
}

static void ena_adjust_adaptive_rx_intr_moderation(struct ena_napi *ena_napi)
{
	struct dim_sample dim_sample;
	struct ena_ring *rx_ring = ena_napi->rx_ring;

	if (!rx_ring->per_napi_packets)
		return;

	rx_ring->non_empty_napi_events++;

	dim_update_sample(rx_ring->non_empty_napi_events,
			  rx_ring->rx_stats.cnt,
			  rx_ring->rx_stats.bytes,
			  &dim_sample);

	net_dim(&ena_napi->dim, dim_sample);

	rx_ring->per_napi_packets = 0;
}

static void ena_unmask_interrupt(struct ena_ring *tx_ring,
					struct ena_ring *rx_ring)
{
	struct ena_eth_io_intr_reg intr_reg;
	u32 rx_interval = 0;
	/* Rx ring can be NULL when for XDP tx queues which don't have an
	 * accompanying rx_ring pair.
	 */
	if (rx_ring)
		rx_interval = ena_com_get_adaptive_moderation_enabled(rx_ring->ena_dev) ?
			rx_ring->smoothed_interval :
			ena_com_get_nonadaptive_moderation_interval_rx(rx_ring->ena_dev);

	/* Update intr register: rx intr delay,
	 * tx intr delay and interrupt unmask
	 */
	ena_com_update_intr_reg(&intr_reg,
				rx_interval,
				tx_ring->smoothed_interval,
				true);

	/* It is a shared MSI-X.
	 * Tx and Rx CQ have pointer to it.
	 * So we use one of them to reach the intr reg
	 * The Tx ring is used because the rx_ring is NULL for XDP queues
	 */
	ena_com_unmask_intr(tx_ring->ena_com_io_cq, &intr_reg);
}

static void ena_update_ring_numa_node(struct ena_ring *tx_ring,
					     struct ena_ring *rx_ring)
{
	int cpu = get_cpu();
	int numa_node;

	/* Check only one ring since the 2 rings are running on the same cpu */
	if (likely(tx_ring->cpu == cpu))
		goto out;

	numa_node = cpu_to_node(cpu);
	put_cpu();

	if (numa_node != NUMA_NO_NODE) {
		ena_com_update_numa_node(tx_ring->ena_com_io_cq, numa_node);
		if (rx_ring)
			ena_com_update_numa_node(rx_ring->ena_com_io_cq,
						 numa_node);
	}

	tx_ring->cpu = cpu;
	if (rx_ring)
		rx_ring->cpu = cpu;

	return;
out:
	put_cpu();
}

static int ena_clean_xdp_irq(struct ena_ring *xdp_ring, u32 budget)
{
	u32 total_done = 0;
	u16 next_to_clean;
	u32 tx_bytes = 0;
	int tx_pkts = 0;
	u16 req_id;
	int rc;

	if (unlikely(!xdp_ring))
		return 0;
	next_to_clean = xdp_ring->next_to_clean;

	while (tx_pkts < budget) {
		struct ena_tx_buffer *tx_info;
		struct xdp_frame *xdpf;

		rc = ena_com_tx_comp_req_id_get(xdp_ring->ena_com_io_cq,
						&req_id);
		if (rc)
			break;

		rc = validate_xdp_req_id(xdp_ring, req_id);
		if (rc)
			break;

		tx_info = &xdp_ring->tx_buffer_info[req_id];
		xdpf = tx_info->xdpf;

		tx_info->xdpf = NULL;
		tx_info->last_jiffies = 0;
		ena_unmap_tx_buff(xdp_ring, tx_info);

		netif_dbg(xdp_ring->adapter, tx_done, xdp_ring->netdev,
			  "tx_poll: q %d skb %p completed\n", xdp_ring->qid,
			  xdpf);

		tx_bytes += xdpf->len;
		tx_pkts++;
		total_done += tx_info->tx_descs;

		__free_page(tx_info->xdp_rx_page);
		xdp_ring->free_ids[next_to_clean] = req_id;
		next_to_clean = ENA_TX_RING_IDX_NEXT(next_to_clean,
						     xdp_ring->ring_size);
	}

	xdp_ring->next_to_clean = next_to_clean;
	ena_com_comp_ack(xdp_ring->ena_com_io_sq, total_done);
	ena_com_update_dev_comp_head(xdp_ring->ena_com_io_cq);

	netif_dbg(xdp_ring->adapter, tx_done, xdp_ring->netdev,
		  "tx_poll: q %d done. total pkts: %d\n",
		  xdp_ring->qid, tx_pkts);

	return tx_pkts;
}

static int ena_io_poll(struct napi_struct *napi, int budget)
{
	struct ena_napi *ena_napi = container_of(napi, struct ena_napi, napi);
	struct ena_ring *tx_ring, *rx_ring;
<<<<<<< HEAD
	u32 tx_work_done;
	u32 rx_work_done;
=======

	int tx_work_done;
	int rx_work_done = 0;
>>>>>>> c6017471
	int tx_budget;
	int napi_comp_call = 0;
	int ret;

	tx_ring = ena_napi->tx_ring;
	rx_ring = ena_napi->rx_ring;

	tx_ring->first_interrupt = ena_napi->first_interrupt;
	rx_ring->first_interrupt = ena_napi->first_interrupt;

	tx_budget = tx_ring->ring_size / ENA_TX_POLL_BUDGET_DIVIDER;

	if (!test_bit(ENA_FLAG_DEV_UP, &tx_ring->adapter->flags) ||
	    test_bit(ENA_FLAG_TRIGGER_RESET, &tx_ring->adapter->flags)) {
		napi_complete_done(napi, 0);
		return 0;
	}

	tx_work_done = ena_clean_tx_irq(tx_ring, tx_budget);
	/* On netpoll the budget is zero and the handler should only clean the
	 * tx completions.
	 */
	if (likely(budget))
		rx_work_done = ena_clean_rx_irq(rx_ring, napi, budget);

	/* If the device is about to reset or down, avoid unmask
	 * the interrupt and return 0 so NAPI won't reschedule
	 */
	if (unlikely(!test_bit(ENA_FLAG_DEV_UP, &tx_ring->adapter->flags) ||
		     test_bit(ENA_FLAG_TRIGGER_RESET, &tx_ring->adapter->flags))) {
		napi_complete_done(napi, 0);
		ret = 0;

	} else if ((budget > rx_work_done) && (tx_budget > tx_work_done)) {
		napi_comp_call = 1;

		/* Update numa and unmask the interrupt only when schedule
		 * from the interrupt context (vs from sk_busy_loop)
		 */
		if (napi_complete_done(napi, rx_work_done)) {
			/* We apply adaptive moderation on Rx path only.
			 * Tx uses static interrupt moderation.
			 */
			if (ena_com_get_adaptive_moderation_enabled(rx_ring->ena_dev))
				ena_adjust_adaptive_rx_intr_moderation(ena_napi);

			ena_unmask_interrupt(tx_ring, rx_ring);
		}

		ena_update_ring_numa_node(tx_ring, rx_ring);

		ret = rx_work_done;
	} else {
		ret = budget;
	}

	u64_stats_update_begin(&tx_ring->syncp);
	tx_ring->tx_stats.napi_comp += napi_comp_call;
	tx_ring->tx_stats.tx_poll++;
	u64_stats_update_end(&tx_ring->syncp);

	return ret;
}

static irqreturn_t ena_intr_msix_mgmnt(int irq, void *data)
{
	struct ena_adapter *adapter = (struct ena_adapter *)data;

	ena_com_admin_q_comp_intr_handler(adapter->ena_dev);

	/* Don't call the aenq handler before probe is done */
	if (likely(test_bit(ENA_FLAG_DEVICE_RUNNING, &adapter->flags)))
		ena_com_aenq_intr_handler(adapter->ena_dev, data);

	return IRQ_HANDLED;
}

/* ena_intr_msix_io - MSI-X Interrupt Handler for Tx/Rx
 * @irq: interrupt number
 * @data: pointer to a network interface private napi device structure
 */
static irqreturn_t ena_intr_msix_io(int irq, void *data)
{
	struct ena_napi *ena_napi = data;

	ena_napi->first_interrupt = true;

	napi_schedule_irqoff(&ena_napi->napi);

	return IRQ_HANDLED;
}

/* Reserve a single MSI-X vector for management (admin + aenq).
 * plus reserve one vector for each potential io queue.
 * the number of potential io queues is the minimum of what the device
 * supports and the number of vCPUs.
 */
static int ena_enable_msix(struct ena_adapter *adapter)
{
	int msix_vecs, irq_cnt;

	if (test_bit(ENA_FLAG_MSIX_ENABLED, &adapter->flags)) {
		netif_err(adapter, probe, adapter->netdev,
			  "Error, MSI-X is already enabled\n");
		return -EPERM;
	}

	/* Reserved the max msix vectors we might need */
	msix_vecs = ENA_MAX_MSIX_VEC(adapter->num_io_queues);
	netif_dbg(adapter, probe, adapter->netdev,
		  "trying to enable MSI-X, vectors %d\n", msix_vecs);

	irq_cnt = pci_alloc_irq_vectors(adapter->pdev, ENA_MIN_MSIX_VEC,
					msix_vecs, PCI_IRQ_MSIX);

	if (irq_cnt < 0) {
		netif_err(adapter, probe, adapter->netdev,
			  "Failed to enable MSI-X. irq_cnt %d\n", irq_cnt);
		return -ENOSPC;
	}

	if (irq_cnt != msix_vecs) {
		netif_notice(adapter, probe, adapter->netdev,
			     "enable only %d MSI-X (out of %d), reduce the number of queues\n",
			     irq_cnt, msix_vecs);
		adapter->num_io_queues = irq_cnt - ENA_ADMIN_MSIX_VEC;
	}

	if (ena_init_rx_cpu_rmap(adapter))
		netif_warn(adapter, probe, adapter->netdev,
			   "Failed to map IRQs to CPUs\n");

	adapter->msix_vecs = irq_cnt;
	set_bit(ENA_FLAG_MSIX_ENABLED, &adapter->flags);

	return 0;
}

static void ena_setup_mgmnt_intr(struct ena_adapter *adapter)
{
	u32 cpu;

	snprintf(adapter->irq_tbl[ENA_MGMNT_IRQ_IDX].name,
		 ENA_IRQNAME_SIZE, "ena-mgmnt@pci:%s",
		 pci_name(adapter->pdev));
	adapter->irq_tbl[ENA_MGMNT_IRQ_IDX].handler =
		ena_intr_msix_mgmnt;
	adapter->irq_tbl[ENA_MGMNT_IRQ_IDX].data = adapter;
	adapter->irq_tbl[ENA_MGMNT_IRQ_IDX].vector =
		pci_irq_vector(adapter->pdev, ENA_MGMNT_IRQ_IDX);
	cpu = cpumask_first(cpu_online_mask);
	adapter->irq_tbl[ENA_MGMNT_IRQ_IDX].cpu = cpu;
	cpumask_set_cpu(cpu,
			&adapter->irq_tbl[ENA_MGMNT_IRQ_IDX].affinity_hint_mask);
}

static void ena_setup_io_intr(struct ena_adapter *adapter)
{
	struct net_device *netdev;
	int irq_idx, i, cpu;
	int io_queue_count;

	netdev = adapter->netdev;
	io_queue_count = adapter->num_io_queues + adapter->xdp_num_queues;

	for (i = 0; i < io_queue_count; i++) {
		irq_idx = ENA_IO_IRQ_IDX(i);
		cpu = i % num_online_cpus();

		snprintf(adapter->irq_tbl[irq_idx].name, ENA_IRQNAME_SIZE,
			 "%s-Tx-Rx-%d", netdev->name, i);
		adapter->irq_tbl[irq_idx].handler = ena_intr_msix_io;
		adapter->irq_tbl[irq_idx].data = &adapter->ena_napi[i];
		adapter->irq_tbl[irq_idx].vector =
			pci_irq_vector(adapter->pdev, irq_idx);
		adapter->irq_tbl[irq_idx].cpu = cpu;

		cpumask_set_cpu(cpu,
				&adapter->irq_tbl[irq_idx].affinity_hint_mask);
	}
}

static int ena_request_mgmnt_irq(struct ena_adapter *adapter)
{
	unsigned long flags = 0;
	struct ena_irq *irq;
	int rc;

	irq = &adapter->irq_tbl[ENA_MGMNT_IRQ_IDX];
	rc = request_irq(irq->vector, irq->handler, flags, irq->name,
			 irq->data);
	if (rc) {
		netif_err(adapter, probe, adapter->netdev,
			  "failed to request admin irq\n");
		return rc;
	}

	netif_dbg(adapter, probe, adapter->netdev,
		  "set affinity hint of mgmnt irq.to 0x%lx (irq vector: %d)\n",
		  irq->affinity_hint_mask.bits[0], irq->vector);

	irq_set_affinity_hint(irq->vector, &irq->affinity_hint_mask);

	return rc;
}

static int ena_request_io_irq(struct ena_adapter *adapter)
{
	unsigned long flags = 0;
	struct ena_irq *irq;
	int rc = 0, i, k;

	if (!test_bit(ENA_FLAG_MSIX_ENABLED, &adapter->flags)) {
		netif_err(adapter, ifup, adapter->netdev,
			  "Failed to request I/O IRQ: MSI-X is not enabled\n");
		return -EINVAL;
	}

	for (i = ENA_IO_IRQ_FIRST_IDX; i < adapter->msix_vecs; i++) {
		irq = &adapter->irq_tbl[i];
		rc = request_irq(irq->vector, irq->handler, flags, irq->name,
				 irq->data);
		if (rc) {
			netif_err(adapter, ifup, adapter->netdev,
				  "Failed to request I/O IRQ. index %d rc %d\n",
				   i, rc);
			goto err;
		}

		netif_dbg(adapter, ifup, adapter->netdev,
			  "set affinity hint of irq. index %d to 0x%lx (irq vector: %d)\n",
			  i, irq->affinity_hint_mask.bits[0], irq->vector);

		irq_set_affinity_hint(irq->vector, &irq->affinity_hint_mask);
	}

	return rc;

err:
	for (k = ENA_IO_IRQ_FIRST_IDX; k < i; k++) {
		irq = &adapter->irq_tbl[k];
		free_irq(irq->vector, irq->data);
	}

	return rc;
}

static void ena_free_mgmnt_irq(struct ena_adapter *adapter)
{
	struct ena_irq *irq;

	irq = &adapter->irq_tbl[ENA_MGMNT_IRQ_IDX];
	synchronize_irq(irq->vector);
	irq_set_affinity_hint(irq->vector, NULL);
	free_irq(irq->vector, irq->data);
}

static void ena_free_io_irq(struct ena_adapter *adapter)
{
	struct ena_irq *irq;
	int i;

#ifdef CONFIG_RFS_ACCEL
	if (adapter->msix_vecs >= 1) {
		free_irq_cpu_rmap(adapter->netdev->rx_cpu_rmap);
		adapter->netdev->rx_cpu_rmap = NULL;
	}
#endif /* CONFIG_RFS_ACCEL */

	for (i = ENA_IO_IRQ_FIRST_IDX; i < adapter->msix_vecs; i++) {
		irq = &adapter->irq_tbl[i];
		irq_set_affinity_hint(irq->vector, NULL);
		free_irq(irq->vector, irq->data);
	}
}

static void ena_disable_msix(struct ena_adapter *adapter)
{
	if (test_and_clear_bit(ENA_FLAG_MSIX_ENABLED, &adapter->flags))
		pci_free_irq_vectors(adapter->pdev);
}

static void ena_disable_io_intr_sync(struct ena_adapter *adapter)
{
	int i;

	if (!netif_running(adapter->netdev))
		return;

	for (i = ENA_IO_IRQ_FIRST_IDX; i < adapter->msix_vecs; i++)
		synchronize_irq(adapter->irq_tbl[i].vector);
}

static void ena_del_napi_in_range(struct ena_adapter *adapter,
				  int first_index,
				  int count)
{
	int i;

	for (i = first_index; i < first_index + count; i++) {
		/* Check if napi was initialized before */
		if (!ENA_IS_XDP_INDEX(adapter, i) ||
		    adapter->ena_napi[i].xdp_ring)
			netif_napi_del(&adapter->ena_napi[i].napi);
		else
			WARN_ON(ENA_IS_XDP_INDEX(adapter, i) &&
				adapter->ena_napi[i].xdp_ring);
	}
}

static void ena_init_napi_in_range(struct ena_adapter *adapter,
				   int first_index, int count)
{
	struct ena_napi *napi = {0};
	int i;

	for (i = first_index; i < first_index + count; i++) {
		napi = &adapter->ena_napi[i];

		netif_napi_add(adapter->netdev,
			       &adapter->ena_napi[i].napi,
			       ENA_IS_XDP_INDEX(adapter, i) ? ena_xdp_io_poll : ena_io_poll,
			       ENA_NAPI_BUDGET);

		if (!ENA_IS_XDP_INDEX(adapter, i)) {
			napi->rx_ring = &adapter->rx_ring[i];
			napi->tx_ring = &adapter->tx_ring[i];
		} else {
			napi->xdp_ring = &adapter->tx_ring[i];
		}
		napi->qid = i;
	}
}

static void ena_napi_disable_in_range(struct ena_adapter *adapter,
				      int first_index,
				      int count)
{
	int i;

	for (i = first_index; i < first_index + count; i++)
		napi_disable(&adapter->ena_napi[i].napi);
}

static void ena_napi_enable_in_range(struct ena_adapter *adapter,
				     int first_index,
				     int count)
{
	int i;

	for (i = first_index; i < first_index + count; i++)
		napi_enable(&adapter->ena_napi[i].napi);
}

/* Configure the Rx forwarding */
static int ena_rss_configure(struct ena_adapter *adapter)
{
	struct ena_com_dev *ena_dev = adapter->ena_dev;
	int rc;

	/* In case the RSS table wasn't initialized by probe */
	if (!ena_dev->rss.tbl_log_size) {
		rc = ena_rss_init_default(adapter);
		if (rc && (rc != -EOPNOTSUPP)) {
			netif_err(adapter, ifup, adapter->netdev,
					"Failed to init RSS rc: %d\n", rc);
			return rc;
		}
	}

	/* Set indirect table */
	rc = ena_com_indirect_table_set(ena_dev);
	if (unlikely(rc && rc != -EOPNOTSUPP))
		return rc;

	/* Configure hash function (if supported) */
	rc = ena_com_set_hash_function(ena_dev);
	if (unlikely(rc && (rc != -EOPNOTSUPP)))
		return rc;

	/* Configure hash inputs (if supported) */
	rc = ena_com_set_hash_ctrl(ena_dev);
	if (unlikely(rc && (rc != -EOPNOTSUPP)))
		return rc;

	return 0;
}

static int ena_up_complete(struct ena_adapter *adapter)
{
	int rc;

	rc = ena_rss_configure(adapter);
	if (rc)
		return rc;

	ena_change_mtu(adapter->netdev, adapter->netdev->mtu);

	ena_refill_all_rx_bufs(adapter);

	/* enable transmits */
	netif_tx_start_all_queues(adapter->netdev);

	ena_napi_enable_in_range(adapter,
				 0,
				 adapter->xdp_num_queues + adapter->num_io_queues);

	return 0;
}

static int ena_create_io_tx_queue(struct ena_adapter *adapter, int qid)
{
	struct ena_com_create_io_ctx ctx;
	struct ena_com_dev *ena_dev;
	struct ena_ring *tx_ring;
	u32 msix_vector;
	u16 ena_qid;
	int rc;

	ena_dev = adapter->ena_dev;

	tx_ring = &adapter->tx_ring[qid];
	msix_vector = ENA_IO_IRQ_IDX(qid);
	ena_qid = ENA_IO_TXQ_IDX(qid);

	memset(&ctx, 0x0, sizeof(ctx));

	ctx.direction = ENA_COM_IO_QUEUE_DIRECTION_TX;
	ctx.qid = ena_qid;
	ctx.mem_queue_type = ena_dev->tx_mem_queue_type;
	ctx.msix_vector = msix_vector;
	ctx.queue_size = tx_ring->ring_size;
	ctx.numa_node = cpu_to_node(tx_ring->cpu);

	rc = ena_com_create_io_queue(ena_dev, &ctx);
	if (rc) {
		netif_err(adapter, ifup, adapter->netdev,
			  "Failed to create I/O TX queue num %d rc: %d\n",
			   qid, rc);
		return rc;
	}

	rc = ena_com_get_io_handlers(ena_dev, ena_qid,
				     &tx_ring->ena_com_io_sq,
				     &tx_ring->ena_com_io_cq);
	if (rc) {
		netif_err(adapter, ifup, adapter->netdev,
			  "Failed to get TX queue handlers. TX queue num %d rc: %d\n",
			  qid, rc);
		ena_com_destroy_io_queue(ena_dev, ena_qid);
		return rc;
	}

	ena_com_update_numa_node(tx_ring->ena_com_io_cq, ctx.numa_node);
	return rc;
}

static int ena_create_io_tx_queues_in_range(struct ena_adapter *adapter,
					    int first_index, int count)
{
	struct ena_com_dev *ena_dev = adapter->ena_dev;
	int rc, i;

	for (i = first_index; i < first_index + count; i++) {
		rc = ena_create_io_tx_queue(adapter, i);
		if (rc)
			goto create_err;
	}

	return 0;

create_err:
	while (i-- > first_index)
		ena_com_destroy_io_queue(ena_dev, ENA_IO_TXQ_IDX(i));

	return rc;
}

static int ena_create_io_rx_queue(struct ena_adapter *adapter, int qid)
{
	struct ena_com_dev *ena_dev;
	struct ena_com_create_io_ctx ctx;
	struct ena_ring *rx_ring;
	u32 msix_vector;
	u16 ena_qid;
	int rc;

	ena_dev = adapter->ena_dev;

	rx_ring = &adapter->rx_ring[qid];
	msix_vector = ENA_IO_IRQ_IDX(qid);
	ena_qid = ENA_IO_RXQ_IDX(qid);

	memset(&ctx, 0x0, sizeof(ctx));

	ctx.qid = ena_qid;
	ctx.direction = ENA_COM_IO_QUEUE_DIRECTION_RX;
	ctx.mem_queue_type = ENA_ADMIN_PLACEMENT_POLICY_HOST;
	ctx.msix_vector = msix_vector;
	ctx.queue_size = rx_ring->ring_size;
	ctx.numa_node = cpu_to_node(rx_ring->cpu);

	rc = ena_com_create_io_queue(ena_dev, &ctx);
	if (rc) {
		netif_err(adapter, ifup, adapter->netdev,
			  "Failed to create I/O RX queue num %d rc: %d\n",
			  qid, rc);
		return rc;
	}

	rc = ena_com_get_io_handlers(ena_dev, ena_qid,
				     &rx_ring->ena_com_io_sq,
				     &rx_ring->ena_com_io_cq);
	if (rc) {
		netif_err(adapter, ifup, adapter->netdev,
			  "Failed to get RX queue handlers. RX queue num %d rc: %d\n",
			  qid, rc);
		goto err;
	}

	ena_com_update_numa_node(rx_ring->ena_com_io_cq, ctx.numa_node);

	return rc;
err:
	ena_com_destroy_io_queue(ena_dev, ena_qid);
	return rc;
}

static int ena_create_all_io_rx_queues(struct ena_adapter *adapter)
{
	struct ena_com_dev *ena_dev = adapter->ena_dev;
	int rc, i;

	for (i = 0; i < adapter->num_io_queues; i++) {
		rc = ena_create_io_rx_queue(adapter, i);
		if (rc)
			goto create_err;
		INIT_WORK(&adapter->ena_napi[i].dim.work, ena_dim_work);
	}

	return 0;

create_err:
	while (i--) {
		cancel_work_sync(&adapter->ena_napi[i].dim.work);
		ena_com_destroy_io_queue(ena_dev, ENA_IO_RXQ_IDX(i));
	}

	return rc;
}

static void set_io_rings_size(struct ena_adapter *adapter,
			      int new_tx_size,
			      int new_rx_size)
{
	int i;

	for (i = 0; i < adapter->num_io_queues; i++) {
		adapter->tx_ring[i].ring_size = new_tx_size;
		adapter->rx_ring[i].ring_size = new_rx_size;
	}
}

/* This function allows queue allocation to backoff when the system is
 * low on memory. If there is not enough memory to allocate io queues
 * the driver will try to allocate smaller queues.
 *
 * The backoff algorithm is as follows:
 *  1. Try to allocate TX and RX and if successful.
 *  1.1. return success
 *
 *  2. Divide by 2 the size of the larger of RX and TX queues (or both if their size is the same).
 *
 *  3. If TX or RX is smaller than 256
 *  3.1. return failure.
 *  4. else
 *  4.1. go back to 1.
 */
static int create_queues_with_size_backoff(struct ena_adapter *adapter)
{
	int rc, cur_rx_ring_size, cur_tx_ring_size;
	int new_rx_ring_size, new_tx_ring_size;

	/* current queue sizes might be set to smaller than the requested
	 * ones due to past queue allocation failures.
	 */
	set_io_rings_size(adapter, adapter->requested_tx_ring_size,
			adapter->requested_rx_ring_size);

	while (1) {
		if (ena_xdp_present(adapter)) {
			rc = ena_setup_and_create_all_xdp_queues(adapter);

			if (rc)
				goto err_setup_tx;
		}
		rc = ena_setup_tx_resources_in_range(adapter,
						     0,
						     adapter->num_io_queues);
		if (rc)
			goto err_setup_tx;

		rc = ena_create_io_tx_queues_in_range(adapter,
						      0,
						      adapter->num_io_queues);
		if (rc)
			goto err_create_tx_queues;

		rc = ena_setup_all_rx_resources(adapter);
		if (rc)
			goto err_setup_rx;

		rc = ena_create_all_io_rx_queues(adapter);
		if (rc)
			goto err_create_rx_queues;

		return 0;

err_create_rx_queues:
		ena_free_all_io_rx_resources(adapter);
err_setup_rx:
		ena_destroy_all_tx_queues(adapter);
err_create_tx_queues:
		ena_free_all_io_tx_resources(adapter);
err_setup_tx:
		if (rc != -ENOMEM) {
			netif_err(adapter, ifup, adapter->netdev,
				  "Queue creation failed with error code %d\n",
				   rc);
			return rc;
		}

		cur_tx_ring_size = adapter->tx_ring[0].ring_size;
		cur_rx_ring_size = adapter->rx_ring[0].ring_size;

		netif_err(adapter, ifup, adapter->netdev,
			  "Not enough memory to create queues with sizes TX=%d, RX=%d\n",
			  cur_tx_ring_size, cur_rx_ring_size);

		new_tx_ring_size = cur_tx_ring_size;
		new_rx_ring_size = cur_rx_ring_size;

		/* Decrease the size of the larger queue, or
		 * decrease both if they are the same size.
		 */
		if (cur_rx_ring_size <= cur_tx_ring_size)
			new_tx_ring_size = cur_tx_ring_size / 2;
		if (cur_rx_ring_size >= cur_tx_ring_size)
			new_rx_ring_size = cur_rx_ring_size / 2;

		if (new_tx_ring_size < ENA_MIN_RING_SIZE ||
				new_rx_ring_size < ENA_MIN_RING_SIZE) {
			netif_err(adapter, ifup, adapter->netdev,
				  "Queue creation failed with the smallest possible queue size of %d for both queues. Not retrying with smaller queues\n",
				  ENA_MIN_RING_SIZE);
			return rc;
		}

		netif_err(adapter, ifup, adapter->netdev,
			  "Retrying queue creation with sizes TX=%d, RX=%d\n",
			  new_tx_ring_size,
			  new_rx_ring_size);

		set_io_rings_size(adapter, new_tx_ring_size,
				  new_rx_ring_size);
	}
}

static int ena_up(struct ena_adapter *adapter)
{
	int io_queue_count, rc, i;

	netdev_dbg(adapter->netdev, "%s\n", __func__);

	io_queue_count = adapter->num_io_queues + adapter->xdp_num_queues;
	ena_setup_io_intr(adapter);

	/* napi poll functions should be initialized before running
	 * request_irq(), to handle a rare condition where there is a pending
	 * interrupt, causing the ISR to fire immediately while the poll
	 * function wasn't set yet, causing a null dereference
	 */
	ena_init_napi_in_range(adapter, 0, io_queue_count);

	rc = ena_request_io_irq(adapter);
	if (rc)
		goto err_req_irq;

	rc = create_queues_with_size_backoff(adapter);
	if (rc)
		goto err_create_queues_with_backoff;

	rc = ena_up_complete(adapter);
	if (rc)
		goto err_up;

	if (test_bit(ENA_FLAG_LINK_UP, &adapter->flags))
		netif_carrier_on(adapter->netdev);

	u64_stats_update_begin(&adapter->syncp);
	adapter->dev_stats.interface_up++;
	u64_stats_update_end(&adapter->syncp);

	set_bit(ENA_FLAG_DEV_UP, &adapter->flags);

	/* Enable completion queues interrupt */
	for (i = 0; i < adapter->num_io_queues; i++)
		ena_unmask_interrupt(&adapter->tx_ring[i],
				     &adapter->rx_ring[i]);

	/* schedule napi in case we had pending packets
	 * from the last time we disable napi
	 */
	for (i = 0; i < io_queue_count; i++)
		napi_schedule(&adapter->ena_napi[i].napi);

	return rc;

err_up:
	ena_destroy_all_tx_queues(adapter);
	ena_free_all_io_tx_resources(adapter);
	ena_destroy_all_rx_queues(adapter);
	ena_free_all_io_rx_resources(adapter);
err_create_queues_with_backoff:
	ena_free_io_irq(adapter);
err_req_irq:
	ena_del_napi_in_range(adapter, 0, io_queue_count);

	return rc;
}

static void ena_down(struct ena_adapter *adapter)
{
	int io_queue_count = adapter->num_io_queues + adapter->xdp_num_queues;

	netif_info(adapter, ifdown, adapter->netdev, "%s\n", __func__);

	clear_bit(ENA_FLAG_DEV_UP, &adapter->flags);

	u64_stats_update_begin(&adapter->syncp);
	adapter->dev_stats.interface_down++;
	u64_stats_update_end(&adapter->syncp);

	netif_carrier_off(adapter->netdev);
	netif_tx_disable(adapter->netdev);

	/* After this point the napi handler won't enable the tx queue */
	ena_napi_disable_in_range(adapter, 0, io_queue_count);

	/* After destroy the queue there won't be any new interrupts */

	if (test_bit(ENA_FLAG_TRIGGER_RESET, &adapter->flags)) {
		int rc;

		rc = ena_com_dev_reset(adapter->ena_dev, adapter->reset_reason);
		if (rc)
			dev_err(&adapter->pdev->dev, "Device reset failed\n");
		/* stop submitting admin commands on a device that was reset */
		ena_com_set_admin_running_state(adapter->ena_dev, false);
	}

	ena_destroy_all_io_queues(adapter);

	ena_disable_io_intr_sync(adapter);
	ena_free_io_irq(adapter);
	ena_del_napi_in_range(adapter, 0, io_queue_count);

	ena_free_all_tx_bufs(adapter);
	ena_free_all_rx_bufs(adapter);
	ena_free_all_io_tx_resources(adapter);
	ena_free_all_io_rx_resources(adapter);
}

/* ena_open - Called when a network interface is made active
 * @netdev: network interface device structure
 *
 * Returns 0 on success, negative value on failure
 *
 * The open entry point is called when a network interface is made
 * active by the system (IFF_UP).  At this point all resources needed
 * for transmit and receive operations are allocated, the interrupt
 * handler is registered with the OS, the watchdog timer is started,
 * and the stack is notified that the interface is ready.
 */
static int ena_open(struct net_device *netdev)
{
	struct ena_adapter *adapter = netdev_priv(netdev);
	int rc;

	/* Notify the stack of the actual queue counts. */
	rc = netif_set_real_num_tx_queues(netdev, adapter->num_io_queues);
	if (rc) {
		netif_err(adapter, ifup, netdev, "Can't set num tx queues\n");
		return rc;
	}

	rc = netif_set_real_num_rx_queues(netdev, adapter->num_io_queues);
	if (rc) {
		netif_err(adapter, ifup, netdev, "Can't set num rx queues\n");
		return rc;
	}

	rc = ena_up(adapter);
	if (rc)
		return rc;

	return rc;
}

/* ena_close - Disables a network interface
 * @netdev: network interface device structure
 *
 * Returns 0, this is not allowed to fail
 *
 * The close entry point is called when an interface is de-activated
 * by the OS.  The hardware is still under the drivers control, but
 * needs to be disabled.  A global MAC reset is issued to stop the
 * hardware, and all transmit and receive resources are freed.
 */
static int ena_close(struct net_device *netdev)
{
	struct ena_adapter *adapter = netdev_priv(netdev);

	netif_dbg(adapter, ifdown, netdev, "%s\n", __func__);

	if (!test_bit(ENA_FLAG_DEVICE_RUNNING, &adapter->flags))
		return 0;

	if (test_bit(ENA_FLAG_DEV_UP, &adapter->flags))
		ena_down(adapter);

	/* Check for device status and issue reset if needed*/
	check_for_admin_com_state(adapter);
	if (unlikely(test_bit(ENA_FLAG_TRIGGER_RESET, &adapter->flags))) {
		netif_err(adapter, ifdown, adapter->netdev,
			  "Destroy failure, restarting device\n");
		ena_dump_stats_to_dmesg(adapter);
		/* rtnl lock already obtained in dev_ioctl() layer */
		ena_destroy_device(adapter, false);
		ena_restore_device(adapter);
	}

	return 0;
}

int ena_update_queue_sizes(struct ena_adapter *adapter,
			   u32 new_tx_size,
			   u32 new_rx_size)
{
	bool dev_was_up;

	dev_was_up = test_bit(ENA_FLAG_DEV_UP, &adapter->flags);
	ena_close(adapter->netdev);
	adapter->requested_tx_ring_size = new_tx_size;
	adapter->requested_rx_ring_size = new_rx_size;
	ena_init_io_rings(adapter,
			  0,
			  adapter->xdp_num_queues +
			  adapter->num_io_queues);
	return dev_was_up ? ena_up(adapter) : 0;
}

int ena_update_queue_count(struct ena_adapter *adapter, u32 new_channel_count)
{
	struct ena_com_dev *ena_dev = adapter->ena_dev;
	int prev_channel_count;
	bool dev_was_up;

	dev_was_up = test_bit(ENA_FLAG_DEV_UP, &adapter->flags);
	ena_close(adapter->netdev);
	prev_channel_count = adapter->num_io_queues;
	adapter->num_io_queues = new_channel_count;
	if (ena_xdp_present(adapter) &&
	    ena_xdp_allowed(adapter) == ENA_XDP_ALLOWED) {
		adapter->xdp_first_ring = new_channel_count;
		adapter->xdp_num_queues = new_channel_count;
		if (prev_channel_count > new_channel_count)
			ena_xdp_exchange_program_rx_in_range(adapter,
							     NULL,
							     new_channel_count,
							     prev_channel_count);
		else
			ena_xdp_exchange_program_rx_in_range(adapter,
							     adapter->xdp_bpf_prog,
							     prev_channel_count,
							     new_channel_count);
	}

	/* We need to destroy the rss table so that the indirection
	 * table will be reinitialized by ena_up()
	 */
	ena_com_rss_destroy(ena_dev);
	ena_init_io_rings(adapter,
			  0,
			  adapter->xdp_num_queues +
			  adapter->num_io_queues);
	return dev_was_up ? ena_open(adapter->netdev) : 0;
}

static void ena_tx_csum(struct ena_com_tx_ctx *ena_tx_ctx, struct sk_buff *skb)
{
	u32 mss = skb_shinfo(skb)->gso_size;
	struct ena_com_tx_meta *ena_meta = &ena_tx_ctx->ena_meta;
	u8 l4_protocol = 0;

	if ((skb->ip_summed == CHECKSUM_PARTIAL) || mss) {
		ena_tx_ctx->l4_csum_enable = 1;
		if (mss) {
			ena_tx_ctx->tso_enable = 1;
			ena_meta->l4_hdr_len = tcp_hdr(skb)->doff;
			ena_tx_ctx->l4_csum_partial = 0;
		} else {
			ena_tx_ctx->tso_enable = 0;
			ena_meta->l4_hdr_len = 0;
			ena_tx_ctx->l4_csum_partial = 1;
		}

		switch (ip_hdr(skb)->version) {
		case IPVERSION:
			ena_tx_ctx->l3_proto = ENA_ETH_IO_L3_PROTO_IPV4;
			if (ip_hdr(skb)->frag_off & htons(IP_DF))
				ena_tx_ctx->df = 1;
			if (mss)
				ena_tx_ctx->l3_csum_enable = 1;
			l4_protocol = ip_hdr(skb)->protocol;
			break;
		case 6:
			ena_tx_ctx->l3_proto = ENA_ETH_IO_L3_PROTO_IPV6;
			l4_protocol = ipv6_hdr(skb)->nexthdr;
			break;
		default:
			break;
		}

		if (l4_protocol == IPPROTO_TCP)
			ena_tx_ctx->l4_proto = ENA_ETH_IO_L4_PROTO_TCP;
		else
			ena_tx_ctx->l4_proto = ENA_ETH_IO_L4_PROTO_UDP;

		ena_meta->mss = mss;
		ena_meta->l3_hdr_len = skb_network_header_len(skb);
		ena_meta->l3_hdr_offset = skb_network_offset(skb);
		ena_tx_ctx->meta_valid = 1;

	} else {
		ena_tx_ctx->meta_valid = 0;
	}
}

static int ena_check_and_linearize_skb(struct ena_ring *tx_ring,
				       struct sk_buff *skb)
{
	int num_frags, header_len, rc;

	num_frags = skb_shinfo(skb)->nr_frags;
	header_len = skb_headlen(skb);

	if (num_frags < tx_ring->sgl_size)
		return 0;

	if ((num_frags == tx_ring->sgl_size) &&
	    (header_len < tx_ring->tx_max_header_size))
		return 0;

	u64_stats_update_begin(&tx_ring->syncp);
	tx_ring->tx_stats.linearize++;
	u64_stats_update_end(&tx_ring->syncp);

	rc = skb_linearize(skb);
	if (unlikely(rc)) {
		u64_stats_update_begin(&tx_ring->syncp);
		tx_ring->tx_stats.linearize_failed++;
		u64_stats_update_end(&tx_ring->syncp);
	}

	return rc;
}

static int ena_tx_map_skb(struct ena_ring *tx_ring,
			  struct ena_tx_buffer *tx_info,
			  struct sk_buff *skb,
			  void **push_hdr,
			  u16 *header_len)
{
	struct ena_adapter *adapter = tx_ring->adapter;
	struct ena_com_buf *ena_buf;
	dma_addr_t dma;
	u32 skb_head_len, frag_len, last_frag;
	u16 push_len = 0;
	u16 delta = 0;
	int i = 0;

	skb_head_len = skb_headlen(skb);
	tx_info->skb = skb;
	ena_buf = tx_info->bufs;

	if (tx_ring->tx_mem_queue_type == ENA_ADMIN_PLACEMENT_POLICY_DEV) {
		/* When the device is LLQ mode, the driver will copy
		 * the header into the device memory space.
		 * the ena_com layer assume the header is in a linear
		 * memory space.
		 * This assumption might be wrong since part of the header
		 * can be in the fragmented buffers.
		 * Use skb_header_pointer to make sure the header is in a
		 * linear memory space.
		 */

		push_len = min_t(u32, skb->len, tx_ring->tx_max_header_size);
		*push_hdr = skb_header_pointer(skb, 0, push_len,
					       tx_ring->push_buf_intermediate_buf);
		*header_len = push_len;
		if (unlikely(skb->data != *push_hdr)) {
			u64_stats_update_begin(&tx_ring->syncp);
			tx_ring->tx_stats.llq_buffer_copy++;
			u64_stats_update_end(&tx_ring->syncp);

			delta = push_len - skb_head_len;
		}
	} else {
		*push_hdr = NULL;
		*header_len = min_t(u32, skb_head_len,
				    tx_ring->tx_max_header_size);
	}

	netif_dbg(adapter, tx_queued, adapter->netdev,
		  "skb: %p header_buf->vaddr: %p push_len: %d\n", skb,
		  *push_hdr, push_len);

	if (skb_head_len > push_len) {
		dma = dma_map_single(tx_ring->dev, skb->data + push_len,
				     skb_head_len - push_len, DMA_TO_DEVICE);
		if (unlikely(dma_mapping_error(tx_ring->dev, dma)))
			goto error_report_dma_error;

		ena_buf->paddr = dma;
		ena_buf->len = skb_head_len - push_len;

		ena_buf++;
		tx_info->num_of_bufs++;
		tx_info->map_linear_data = 1;
	} else {
		tx_info->map_linear_data = 0;
	}

	last_frag = skb_shinfo(skb)->nr_frags;

	for (i = 0; i < last_frag; i++) {
		const skb_frag_t *frag = &skb_shinfo(skb)->frags[i];

		frag_len = skb_frag_size(frag);

		if (unlikely(delta >= frag_len)) {
			delta -= frag_len;
			continue;
		}

		dma = skb_frag_dma_map(tx_ring->dev, frag, delta,
				       frag_len - delta, DMA_TO_DEVICE);
		if (unlikely(dma_mapping_error(tx_ring->dev, dma)))
			goto error_report_dma_error;

		ena_buf->paddr = dma;
		ena_buf->len = frag_len - delta;
		ena_buf++;
		tx_info->num_of_bufs++;
		delta = 0;
	}

	return 0;

error_report_dma_error:
	u64_stats_update_begin(&tx_ring->syncp);
	tx_ring->tx_stats.dma_mapping_err++;
	u64_stats_update_end(&tx_ring->syncp);
	netdev_warn(adapter->netdev, "failed to map skb\n");

	tx_info->skb = NULL;

	tx_info->num_of_bufs += i;
	ena_unmap_tx_buff(tx_ring, tx_info);

	return -EINVAL;
}

/* Called with netif_tx_lock. */
static netdev_tx_t ena_start_xmit(struct sk_buff *skb, struct net_device *dev)
{
	struct ena_adapter *adapter = netdev_priv(dev);
	struct ena_tx_buffer *tx_info;
	struct ena_com_tx_ctx ena_tx_ctx;
	struct ena_ring *tx_ring;
	struct netdev_queue *txq;
	void *push_hdr;
	u16 next_to_use, req_id, header_len;
	int qid, rc;

	netif_dbg(adapter, tx_queued, dev, "%s skb %p\n", __func__, skb);
	/*  Determine which tx ring we will be placed on */
	qid = skb_get_queue_mapping(skb);
	tx_ring = &adapter->tx_ring[qid];
	txq = netdev_get_tx_queue(dev, qid);

	rc = ena_check_and_linearize_skb(tx_ring, skb);
	if (unlikely(rc))
		goto error_drop_packet;

	skb_tx_timestamp(skb);

	next_to_use = tx_ring->next_to_use;
	req_id = tx_ring->free_ids[next_to_use];
	tx_info = &tx_ring->tx_buffer_info[req_id];
	tx_info->num_of_bufs = 0;

	WARN(tx_info->skb, "SKB isn't NULL req_id %d\n", req_id);

	rc = ena_tx_map_skb(tx_ring, tx_info, skb, &push_hdr, &header_len);
	if (unlikely(rc))
		goto error_drop_packet;

	memset(&ena_tx_ctx, 0x0, sizeof(struct ena_com_tx_ctx));
	ena_tx_ctx.ena_bufs = tx_info->bufs;
	ena_tx_ctx.push_header = push_hdr;
	ena_tx_ctx.num_bufs = tx_info->num_of_bufs;
	ena_tx_ctx.req_id = req_id;
	ena_tx_ctx.header_len = header_len;

	/* set flags and meta data */
	ena_tx_csum(&ena_tx_ctx, skb);

	rc = ena_xmit_common(dev,
			     tx_ring,
			     tx_info,
			     &ena_tx_ctx,
			     next_to_use,
			     skb->len);
	if (rc)
		goto error_unmap_dma;

	netdev_tx_sent_queue(txq, skb->len);

	/* stop the queue when no more space available, the packet can have up
	 * to sgl_size + 2. one for the meta descriptor and one for header
	 * (if the header is larger than tx_max_header_size).
	 */
	if (unlikely(!ena_com_sq_have_enough_space(tx_ring->ena_com_io_sq,
						   tx_ring->sgl_size + 2))) {
		netif_dbg(adapter, tx_queued, dev, "%s stop queue %d\n",
			  __func__, qid);

		netif_tx_stop_queue(txq);
		u64_stats_update_begin(&tx_ring->syncp);
		tx_ring->tx_stats.queue_stop++;
		u64_stats_update_end(&tx_ring->syncp);

		/* There is a rare condition where this function decide to
		 * stop the queue but meanwhile clean_tx_irq updates
		 * next_to_completion and terminates.
		 * The queue will remain stopped forever.
		 * To solve this issue add a mb() to make sure that
		 * netif_tx_stop_queue() write is vissible before checking if
		 * there is additional space in the queue.
		 */
		smp_mb();

		if (ena_com_sq_have_enough_space(tx_ring->ena_com_io_sq,
						 ENA_TX_WAKEUP_THRESH)) {
			netif_tx_wake_queue(txq);
			u64_stats_update_begin(&tx_ring->syncp);
			tx_ring->tx_stats.queue_wakeup++;
			u64_stats_update_end(&tx_ring->syncp);
		}
	}

	if (netif_xmit_stopped(txq) || !netdev_xmit_more()) {
		/* trigger the dma engine. ena_com_write_sq_doorbell()
		 * has a mb
		 */
		ena_com_write_sq_doorbell(tx_ring->ena_com_io_sq);
		u64_stats_update_begin(&tx_ring->syncp);
		tx_ring->tx_stats.doorbells++;
		u64_stats_update_end(&tx_ring->syncp);
	}

	return NETDEV_TX_OK;

error_unmap_dma:
	ena_unmap_tx_buff(tx_ring, tx_info);
	tx_info->skb = NULL;

error_drop_packet:
	dev_kfree_skb(skb);
	return NETDEV_TX_OK;
}

static u16 ena_select_queue(struct net_device *dev, struct sk_buff *skb,
			    struct net_device *sb_dev)
{
	u16 qid;
	/* we suspect that this is good for in--kernel network services that
	 * want to loop incoming skb rx to tx in normal user generated traffic,
	 * most probably we will not get to this
	 */
	if (skb_rx_queue_recorded(skb))
		qid = skb_get_rx_queue(skb);
	else
		qid = netdev_pick_tx(dev, skb, NULL);

	return qid;
}

static void ena_config_host_info(struct ena_com_dev *ena_dev,
				 struct pci_dev *pdev)
{
	struct ena_admin_host_info *host_info;
	int rc;

	/* Allocate only the host info */
	rc = ena_com_allocate_host_info(ena_dev);
	if (rc) {
		pr_err("Cannot allocate host info\n");
		return;
	}

	host_info = ena_dev->host_attr.host_info;

	host_info->bdf = (pdev->bus->number << 8) | pdev->devfn;
	host_info->os_type = ENA_ADMIN_OS_LINUX;
	host_info->kernel_ver = LINUX_VERSION_CODE;
	strlcpy(host_info->kernel_ver_str, utsname()->version,
		sizeof(host_info->kernel_ver_str) - 1);
	host_info->os_dist = 0;
	strncpy(host_info->os_dist_str, utsname()->release,
		sizeof(host_info->os_dist_str) - 1);
	host_info->driver_version =
		(DRV_MODULE_VER_MAJOR) |
		(DRV_MODULE_VER_MINOR << ENA_ADMIN_HOST_INFO_MINOR_SHIFT) |
		(DRV_MODULE_VER_SUBMINOR << ENA_ADMIN_HOST_INFO_SUB_MINOR_SHIFT) |
		("K"[0] << ENA_ADMIN_HOST_INFO_MODULE_TYPE_SHIFT);
	host_info->num_cpus = num_online_cpus();

	host_info->driver_supported_features =
		ENA_ADMIN_HOST_INFO_INTERRUPT_MODERATION_MASK;

	rc = ena_com_set_host_attributes(ena_dev);
	if (rc) {
		if (rc == -EOPNOTSUPP)
			pr_warn("Cannot set host attributes\n");
		else
			pr_err("Cannot set host attributes\n");

		goto err;
	}

	return;

err:
	ena_com_delete_host_info(ena_dev);
}

static void ena_config_debug_area(struct ena_adapter *adapter)
{
	u32 debug_area_size;
	int rc, ss_count;

	ss_count = ena_get_sset_count(adapter->netdev, ETH_SS_STATS);
	if (ss_count <= 0) {
		netif_err(adapter, drv, adapter->netdev,
			  "SS count is negative\n");
		return;
	}

	/* allocate 32 bytes for each string and 64bit for the value */
	debug_area_size = ss_count * ETH_GSTRING_LEN + sizeof(u64) * ss_count;

	rc = ena_com_allocate_debug_area(adapter->ena_dev, debug_area_size);
	if (rc) {
		pr_err("Cannot allocate debug area\n");
		return;
	}

	rc = ena_com_set_host_attributes(adapter->ena_dev);
	if (rc) {
		if (rc == -EOPNOTSUPP)
			netif_warn(adapter, drv, adapter->netdev,
				   "Cannot set host attributes\n");
		else
			netif_err(adapter, drv, adapter->netdev,
				  "Cannot set host attributes\n");
		goto err;
	}

	return;
err:
	ena_com_delete_debug_area(adapter->ena_dev);
}

static void ena_get_stats64(struct net_device *netdev,
			    struct rtnl_link_stats64 *stats)
{
	struct ena_adapter *adapter = netdev_priv(netdev);
	struct ena_ring *rx_ring, *tx_ring;
	unsigned int start;
	u64 rx_drops;
	int i;

	if (!test_bit(ENA_FLAG_DEV_UP, &adapter->flags))
		return;

	for (i = 0; i < adapter->num_io_queues; i++) {
		u64 bytes, packets;

		tx_ring = &adapter->tx_ring[i];

		do {
			start = u64_stats_fetch_begin_irq(&tx_ring->syncp);
			packets = tx_ring->tx_stats.cnt;
			bytes = tx_ring->tx_stats.bytes;
		} while (u64_stats_fetch_retry_irq(&tx_ring->syncp, start));

		stats->tx_packets += packets;
		stats->tx_bytes += bytes;

		rx_ring = &adapter->rx_ring[i];

		do {
			start = u64_stats_fetch_begin_irq(&rx_ring->syncp);
			packets = rx_ring->rx_stats.cnt;
			bytes = rx_ring->rx_stats.bytes;
		} while (u64_stats_fetch_retry_irq(&rx_ring->syncp, start));

		stats->rx_packets += packets;
		stats->rx_bytes += bytes;
	}

	do {
		start = u64_stats_fetch_begin_irq(&adapter->syncp);
		rx_drops = adapter->dev_stats.rx_drops;
	} while (u64_stats_fetch_retry_irq(&adapter->syncp, start));

	stats->rx_dropped = rx_drops;

	stats->multicast = 0;
	stats->collisions = 0;

	stats->rx_length_errors = 0;
	stats->rx_crc_errors = 0;
	stats->rx_frame_errors = 0;
	stats->rx_fifo_errors = 0;
	stats->rx_missed_errors = 0;
	stats->tx_window_errors = 0;

	stats->rx_errors = 0;
	stats->tx_errors = 0;
}

static const struct net_device_ops ena_netdev_ops = {
	.ndo_open		= ena_open,
	.ndo_stop		= ena_close,
	.ndo_start_xmit		= ena_start_xmit,
	.ndo_select_queue	= ena_select_queue,
	.ndo_get_stats64	= ena_get_stats64,
	.ndo_tx_timeout		= ena_tx_timeout,
	.ndo_change_mtu		= ena_change_mtu,
	.ndo_set_mac_address	= NULL,
	.ndo_validate_addr	= eth_validate_addr,
	.ndo_bpf		= ena_xdp,
};

static int ena_device_validate_params(struct ena_adapter *adapter,
				      struct ena_com_dev_get_features_ctx *get_feat_ctx)
{
	struct net_device *netdev = adapter->netdev;
	int rc;

	rc = ether_addr_equal(get_feat_ctx->dev_attr.mac_addr,
			      adapter->mac_addr);
	if (!rc) {
		netif_err(adapter, drv, netdev,
			  "Error, mac address are different\n");
		return -EINVAL;
	}

	if (get_feat_ctx->dev_attr.max_mtu < netdev->mtu) {
		netif_err(adapter, drv, netdev,
			  "Error, device max mtu is smaller than netdev MTU\n");
		return -EINVAL;
	}

	return 0;
}

static int ena_device_init(struct ena_com_dev *ena_dev, struct pci_dev *pdev,
			   struct ena_com_dev_get_features_ctx *get_feat_ctx,
			   bool *wd_state)
{
	struct device *dev = &pdev->dev;
	bool readless_supported;
	u32 aenq_groups;
	int dma_width;
	int rc;

	rc = ena_com_mmio_reg_read_request_init(ena_dev);
	if (rc) {
		dev_err(dev, "failed to init mmio read less\n");
		return rc;
	}

	/* The PCIe configuration space revision id indicate if mmio reg
	 * read is disabled
	 */
	readless_supported = !(pdev->revision & ENA_MMIO_DISABLE_REG_READ);
	ena_com_set_mmio_read_mode(ena_dev, readless_supported);

	rc = ena_com_dev_reset(ena_dev, ENA_REGS_RESET_NORMAL);
	if (rc) {
		dev_err(dev, "Can not reset device\n");
		goto err_mmio_read_less;
	}

	rc = ena_com_validate_version(ena_dev);
	if (rc) {
		dev_err(dev, "device version is too low\n");
		goto err_mmio_read_less;
	}

	dma_width = ena_com_get_dma_width(ena_dev);
	if (dma_width < 0) {
		dev_err(dev, "Invalid dma width value %d", dma_width);
		rc = dma_width;
		goto err_mmio_read_less;
	}

	rc = pci_set_dma_mask(pdev, DMA_BIT_MASK(dma_width));
	if (rc) {
		dev_err(dev, "pci_set_dma_mask failed 0x%x\n", rc);
		goto err_mmio_read_less;
	}

	rc = pci_set_consistent_dma_mask(pdev, DMA_BIT_MASK(dma_width));
	if (rc) {
		dev_err(dev, "err_pci_set_consistent_dma_mask failed 0x%x\n",
			rc);
		goto err_mmio_read_less;
	}

	/* ENA admin level init */
	rc = ena_com_admin_init(ena_dev, &aenq_handlers);
	if (rc) {
		dev_err(dev,
			"Can not initialize ena admin queue with device\n");
		goto err_mmio_read_less;
	}

	/* To enable the msix interrupts the driver needs to know the number
	 * of queues. So the driver uses polling mode to retrieve this
	 * information
	 */
	ena_com_set_admin_polling_mode(ena_dev, true);

	ena_config_host_info(ena_dev, pdev);

	/* Get Device Attributes*/
	rc = ena_com_get_dev_attr_feat(ena_dev, get_feat_ctx);
	if (rc) {
		dev_err(dev, "Cannot get attribute for ena device rc=%d\n", rc);
		goto err_admin_init;
	}

	/* Try to turn all the available aenq groups */
	aenq_groups = BIT(ENA_ADMIN_LINK_CHANGE) |
		BIT(ENA_ADMIN_FATAL_ERROR) |
		BIT(ENA_ADMIN_WARNING) |
		BIT(ENA_ADMIN_NOTIFICATION) |
		BIT(ENA_ADMIN_KEEP_ALIVE);

	aenq_groups &= get_feat_ctx->aenq.supported_groups;

	rc = ena_com_set_aenq_config(ena_dev, aenq_groups);
	if (rc) {
		dev_err(dev, "Cannot configure aenq groups rc= %d\n", rc);
		goto err_admin_init;
	}

	*wd_state = !!(aenq_groups & BIT(ENA_ADMIN_KEEP_ALIVE));

	return 0;

err_admin_init:
	ena_com_delete_host_info(ena_dev);
	ena_com_admin_destroy(ena_dev);
err_mmio_read_less:
	ena_com_mmio_reg_read_request_destroy(ena_dev);

	return rc;
}

static int ena_enable_msix_and_set_admin_interrupts(struct ena_adapter *adapter)
{
	struct ena_com_dev *ena_dev = adapter->ena_dev;
	struct device *dev = &adapter->pdev->dev;
	int rc;

	rc = ena_enable_msix(adapter);
	if (rc) {
		dev_err(dev, "Can not reserve msix vectors\n");
		return rc;
	}

	ena_setup_mgmnt_intr(adapter);

	rc = ena_request_mgmnt_irq(adapter);
	if (rc) {
		dev_err(dev, "Can not setup management interrupts\n");
		goto err_disable_msix;
	}

	ena_com_set_admin_polling_mode(ena_dev, false);

	ena_com_admin_aenq_enable(ena_dev);

	return 0;

err_disable_msix:
	ena_disable_msix(adapter);

	return rc;
}

static void ena_destroy_device(struct ena_adapter *adapter, bool graceful)
{
	struct net_device *netdev = adapter->netdev;
	struct ena_com_dev *ena_dev = adapter->ena_dev;
	bool dev_up;

	if (!test_bit(ENA_FLAG_DEVICE_RUNNING, &adapter->flags))
		return;

	netif_carrier_off(netdev);

	del_timer_sync(&adapter->timer_service);

	dev_up = test_bit(ENA_FLAG_DEV_UP, &adapter->flags);
	adapter->dev_up_before_reset = dev_up;
	if (!graceful)
		ena_com_set_admin_running_state(ena_dev, false);

	if (test_bit(ENA_FLAG_DEV_UP, &adapter->flags))
		ena_down(adapter);

	/* Stop the device from sending AENQ events (in case reset flag is set
	 *  and device is up, ena_down() already reset the device.
	 */
	if (!(test_bit(ENA_FLAG_TRIGGER_RESET, &adapter->flags) && dev_up))
		ena_com_dev_reset(adapter->ena_dev, adapter->reset_reason);

	ena_free_mgmnt_irq(adapter);

	ena_disable_msix(adapter);

	ena_com_abort_admin_commands(ena_dev);

	ena_com_wait_for_abort_completion(ena_dev);

	ena_com_admin_destroy(ena_dev);

	ena_com_mmio_reg_read_request_destroy(ena_dev);

	adapter->reset_reason = ENA_REGS_RESET_NORMAL;

	clear_bit(ENA_FLAG_TRIGGER_RESET, &adapter->flags);
	clear_bit(ENA_FLAG_DEVICE_RUNNING, &adapter->flags);
}

static int ena_restore_device(struct ena_adapter *adapter)
{
	struct ena_com_dev_get_features_ctx get_feat_ctx;
	struct ena_com_dev *ena_dev = adapter->ena_dev;
	struct pci_dev *pdev = adapter->pdev;
	bool wd_state;
	int rc;

	set_bit(ENA_FLAG_ONGOING_RESET, &adapter->flags);
	rc = ena_device_init(ena_dev, adapter->pdev, &get_feat_ctx, &wd_state);
	if (rc) {
		dev_err(&pdev->dev, "Can not initialize device\n");
		goto err;
	}
	adapter->wd_state = wd_state;

	rc = ena_device_validate_params(adapter, &get_feat_ctx);
	if (rc) {
		dev_err(&pdev->dev, "Validation of device parameters failed\n");
		goto err_device_destroy;
	}

	rc = ena_enable_msix_and_set_admin_interrupts(adapter);
	if (rc) {
		dev_err(&pdev->dev, "Enable MSI-X failed\n");
		goto err_device_destroy;
	}
	/* If the interface was up before the reset bring it up */
	if (adapter->dev_up_before_reset) {
		rc = ena_up(adapter);
		if (rc) {
			dev_err(&pdev->dev, "Failed to create I/O queues\n");
			goto err_disable_msix;
		}
	}

	set_bit(ENA_FLAG_DEVICE_RUNNING, &adapter->flags);

	clear_bit(ENA_FLAG_ONGOING_RESET, &adapter->flags);
	if (test_bit(ENA_FLAG_LINK_UP, &adapter->flags))
		netif_carrier_on(adapter->netdev);

	mod_timer(&adapter->timer_service, round_jiffies(jiffies + HZ));
	dev_err(&pdev->dev,
		"Device reset completed successfully, Driver info: %s\n",
		version);

	return rc;
err_disable_msix:
	ena_free_mgmnt_irq(adapter);
	ena_disable_msix(adapter);
err_device_destroy:
	ena_com_abort_admin_commands(ena_dev);
	ena_com_wait_for_abort_completion(ena_dev);
	ena_com_admin_destroy(ena_dev);
	ena_com_dev_reset(ena_dev, ENA_REGS_RESET_DRIVER_INVALID_STATE);
	ena_com_mmio_reg_read_request_destroy(ena_dev);
err:
	clear_bit(ENA_FLAG_DEVICE_RUNNING, &adapter->flags);
	clear_bit(ENA_FLAG_ONGOING_RESET, &adapter->flags);
	dev_err(&pdev->dev,
		"Reset attempt failed. Can not reset the device\n");

	return rc;
}

static void ena_fw_reset_device(struct work_struct *work)
{
	struct ena_adapter *adapter =
		container_of(work, struct ena_adapter, reset_task);
	struct pci_dev *pdev = adapter->pdev;

	if (unlikely(!test_bit(ENA_FLAG_TRIGGER_RESET, &adapter->flags))) {
		dev_err(&pdev->dev,
			"device reset schedule while reset bit is off\n");
		return;
	}
	rtnl_lock();
	ena_destroy_device(adapter, false);
	ena_restore_device(adapter);
	rtnl_unlock();
}

static int check_for_rx_interrupt_queue(struct ena_adapter *adapter,
					struct ena_ring *rx_ring)
{
	if (likely(rx_ring->first_interrupt))
		return 0;

	if (ena_com_cq_empty(rx_ring->ena_com_io_cq))
		return 0;

	rx_ring->no_interrupt_event_cnt++;

	if (rx_ring->no_interrupt_event_cnt == ENA_MAX_NO_INTERRUPT_ITERATIONS) {
		netif_err(adapter, rx_err, adapter->netdev,
			  "Potential MSIX issue on Rx side Queue = %d. Reset the device\n",
			  rx_ring->qid);
		adapter->reset_reason = ENA_REGS_RESET_MISS_INTERRUPT;
		smp_mb__before_atomic();
		set_bit(ENA_FLAG_TRIGGER_RESET, &adapter->flags);
		return -EIO;
	}

	return 0;
}

static int check_missing_comp_in_tx_queue(struct ena_adapter *adapter,
					  struct ena_ring *tx_ring)
{
	struct ena_tx_buffer *tx_buf;
	unsigned long last_jiffies;
	u32 missed_tx = 0;
	int i, rc = 0;

	for (i = 0; i < tx_ring->ring_size; i++) {
		tx_buf = &tx_ring->tx_buffer_info[i];
		last_jiffies = tx_buf->last_jiffies;

		if (last_jiffies == 0)
			/* no pending Tx at this location */
			continue;

		if (unlikely(!tx_ring->first_interrupt && time_is_before_jiffies(last_jiffies +
			     2 * adapter->missing_tx_completion_to))) {
			/* If after graceful period interrupt is still not
			 * received, we schedule a reset
			 */
			netif_err(adapter, tx_err, adapter->netdev,
				  "Potential MSIX issue on Tx side Queue = %d. Reset the device\n",
				  tx_ring->qid);
			adapter->reset_reason = ENA_REGS_RESET_MISS_INTERRUPT;
			smp_mb__before_atomic();
			set_bit(ENA_FLAG_TRIGGER_RESET, &adapter->flags);
			return -EIO;
		}

		if (unlikely(time_is_before_jiffies(last_jiffies +
				adapter->missing_tx_completion_to))) {
			if (!tx_buf->print_once)
				netif_notice(adapter, tx_err, adapter->netdev,
					     "Found a Tx that wasn't completed on time, qid %d, index %d.\n",
					     tx_ring->qid, i);

			tx_buf->print_once = 1;
			missed_tx++;
		}
	}

	if (unlikely(missed_tx > adapter->missing_tx_completion_threshold)) {
		netif_err(adapter, tx_err, adapter->netdev,
			  "The number of lost tx completions is above the threshold (%d > %d). Reset the device\n",
			  missed_tx,
			  adapter->missing_tx_completion_threshold);
		adapter->reset_reason =
			ENA_REGS_RESET_MISS_TX_CMPL;
		set_bit(ENA_FLAG_TRIGGER_RESET, &adapter->flags);
		rc = -EIO;
	}

	u64_stats_update_begin(&tx_ring->syncp);
	tx_ring->tx_stats.missed_tx = missed_tx;
	u64_stats_update_end(&tx_ring->syncp);

	return rc;
}

static void check_for_missing_completions(struct ena_adapter *adapter)
{
	struct ena_ring *tx_ring;
	struct ena_ring *rx_ring;
	int i, budget, rc;
	int io_queue_count;

	io_queue_count = adapter->xdp_num_queues + adapter->num_io_queues;
	/* Make sure the driver doesn't turn the device in other process */
	smp_rmb();

	if (!test_bit(ENA_FLAG_DEV_UP, &adapter->flags))
		return;

	if (test_bit(ENA_FLAG_TRIGGER_RESET, &adapter->flags))
		return;

	if (adapter->missing_tx_completion_to == ENA_HW_HINTS_NO_TIMEOUT)
		return;

	budget = ENA_MONITORED_TX_QUEUES;

	for (i = adapter->last_monitored_tx_qid; i < io_queue_count; i++) {
		tx_ring = &adapter->tx_ring[i];
		rx_ring = &adapter->rx_ring[i];

		rc = check_missing_comp_in_tx_queue(adapter, tx_ring);
		if (unlikely(rc))
			return;

		rc =  !ENA_IS_XDP_INDEX(adapter, i) ?
			check_for_rx_interrupt_queue(adapter, rx_ring) : 0;
		if (unlikely(rc))
			return;

		budget--;
		if (!budget)
			break;
	}

	adapter->last_monitored_tx_qid = i % io_queue_count;
}

/* trigger napi schedule after 2 consecutive detections */
#define EMPTY_RX_REFILL 2
/* For the rare case where the device runs out of Rx descriptors and the
 * napi handler failed to refill new Rx descriptors (due to a lack of memory
 * for example).
 * This case will lead to a deadlock:
 * The device won't send interrupts since all the new Rx packets will be dropped
 * The napi handler won't allocate new Rx descriptors so the device will be
 * able to send new packets.
 *
 * This scenario can happen when the kernel's vm.min_free_kbytes is too small.
 * It is recommended to have at least 512MB, with a minimum of 128MB for
 * constrained environment).
 *
 * When such a situation is detected - Reschedule napi
 */
static void check_for_empty_rx_ring(struct ena_adapter *adapter)
{
	struct ena_ring *rx_ring;
	int i, refill_required;

	if (!test_bit(ENA_FLAG_DEV_UP, &adapter->flags))
		return;

	if (test_bit(ENA_FLAG_TRIGGER_RESET, &adapter->flags))
		return;

	for (i = 0; i < adapter->num_io_queues; i++) {
		rx_ring = &adapter->rx_ring[i];

		refill_required =
			ena_com_free_desc(rx_ring->ena_com_io_sq);
		if (unlikely(refill_required == (rx_ring->ring_size - 1))) {
			rx_ring->empty_rx_queue++;

			if (rx_ring->empty_rx_queue >= EMPTY_RX_REFILL) {
				u64_stats_update_begin(&rx_ring->syncp);
				rx_ring->rx_stats.empty_rx_ring++;
				u64_stats_update_end(&rx_ring->syncp);

				netif_err(adapter, drv, adapter->netdev,
					  "trigger refill for ring %d\n", i);

				napi_schedule(rx_ring->napi);
				rx_ring->empty_rx_queue = 0;
			}
		} else {
			rx_ring->empty_rx_queue = 0;
		}
	}
}

/* Check for keep alive expiration */
static void check_for_missing_keep_alive(struct ena_adapter *adapter)
{
	unsigned long keep_alive_expired;

	if (!adapter->wd_state)
		return;

	if (adapter->keep_alive_timeout == ENA_HW_HINTS_NO_TIMEOUT)
		return;

	keep_alive_expired = round_jiffies(adapter->last_keep_alive_jiffies +
					   adapter->keep_alive_timeout);
	if (unlikely(time_is_before_jiffies(keep_alive_expired))) {
		netif_err(adapter, drv, adapter->netdev,
			  "Keep alive watchdog timeout.\n");
		u64_stats_update_begin(&adapter->syncp);
		adapter->dev_stats.wd_expired++;
		u64_stats_update_end(&adapter->syncp);
		adapter->reset_reason = ENA_REGS_RESET_KEEP_ALIVE_TO;
		set_bit(ENA_FLAG_TRIGGER_RESET, &adapter->flags);
	}
}

static void check_for_admin_com_state(struct ena_adapter *adapter)
{
	if (unlikely(!ena_com_get_admin_running_state(adapter->ena_dev))) {
		netif_err(adapter, drv, adapter->netdev,
			  "ENA admin queue is not in running state!\n");
		u64_stats_update_begin(&adapter->syncp);
		adapter->dev_stats.admin_q_pause++;
		u64_stats_update_end(&adapter->syncp);
		adapter->reset_reason = ENA_REGS_RESET_ADMIN_TO;
		set_bit(ENA_FLAG_TRIGGER_RESET, &adapter->flags);
	}
}

static void ena_update_hints(struct ena_adapter *adapter,
			     struct ena_admin_ena_hw_hints *hints)
{
	struct net_device *netdev = adapter->netdev;

	if (hints->admin_completion_tx_timeout)
		adapter->ena_dev->admin_queue.completion_timeout =
			hints->admin_completion_tx_timeout * 1000;

	if (hints->mmio_read_timeout)
		/* convert to usec */
		adapter->ena_dev->mmio_read.reg_read_to =
			hints->mmio_read_timeout * 1000;

	if (hints->missed_tx_completion_count_threshold_to_reset)
		adapter->missing_tx_completion_threshold =
			hints->missed_tx_completion_count_threshold_to_reset;

	if (hints->missing_tx_completion_timeout) {
		if (hints->missing_tx_completion_timeout == ENA_HW_HINTS_NO_TIMEOUT)
			adapter->missing_tx_completion_to = ENA_HW_HINTS_NO_TIMEOUT;
		else
			adapter->missing_tx_completion_to =
				msecs_to_jiffies(hints->missing_tx_completion_timeout);
	}

	if (hints->netdev_wd_timeout)
		netdev->watchdog_timeo = msecs_to_jiffies(hints->netdev_wd_timeout);

	if (hints->driver_watchdog_timeout) {
		if (hints->driver_watchdog_timeout == ENA_HW_HINTS_NO_TIMEOUT)
			adapter->keep_alive_timeout = ENA_HW_HINTS_NO_TIMEOUT;
		else
			adapter->keep_alive_timeout =
				msecs_to_jiffies(hints->driver_watchdog_timeout);
	}
}

static void ena_update_host_info(struct ena_admin_host_info *host_info,
				 struct net_device *netdev)
{
	host_info->supported_network_features[0] =
		netdev->features & GENMASK_ULL(31, 0);
	host_info->supported_network_features[1] =
		(netdev->features & GENMASK_ULL(63, 32)) >> 32;
}

static void ena_timer_service(struct timer_list *t)
{
	struct ena_adapter *adapter = from_timer(adapter, t, timer_service);
	u8 *debug_area = adapter->ena_dev->host_attr.debug_area_virt_addr;
	struct ena_admin_host_info *host_info =
		adapter->ena_dev->host_attr.host_info;

	check_for_missing_keep_alive(adapter);

	check_for_admin_com_state(adapter);

	check_for_missing_completions(adapter);

	check_for_empty_rx_ring(adapter);

	if (debug_area)
		ena_dump_stats_to_buf(adapter, debug_area);

	if (host_info)
		ena_update_host_info(host_info, adapter->netdev);

	if (unlikely(test_bit(ENA_FLAG_TRIGGER_RESET, &adapter->flags))) {
		netif_err(adapter, drv, adapter->netdev,
			  "Trigger reset is on\n");
		ena_dump_stats_to_dmesg(adapter);
		queue_work(ena_wq, &adapter->reset_task);
		return;
	}

	/* Reset the timer */
	mod_timer(&adapter->timer_service, jiffies + HZ);
}

static int ena_calc_max_io_queue_num(struct pci_dev *pdev,
				     struct ena_com_dev *ena_dev,
				     struct ena_com_dev_get_features_ctx *get_feat_ctx)
{
	int io_tx_sq_num, io_tx_cq_num, io_rx_num, max_num_io_queues;

	if (ena_dev->supported_features & BIT(ENA_ADMIN_MAX_QUEUES_EXT)) {
		struct ena_admin_queue_ext_feature_fields *max_queue_ext =
			&get_feat_ctx->max_queue_ext.max_queue_ext;
		io_rx_num = min_t(u32, max_queue_ext->max_rx_sq_num,
				  max_queue_ext->max_rx_cq_num);

		io_tx_sq_num = max_queue_ext->max_tx_sq_num;
		io_tx_cq_num = max_queue_ext->max_tx_cq_num;
	} else {
		struct ena_admin_queue_feature_desc *max_queues =
			&get_feat_ctx->max_queues;
		io_tx_sq_num = max_queues->max_sq_num;
		io_tx_cq_num = max_queues->max_cq_num;
		io_rx_num = min_t(u32, io_tx_sq_num, io_tx_cq_num);
	}

	/* In case of LLQ use the llq fields for the tx SQ/CQ */
	if (ena_dev->tx_mem_queue_type == ENA_ADMIN_PLACEMENT_POLICY_DEV)
		io_tx_sq_num = get_feat_ctx->llq.max_llq_num;

	max_num_io_queues = min_t(u32, num_online_cpus(), ENA_MAX_NUM_IO_QUEUES);
	max_num_io_queues = min_t(u32, max_num_io_queues, io_rx_num);
	max_num_io_queues = min_t(u32, max_num_io_queues, io_tx_sq_num);
	max_num_io_queues = min_t(u32, max_num_io_queues, io_tx_cq_num);
	/* 1 IRQ for for mgmnt and 1 IRQs for each IO direction */
	max_num_io_queues = min_t(u32, max_num_io_queues, pci_msix_vec_count(pdev) - 1);
	if (unlikely(!max_num_io_queues)) {
		dev_err(&pdev->dev, "The device doesn't have io queues\n");
		return -EFAULT;
	}

	return max_num_io_queues;
}

static int ena_set_queues_placement_policy(struct pci_dev *pdev,
					   struct ena_com_dev *ena_dev,
					   struct ena_admin_feature_llq_desc *llq,
					   struct ena_llq_configurations *llq_default_configurations)
{
	bool has_mem_bar;
	int rc;
	u32 llq_feature_mask;

	llq_feature_mask = 1 << ENA_ADMIN_LLQ;
	if (!(ena_dev->supported_features & llq_feature_mask)) {
		dev_err(&pdev->dev,
			"LLQ is not supported Fallback to host mode policy.\n");
		ena_dev->tx_mem_queue_type = ENA_ADMIN_PLACEMENT_POLICY_HOST;
		return 0;
	}

	has_mem_bar = pci_select_bars(pdev, IORESOURCE_MEM) & BIT(ENA_MEM_BAR);

	rc = ena_com_config_dev_mode(ena_dev, llq, llq_default_configurations);
	if (unlikely(rc)) {
		dev_err(&pdev->dev,
			"Failed to configure the device mode.  Fallback to host mode policy.\n");
		ena_dev->tx_mem_queue_type = ENA_ADMIN_PLACEMENT_POLICY_HOST;
		return 0;
	}

	/* Nothing to config, exit */
	if (ena_dev->tx_mem_queue_type == ENA_ADMIN_PLACEMENT_POLICY_HOST)
		return 0;

	if (!has_mem_bar) {
		dev_err(&pdev->dev,
			"ENA device does not expose LLQ bar. Fallback to host mode policy.\n");
		ena_dev->tx_mem_queue_type = ENA_ADMIN_PLACEMENT_POLICY_HOST;
		return 0;
	}

	ena_dev->mem_bar = devm_ioremap_wc(&pdev->dev,
					   pci_resource_start(pdev, ENA_MEM_BAR),
					   pci_resource_len(pdev, ENA_MEM_BAR));

	if (!ena_dev->mem_bar)
		return -EFAULT;

	return 0;
}

static void ena_set_dev_offloads(struct ena_com_dev_get_features_ctx *feat,
				 struct net_device *netdev)
{
	netdev_features_t dev_features = 0;

	/* Set offload features */
	if (feat->offload.tx &
		ENA_ADMIN_FEATURE_OFFLOAD_DESC_TX_L4_IPV4_CSUM_PART_MASK)
		dev_features |= NETIF_F_IP_CSUM;

	if (feat->offload.tx &
		ENA_ADMIN_FEATURE_OFFLOAD_DESC_TX_L4_IPV6_CSUM_PART_MASK)
		dev_features |= NETIF_F_IPV6_CSUM;

	if (feat->offload.tx & ENA_ADMIN_FEATURE_OFFLOAD_DESC_TSO_IPV4_MASK)
		dev_features |= NETIF_F_TSO;

	if (feat->offload.tx & ENA_ADMIN_FEATURE_OFFLOAD_DESC_TSO_IPV6_MASK)
		dev_features |= NETIF_F_TSO6;

	if (feat->offload.tx & ENA_ADMIN_FEATURE_OFFLOAD_DESC_TSO_ECN_MASK)
		dev_features |= NETIF_F_TSO_ECN;

	if (feat->offload.rx_supported &
		ENA_ADMIN_FEATURE_OFFLOAD_DESC_RX_L4_IPV4_CSUM_MASK)
		dev_features |= NETIF_F_RXCSUM;

	if (feat->offload.rx_supported &
		ENA_ADMIN_FEATURE_OFFLOAD_DESC_RX_L4_IPV6_CSUM_MASK)
		dev_features |= NETIF_F_RXCSUM;

	netdev->features =
		dev_features |
		NETIF_F_SG |
		NETIF_F_RXHASH |
		NETIF_F_HIGHDMA;

	netdev->hw_features |= netdev->features;
	netdev->vlan_features |= netdev->features;
}

static void ena_set_conf_feat_params(struct ena_adapter *adapter,
				     struct ena_com_dev_get_features_ctx *feat)
{
	struct net_device *netdev = adapter->netdev;

	/* Copy mac address */
	if (!is_valid_ether_addr(feat->dev_attr.mac_addr)) {
		eth_hw_addr_random(netdev);
		ether_addr_copy(adapter->mac_addr, netdev->dev_addr);
	} else {
		ether_addr_copy(adapter->mac_addr, feat->dev_attr.mac_addr);
		ether_addr_copy(netdev->dev_addr, adapter->mac_addr);
	}

	/* Set offload features */
	ena_set_dev_offloads(feat, netdev);

	adapter->max_mtu = feat->dev_attr.max_mtu;
	netdev->max_mtu = adapter->max_mtu;
	netdev->min_mtu = ENA_MIN_MTU;
}

static int ena_rss_init_default(struct ena_adapter *adapter)
{
	struct ena_com_dev *ena_dev = adapter->ena_dev;
	struct device *dev = &adapter->pdev->dev;
	int rc, i;
	u32 val;

	rc = ena_com_rss_init(ena_dev, ENA_RX_RSS_TABLE_LOG_SIZE);
	if (unlikely(rc)) {
		dev_err(dev, "Cannot init indirect table\n");
		goto err_rss_init;
	}

	for (i = 0; i < ENA_RX_RSS_TABLE_SIZE; i++) {
		val = ethtool_rxfh_indir_default(i, adapter->num_io_queues);
		rc = ena_com_indirect_table_fill_entry(ena_dev, i,
						       ENA_IO_RXQ_IDX(val));
		if (unlikely(rc && (rc != -EOPNOTSUPP))) {
			dev_err(dev, "Cannot fill indirect table\n");
			goto err_fill_indir;
		}
	}

	rc = ena_com_fill_hash_function(ena_dev, ENA_ADMIN_CRC32, NULL,
					ENA_HASH_KEY_SIZE, 0xFFFFFFFF);
	if (unlikely(rc && (rc != -EOPNOTSUPP))) {
		dev_err(dev, "Cannot fill hash function\n");
		goto err_fill_indir;
	}

	rc = ena_com_set_default_hash_ctrl(ena_dev);
	if (unlikely(rc && (rc != -EOPNOTSUPP))) {
		dev_err(dev, "Cannot fill hash control\n");
		goto err_fill_indir;
	}

	return 0;

err_fill_indir:
	ena_com_rss_destroy(ena_dev);
err_rss_init:

	return rc;
}

static void ena_release_bars(struct ena_com_dev *ena_dev, struct pci_dev *pdev)
{
	int release_bars = pci_select_bars(pdev, IORESOURCE_MEM) & ENA_BAR_MASK;

	pci_release_selected_regions(pdev, release_bars);
}

static void set_default_llq_configurations(struct ena_llq_configurations *llq_config)
{
	llq_config->llq_header_location = ENA_ADMIN_INLINE_HEADER;
	llq_config->llq_ring_entry_size = ENA_ADMIN_LIST_ENTRY_SIZE_128B;
	llq_config->llq_stride_ctrl = ENA_ADMIN_MULTIPLE_DESCS_PER_ENTRY;
	llq_config->llq_num_decs_before_header = ENA_ADMIN_LLQ_NUM_DESCS_BEFORE_HEADER_2;
	llq_config->llq_ring_entry_size_value = 128;
}

static int ena_calc_io_queue_size(struct ena_calc_queue_size_ctx *ctx)
{
	struct ena_admin_feature_llq_desc *llq = &ctx->get_feat_ctx->llq;
	struct ena_com_dev *ena_dev = ctx->ena_dev;
	u32 tx_queue_size = ENA_DEFAULT_RING_SIZE;
	u32 rx_queue_size = ENA_DEFAULT_RING_SIZE;
	u32 max_tx_queue_size;
	u32 max_rx_queue_size;

	if (ena_dev->supported_features & BIT(ENA_ADMIN_MAX_QUEUES_EXT)) {
		struct ena_admin_queue_ext_feature_fields *max_queue_ext =
			&ctx->get_feat_ctx->max_queue_ext.max_queue_ext;
		max_rx_queue_size = min_t(u32, max_queue_ext->max_rx_cq_depth,
					  max_queue_ext->max_rx_sq_depth);
		max_tx_queue_size = max_queue_ext->max_tx_cq_depth;

		if (ena_dev->tx_mem_queue_type == ENA_ADMIN_PLACEMENT_POLICY_DEV)
			max_tx_queue_size = min_t(u32, max_tx_queue_size,
						  llq->max_llq_depth);
		else
			max_tx_queue_size = min_t(u32, max_tx_queue_size,
						  max_queue_ext->max_tx_sq_depth);

		ctx->max_tx_sgl_size = min_t(u16, ENA_PKT_MAX_BUFS,
					     max_queue_ext->max_per_packet_tx_descs);
		ctx->max_rx_sgl_size = min_t(u16, ENA_PKT_MAX_BUFS,
					     max_queue_ext->max_per_packet_rx_descs);
	} else {
		struct ena_admin_queue_feature_desc *max_queues =
			&ctx->get_feat_ctx->max_queues;
		max_rx_queue_size = min_t(u32, max_queues->max_cq_depth,
					  max_queues->max_sq_depth);
		max_tx_queue_size = max_queues->max_cq_depth;

		if (ena_dev->tx_mem_queue_type == ENA_ADMIN_PLACEMENT_POLICY_DEV)
			max_tx_queue_size = min_t(u32, max_tx_queue_size,
						  llq->max_llq_depth);
		else
			max_tx_queue_size = min_t(u32, max_tx_queue_size,
						  max_queues->max_sq_depth);

		ctx->max_tx_sgl_size = min_t(u16, ENA_PKT_MAX_BUFS,
					     max_queues->max_packet_tx_descs);
		ctx->max_rx_sgl_size = min_t(u16, ENA_PKT_MAX_BUFS,
					     max_queues->max_packet_rx_descs);
	}

	max_tx_queue_size = rounddown_pow_of_two(max_tx_queue_size);
	max_rx_queue_size = rounddown_pow_of_two(max_rx_queue_size);

	tx_queue_size = clamp_val(tx_queue_size, ENA_MIN_RING_SIZE,
				  max_tx_queue_size);
	rx_queue_size = clamp_val(rx_queue_size, ENA_MIN_RING_SIZE,
				  max_rx_queue_size);

	tx_queue_size = rounddown_pow_of_two(tx_queue_size);
	rx_queue_size = rounddown_pow_of_two(rx_queue_size);

	ctx->max_tx_queue_size = max_tx_queue_size;
	ctx->max_rx_queue_size = max_rx_queue_size;
	ctx->tx_queue_size = tx_queue_size;
	ctx->rx_queue_size = rx_queue_size;

	return 0;
}

/* ena_probe - Device Initialization Routine
 * @pdev: PCI device information struct
 * @ent: entry in ena_pci_tbl
 *
 * Returns 0 on success, negative on failure
 *
 * ena_probe initializes an adapter identified by a pci_dev structure.
 * The OS initialization, configuring of the adapter private structure,
 * and a hardware reset occur.
 */
static int ena_probe(struct pci_dev *pdev, const struct pci_device_id *ent)
{
	struct ena_com_dev_get_features_ctx get_feat_ctx;
	struct ena_calc_queue_size_ctx calc_queue_ctx = { 0 };
	struct ena_llq_configurations llq_config;
	struct ena_com_dev *ena_dev = NULL;
	struct ena_adapter *adapter;
	struct net_device *netdev;
	static int adapters_found;
	u32 max_num_io_queues;
	char *queue_type_str;
	bool wd_state;
	int bars, rc;

	dev_dbg(&pdev->dev, "%s\n", __func__);

	dev_info_once(&pdev->dev, "%s", version);

	rc = pci_enable_device_mem(pdev);
	if (rc) {
		dev_err(&pdev->dev, "pci_enable_device_mem() failed!\n");
		return rc;
	}

	pci_set_master(pdev);

	ena_dev = vzalloc(sizeof(*ena_dev));
	if (!ena_dev) {
		rc = -ENOMEM;
		goto err_disable_device;
	}

	bars = pci_select_bars(pdev, IORESOURCE_MEM) & ENA_BAR_MASK;
	rc = pci_request_selected_regions(pdev, bars, DRV_MODULE_NAME);
	if (rc) {
		dev_err(&pdev->dev, "pci_request_selected_regions failed %d\n",
			rc);
		goto err_free_ena_dev;
	}

	ena_dev->reg_bar = devm_ioremap(&pdev->dev,
					pci_resource_start(pdev, ENA_REG_BAR),
					pci_resource_len(pdev, ENA_REG_BAR));
	if (!ena_dev->reg_bar) {
		dev_err(&pdev->dev, "failed to remap regs bar\n");
		rc = -EFAULT;
		goto err_free_region;
	}

	ena_dev->dmadev = &pdev->dev;

	rc = ena_device_init(ena_dev, pdev, &get_feat_ctx, &wd_state);
	if (rc) {
		dev_err(&pdev->dev, "ena device init failed\n");
		if (rc == -ETIME)
			rc = -EPROBE_DEFER;
		goto err_free_region;
	}

	set_default_llq_configurations(&llq_config);

	rc = ena_set_queues_placement_policy(pdev, ena_dev, &get_feat_ctx.llq,
					     &llq_config);
	if (rc) {
		dev_err(&pdev->dev, "ena device init failed\n");
		goto err_device_destroy;
	}

	calc_queue_ctx.ena_dev = ena_dev;
	calc_queue_ctx.get_feat_ctx = &get_feat_ctx;
	calc_queue_ctx.pdev = pdev;

	/* Initial Tx and RX interrupt delay. Assumes 1 usec granularity.
	 * Updated during device initialization with the real granularity
	 */
	ena_dev->intr_moder_tx_interval = ENA_INTR_INITIAL_TX_INTERVAL_USECS;
	ena_dev->intr_moder_rx_interval = ENA_INTR_INITIAL_RX_INTERVAL_USECS;
	ena_dev->intr_delay_resolution = ENA_DEFAULT_INTR_DELAY_RESOLUTION;
	max_num_io_queues = ena_calc_max_io_queue_num(pdev, ena_dev, &get_feat_ctx);
	rc = ena_calc_io_queue_size(&calc_queue_ctx);
	if (rc || !max_num_io_queues) {
		rc = -EFAULT;
		goto err_device_destroy;
	}

	/* dev zeroed in init_etherdev */
	netdev = alloc_etherdev_mq(sizeof(struct ena_adapter), max_num_io_queues);
	if (!netdev) {
		dev_err(&pdev->dev, "alloc_etherdev_mq failed\n");
		rc = -ENOMEM;
		goto err_device_destroy;
	}

	SET_NETDEV_DEV(netdev, &pdev->dev);

	adapter = netdev_priv(netdev);
	pci_set_drvdata(pdev, adapter);

	adapter->ena_dev = ena_dev;
	adapter->netdev = netdev;
	adapter->pdev = pdev;

	ena_set_conf_feat_params(adapter, &get_feat_ctx);

	adapter->msg_enable = netif_msg_init(debug, DEFAULT_MSG_ENABLE);
	adapter->reset_reason = ENA_REGS_RESET_NORMAL;

	adapter->requested_tx_ring_size = calc_queue_ctx.tx_queue_size;
	adapter->requested_rx_ring_size = calc_queue_ctx.rx_queue_size;
	adapter->max_tx_ring_size = calc_queue_ctx.max_tx_queue_size;
	adapter->max_rx_ring_size = calc_queue_ctx.max_rx_queue_size;
	adapter->max_tx_sgl_size = calc_queue_ctx.max_tx_sgl_size;
	adapter->max_rx_sgl_size = calc_queue_ctx.max_rx_sgl_size;

	adapter->num_io_queues = max_num_io_queues;
	adapter->max_num_io_queues = max_num_io_queues;

	adapter->xdp_first_ring = 0;
	adapter->xdp_num_queues = 0;

	adapter->last_monitored_tx_qid = 0;

	adapter->rx_copybreak = ENA_DEFAULT_RX_COPYBREAK;
	adapter->wd_state = wd_state;

	snprintf(adapter->name, ENA_NAME_MAX_LEN, "ena_%d", adapters_found);

	rc = ena_com_init_interrupt_moderation(adapter->ena_dev);
	if (rc) {
		dev_err(&pdev->dev,
			"Failed to query interrupt moderation feature\n");
		goto err_netdev_destroy;
	}
	ena_init_io_rings(adapter,
			  0,
			  adapter->xdp_num_queues +
			  adapter->num_io_queues);

	netdev->netdev_ops = &ena_netdev_ops;
	netdev->watchdog_timeo = TX_TIMEOUT;
	ena_set_ethtool_ops(netdev);

	netdev->priv_flags |= IFF_UNICAST_FLT;

	u64_stats_init(&adapter->syncp);

	rc = ena_enable_msix_and_set_admin_interrupts(adapter);
	if (rc) {
		dev_err(&pdev->dev,
			"Failed to enable and set the admin interrupts\n");
		goto err_worker_destroy;
	}
	rc = ena_rss_init_default(adapter);
	if (rc && (rc != -EOPNOTSUPP)) {
		dev_err(&pdev->dev, "Cannot init RSS rc: %d\n", rc);
		goto err_free_msix;
	}

	ena_config_debug_area(adapter);

	memcpy(adapter->netdev->perm_addr, adapter->mac_addr, netdev->addr_len);

	netif_carrier_off(netdev);

	rc = register_netdev(netdev);
	if (rc) {
		dev_err(&pdev->dev, "Cannot register net device\n");
		goto err_rss;
	}

	INIT_WORK(&adapter->reset_task, ena_fw_reset_device);

	adapter->last_keep_alive_jiffies = jiffies;
	adapter->keep_alive_timeout = ENA_DEVICE_KALIVE_TIMEOUT;
	adapter->missing_tx_completion_to = TX_TIMEOUT;
	adapter->missing_tx_completion_threshold = MAX_NUM_OF_TIMEOUTED_PACKETS;

	ena_update_hints(adapter, &get_feat_ctx.hw_hints);

	timer_setup(&adapter->timer_service, ena_timer_service, 0);
	mod_timer(&adapter->timer_service, round_jiffies(jiffies + HZ));

	if (ena_dev->tx_mem_queue_type == ENA_ADMIN_PLACEMENT_POLICY_HOST)
		queue_type_str = "Regular";
	else
		queue_type_str = "Low Latency";

	dev_info(&pdev->dev,
		 "%s found at mem %lx, mac addr %pM, Placement policy: %s\n",
		 DEVICE_NAME, (long)pci_resource_start(pdev, 0),
		 netdev->dev_addr, queue_type_str);

	set_bit(ENA_FLAG_DEVICE_RUNNING, &adapter->flags);

	adapters_found++;

	return 0;

err_rss:
	ena_com_delete_debug_area(ena_dev);
	ena_com_rss_destroy(ena_dev);
err_free_msix:
	ena_com_dev_reset(ena_dev, ENA_REGS_RESET_INIT_ERR);
	/* stop submitting admin commands on a device that was reset */
	ena_com_set_admin_running_state(ena_dev, false);
	ena_free_mgmnt_irq(adapter);
	ena_disable_msix(adapter);
err_worker_destroy:
	del_timer(&adapter->timer_service);
err_netdev_destroy:
	free_netdev(netdev);
err_device_destroy:
	ena_com_delete_host_info(ena_dev);
	ena_com_admin_destroy(ena_dev);
err_free_region:
	ena_release_bars(ena_dev, pdev);
err_free_ena_dev:
	vfree(ena_dev);
err_disable_device:
	pci_disable_device(pdev);
	return rc;
}

/*****************************************************************************/

/* ena_remove - Device Removal Routine
 * @pdev: PCI device information struct
 *
 * ena_remove is called by the PCI subsystem to alert the driver
 * that it should release a PCI device.
 */
static void ena_remove(struct pci_dev *pdev)
{
	struct ena_adapter *adapter = pci_get_drvdata(pdev);
	struct ena_com_dev *ena_dev;
	struct net_device *netdev;

	ena_dev = adapter->ena_dev;
	netdev = adapter->netdev;

#ifdef CONFIG_RFS_ACCEL
	if ((adapter->msix_vecs >= 1) && (netdev->rx_cpu_rmap)) {
		free_irq_cpu_rmap(netdev->rx_cpu_rmap);
		netdev->rx_cpu_rmap = NULL;
	}
#endif /* CONFIG_RFS_ACCEL */
	del_timer_sync(&adapter->timer_service);

	cancel_work_sync(&adapter->reset_task);

	rtnl_lock();
	ena_destroy_device(adapter, true);
	rtnl_unlock();

	unregister_netdev(netdev);

	free_netdev(netdev);

	ena_com_rss_destroy(ena_dev);

	ena_com_delete_debug_area(ena_dev);

	ena_com_delete_host_info(ena_dev);

	ena_release_bars(ena_dev, pdev);

	pci_disable_device(pdev);

	vfree(ena_dev);
}

#ifdef CONFIG_PM
/* ena_suspend - PM suspend callback
 * @pdev: PCI device information struct
 * @state:power state
 */
static int ena_suspend(struct pci_dev *pdev,  pm_message_t state)
{
	struct ena_adapter *adapter = pci_get_drvdata(pdev);

	u64_stats_update_begin(&adapter->syncp);
	adapter->dev_stats.suspend++;
	u64_stats_update_end(&adapter->syncp);

	rtnl_lock();
	if (unlikely(test_bit(ENA_FLAG_TRIGGER_RESET, &adapter->flags))) {
		dev_err(&pdev->dev,
			"ignoring device reset request as the device is being suspended\n");
		clear_bit(ENA_FLAG_TRIGGER_RESET, &adapter->flags);
	}
	ena_destroy_device(adapter, true);
	rtnl_unlock();
	return 0;
}

/* ena_resume - PM resume callback
 * @pdev: PCI device information struct
 *
 */
static int ena_resume(struct pci_dev *pdev)
{
	struct ena_adapter *adapter = pci_get_drvdata(pdev);
	int rc;

	u64_stats_update_begin(&adapter->syncp);
	adapter->dev_stats.resume++;
	u64_stats_update_end(&adapter->syncp);

	rtnl_lock();
	rc = ena_restore_device(adapter);
	rtnl_unlock();
	return rc;
}
#endif

static struct pci_driver ena_pci_driver = {
	.name		= DRV_MODULE_NAME,
	.id_table	= ena_pci_tbl,
	.probe		= ena_probe,
	.remove		= ena_remove,
#ifdef CONFIG_PM
	.suspend    = ena_suspend,
	.resume     = ena_resume,
#endif
	.sriov_configure = pci_sriov_configure_simple,
};

static int __init ena_init(void)
{
	pr_info("%s", version);

	ena_wq = create_singlethread_workqueue(DRV_MODULE_NAME);
	if (!ena_wq) {
		pr_err("Failed to create workqueue\n");
		return -ENOMEM;
	}

	return pci_register_driver(&ena_pci_driver);
}

static void __exit ena_cleanup(void)
{
	pci_unregister_driver(&ena_pci_driver);

	if (ena_wq) {
		destroy_workqueue(ena_wq);
		ena_wq = NULL;
	}
}

/******************************************************************************
 ******************************** AENQ Handlers *******************************
 *****************************************************************************/
/* ena_update_on_link_change:
 * Notify the network interface about the change in link status
 */
static void ena_update_on_link_change(void *adapter_data,
				      struct ena_admin_aenq_entry *aenq_e)
{
	struct ena_adapter *adapter = (struct ena_adapter *)adapter_data;
	struct ena_admin_aenq_link_change_desc *aenq_desc =
		(struct ena_admin_aenq_link_change_desc *)aenq_e;
	int status = aenq_desc->flags &
		ENA_ADMIN_AENQ_LINK_CHANGE_DESC_LINK_STATUS_MASK;

	if (status) {
		netdev_dbg(adapter->netdev, "%s\n", __func__);
		set_bit(ENA_FLAG_LINK_UP, &adapter->flags);
		if (!test_bit(ENA_FLAG_ONGOING_RESET, &adapter->flags))
			netif_carrier_on(adapter->netdev);
	} else {
		clear_bit(ENA_FLAG_LINK_UP, &adapter->flags);
		netif_carrier_off(adapter->netdev);
	}
}

static void ena_keep_alive_wd(void *adapter_data,
			      struct ena_admin_aenq_entry *aenq_e)
{
	struct ena_adapter *adapter = (struct ena_adapter *)adapter_data;
	struct ena_admin_aenq_keep_alive_desc *desc;
	u64 rx_drops;

	desc = (struct ena_admin_aenq_keep_alive_desc *)aenq_e;
	adapter->last_keep_alive_jiffies = jiffies;

	rx_drops = ((u64)desc->rx_drops_high << 32) | desc->rx_drops_low;

	u64_stats_update_begin(&adapter->syncp);
	adapter->dev_stats.rx_drops = rx_drops;
	u64_stats_update_end(&adapter->syncp);
}

static void ena_notification(void *adapter_data,
			     struct ena_admin_aenq_entry *aenq_e)
{
	struct ena_adapter *adapter = (struct ena_adapter *)adapter_data;
	struct ena_admin_ena_hw_hints *hints;

	WARN(aenq_e->aenq_common_desc.group != ENA_ADMIN_NOTIFICATION,
	     "Invalid group(%x) expected %x\n",
	     aenq_e->aenq_common_desc.group,
	     ENA_ADMIN_NOTIFICATION);

	switch (aenq_e->aenq_common_desc.syndrom) {
	case ENA_ADMIN_UPDATE_HINTS:
		hints = (struct ena_admin_ena_hw_hints *)
			(&aenq_e->inline_data_w4);
		ena_update_hints(adapter, hints);
		break;
	default:
		netif_err(adapter, drv, adapter->netdev,
			  "Invalid aenq notification link state %d\n",
			  aenq_e->aenq_common_desc.syndrom);
	}
}

/* This handler will called for unknown event group or unimplemented handlers*/
static void unimplemented_aenq_handler(void *data,
				       struct ena_admin_aenq_entry *aenq_e)
{
	struct ena_adapter *adapter = (struct ena_adapter *)data;

	netif_err(adapter, drv, adapter->netdev,
		  "Unknown event was received or event with unimplemented handler\n");
}

static struct ena_aenq_handlers aenq_handlers = {
	.handlers = {
		[ENA_ADMIN_LINK_CHANGE] = ena_update_on_link_change,
		[ENA_ADMIN_NOTIFICATION] = ena_notification,
		[ENA_ADMIN_KEEP_ALIVE] = ena_keep_alive_wd,
	},
	.unimplemented_handler = unimplemented_aenq_handler
};

module_init(ena_init);
module_exit(ena_cleanup);<|MERGE_RESOLUTION|>--- conflicted
+++ resolved
@@ -1861,14 +1861,8 @@
 {
 	struct ena_napi *ena_napi = container_of(napi, struct ena_napi, napi);
 	struct ena_ring *tx_ring, *rx_ring;
-<<<<<<< HEAD
-	u32 tx_work_done;
-	u32 rx_work_done;
-=======
-
 	int tx_work_done;
 	int rx_work_done = 0;
->>>>>>> c6017471
 	int tx_budget;
 	int napi_comp_call = 0;
 	int ret;

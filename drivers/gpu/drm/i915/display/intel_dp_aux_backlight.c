--- conflicted
+++ resolved
@@ -305,7 +305,6 @@
 	struct intel_dp *intel_dp = enc_to_intel_dp(connector->encoder);
 
 	if (!panel->backlight.edp.vesa.info.aux_enable) {
-<<<<<<< HEAD
 		u32 pwm_level;
 
 		if (!panel->backlight.edp.vesa.info.aux_set)
@@ -313,10 +312,6 @@
 		else
 			pwm_level = intel_backlight_invert_pwm_level(connector,
 								     panel->backlight.pwm_level_max);
-=======
-		u32 pwm_level = intel_backlight_invert_pwm_level(connector,
-								 panel->backlight.pwm_level_max);
->>>>>>> 2585cf9d
 
 		panel->backlight.pwm_funcs->enable(crtc_state, conn_state, pwm_level);
 	}
@@ -353,11 +348,7 @@
 	if (ret < 0)
 		return ret;
 
-<<<<<<< HEAD
 	if (!panel->backlight.edp.vesa.info.aux_set || !panel->backlight.edp.vesa.info.aux_enable) {
-=======
-	if (!panel->backlight.edp.vesa.info.aux_enable) {
->>>>>>> 2585cf9d
 		ret = panel->backlight.pwm_funcs->setup(connector, pipe);
 		if (ret < 0) {
 			drm_err(&i915->drm,
@@ -366,7 +357,6 @@
 			return ret;
 		}
 	}
-<<<<<<< HEAD
 
 	if (panel->backlight.edp.vesa.info.aux_set) {
 		panel->backlight.max = panel->backlight.edp.vesa.info.max;
@@ -378,13 +368,6 @@
 			panel->backlight.level = panel->backlight.max;
 			panel->backlight.enabled = false;
 		}
-=======
-	panel->backlight.max = panel->backlight.edp.vesa.info.max;
-	panel->backlight.min = 0;
-	if (current_mode == DP_EDP_BACKLIGHT_CONTROL_MODE_DPCD) {
-		panel->backlight.level = current_level;
-		panel->backlight.enabled = panel->backlight.level != 0;
->>>>>>> 2585cf9d
 	} else {
 		panel->backlight.max = panel->backlight.pwm_level_max;
 		panel->backlight.min = panel->backlight.pwm_level_min;

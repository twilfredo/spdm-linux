--- conflicted
+++ resolved
@@ -14,11 +14,7 @@
 
 #define i915_stolen_fb drm_mm_node
 
-<<<<<<< HEAD
-int i915_gem_stolen_insert_node(struct drm_i915_private *dev_priv,
-=======
 int i915_gem_stolen_insert_node(struct drm_i915_private *i915,
->>>>>>> 0c383648
 				struct drm_mm_node *node, u64 size,
 				unsigned alignment);
 int i915_gem_stolen_insert_node_in_range(struct drm_i915_private *i915,

--- conflicted
+++ resolved
@@ -330,11 +330,8 @@
 	{ 459, "SM7225" },
 	{ 460, "SA8540P" },
 	{ 480, "SM8450" },
-<<<<<<< HEAD
-=======
 	{ 482, "SM8450" },
 	{ 487, "SC7280" },
->>>>>>> 88084a3d
 };
 
 static const char *socinfo_machine(struct device *dev, unsigned int id)

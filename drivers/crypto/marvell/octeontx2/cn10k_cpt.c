--- conflicted
+++ resolved
@@ -138,13 +138,10 @@
 		return -ENOMEM;
 	cptr_dma = dma_map_single(&pdev->dev, hctx, CN10K_CPT_HW_CTX_SIZE,
 				  DMA_BIDIRECTIONAL);
-<<<<<<< HEAD
-=======
 	if (dma_mapping_error(&pdev->dev, cptr_dma)) {
 		kfree(hctx);
 		return -ENOMEM;
 	}
->>>>>>> 0c383648
 
 	cn10k_cpt_hw_ctx_set(hctx, 1);
 	er_ctx->hw_ctx = hctx;

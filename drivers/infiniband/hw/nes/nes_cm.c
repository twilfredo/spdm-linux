/*
 * Copyright (c) 2006 - 2011 Intel Corporation.  All rights reserved.
 *
 * This software is available to you under a choice of one of two
 * licenses.  You may choose to be licensed under the terms of the GNU
 * General Public License (GPL) Version 2, available from the file
 * COPYING in the main directory of this source tree, or the
 * OpenIB.org BSD license below:
 *
 *     Redistribution and use in source and binary forms, with or
 *     without modification, are permitted provided that the following
 *     conditions are met:
 *
 *      - Redistributions of source code must retain the above
 *        copyright notice, this list of conditions and the following
 *        disclaimer.
 *
 *      - Redistributions in binary form must reproduce the above
 *        copyright notice, this list of conditions and the following
 *        disclaimer in the documentation and/or other materials
 *        provided with the distribution.
 *
 * THE SOFTWARE IS PROVIDED "AS IS", WITHOUT WARRANTY OF ANY KIND,
 * EXPRESS OR IMPLIED, INCLUDING BUT NOT LIMITED TO THE WARRANTIES OF
 * MERCHANTABILITY, FITNESS FOR A PARTICULAR PURPOSE AND
 * NONINFRINGEMENT. IN NO EVENT SHALL THE AUTHORS OR COPYRIGHT HOLDERS
 * BE LIABLE FOR ANY CLAIM, DAMAGES OR OTHER LIABILITY, WHETHER IN AN
 * ACTION OF CONTRACT, TORT OR OTHERWISE, ARISING FROM, OUT OF OR IN
 * CONNECTION WITH THE SOFTWARE OR THE USE OR OTHER DEALINGS IN THE
 * SOFTWARE.
 *
 */


#define TCPOPT_TIMESTAMP 8

#include <linux/atomic.h>
#include <linux/skbuff.h>
#include <linux/ip.h>
#include <linux/tcp.h>
#include <linux/init.h>
#include <linux/if_arp.h>
#include <linux/if_vlan.h>
#include <linux/notifier.h>
#include <linux/net.h>
#include <linux/types.h>
#include <linux/timer.h>
#include <linux/time.h>
#include <linux/delay.h>
#include <linux/etherdevice.h>
#include <linux/netdevice.h>
#include <linux/random.h>
#include <linux/list.h>
#include <linux/threads.h>
#include <linux/highmem.h>
#include <linux/slab.h>
#include <net/arp.h>
#include <net/neighbour.h>
#include <net/route.h>
#include <net/ip_fib.h>
#include <net/tcp.h>

#include "nes.h"

u32 cm_packets_sent;
u32 cm_packets_bounced;
u32 cm_packets_dropped;
u32 cm_packets_retrans;
u32 cm_packets_created;
u32 cm_packets_received;
atomic_t cm_listens_created;
atomic_t cm_listens_destroyed;
u32 cm_backlog_drops;
atomic_t cm_loopbacks;
atomic_t cm_nodes_created;
atomic_t cm_nodes_destroyed;
atomic_t cm_accel_dropped_pkts;
atomic_t cm_resets_recvd;

static inline int mini_cm_accelerated(struct nes_cm_core *, struct nes_cm_node *);
static struct nes_cm_listener *mini_cm_listen(struct nes_cm_core *, struct nes_vnic *, struct nes_cm_info *);
static int mini_cm_del_listen(struct nes_cm_core *, struct nes_cm_listener *);
static struct nes_cm_node *mini_cm_connect(struct nes_cm_core *, struct nes_vnic *, u16, void *, struct nes_cm_info *);
static int mini_cm_close(struct nes_cm_core *, struct nes_cm_node *);
static int mini_cm_accept(struct nes_cm_core *, struct nes_cm_node *);
static int mini_cm_reject(struct nes_cm_core *, struct nes_cm_node *);
static int mini_cm_recv_pkt(struct nes_cm_core *, struct nes_vnic *, struct sk_buff *);
static int mini_cm_dealloc_core(struct nes_cm_core *);
static int mini_cm_get(struct nes_cm_core *);
static int mini_cm_set(struct nes_cm_core *, u32, u32);

static void form_cm_frame(struct sk_buff *, struct nes_cm_node *, void *, u32, void *, u32, u8);
static int add_ref_cm_node(struct nes_cm_node *);
static int rem_ref_cm_node(struct nes_cm_core *, struct nes_cm_node *);

static int nes_cm_disconn_true(struct nes_qp *);
static int nes_cm_post_event(struct nes_cm_event *event);
static int nes_disconnect(struct nes_qp *nesqp, int abrupt);
static void nes_disconnect_worker(struct work_struct *work);

static int send_mpa_request(struct nes_cm_node *, struct sk_buff *);
static int send_mpa_reject(struct nes_cm_node *);
static int send_syn(struct nes_cm_node *, u32, struct sk_buff *);
static int send_reset(struct nes_cm_node *, struct sk_buff *);
static int send_ack(struct nes_cm_node *cm_node, struct sk_buff *skb);
static int send_fin(struct nes_cm_node *cm_node, struct sk_buff *skb);
static void process_packet(struct nes_cm_node *, struct sk_buff *, struct nes_cm_core *);

static void active_open_err(struct nes_cm_node *, struct sk_buff *, int);
static void passive_open_err(struct nes_cm_node *, struct sk_buff *, int);
static void cleanup_retrans_entry(struct nes_cm_node *);
static void handle_rcv_mpa(struct nes_cm_node *, struct sk_buff *);
static void free_retrans_entry(struct nes_cm_node *cm_node);
static int handle_tcp_options(struct nes_cm_node *cm_node, struct tcphdr *tcph, struct sk_buff *skb, int optionsize, int passive);

/* CM event handler functions */
static void cm_event_connected(struct nes_cm_event *);
static void cm_event_connect_error(struct nes_cm_event *);
static void cm_event_reset(struct nes_cm_event *);
static void cm_event_mpa_req(struct nes_cm_event *);
static void cm_event_mpa_reject(struct nes_cm_event *);
static void handle_recv_entry(struct nes_cm_node *cm_node, u32 rem_node);

/* MPA build functions */
static int cm_build_mpa_frame(struct nes_cm_node *, u8 **, u16 *, u8 *, u8);
static void build_mpa_v2(struct nes_cm_node *, void *, u8);
static void build_mpa_v1(struct nes_cm_node *, void *, u8);
static void build_rdma0_msg(struct nes_cm_node *, struct nes_qp **);

static void print_core(struct nes_cm_core *core);

/* External CM API Interface */
/* instance of function pointers for client API */
/* set address of this instance to cm_core->cm_ops at cm_core alloc */
static struct nes_cm_ops nes_cm_api = {
	mini_cm_accelerated,
	mini_cm_listen,
	mini_cm_del_listen,
	mini_cm_connect,
	mini_cm_close,
	mini_cm_accept,
	mini_cm_reject,
	mini_cm_recv_pkt,
	mini_cm_dealloc_core,
	mini_cm_get,
	mini_cm_set
};

static struct nes_cm_core *g_cm_core;

atomic_t cm_connects;
atomic_t cm_accepts;
atomic_t cm_disconnects;
atomic_t cm_closes;
atomic_t cm_connecteds;
atomic_t cm_connect_reqs;
atomic_t cm_rejects;

int nes_add_ref_cm_node(struct nes_cm_node *cm_node)
{
	return add_ref_cm_node(cm_node);
}

int nes_rem_ref_cm_node(struct nes_cm_node *cm_node)
{
	return rem_ref_cm_node(cm_node->cm_core, cm_node);
}

/**
 * create_event
 */
static struct nes_cm_event *create_event(struct nes_cm_node *	cm_node,
					 enum nes_cm_event_type type)
{
	struct nes_cm_event *event;

	if (!cm_node->cm_id)
		return NULL;

	/* allocate an empty event */
	event = kzalloc(sizeof(*event), GFP_ATOMIC);

	if (!event)
		return NULL;

	event->type = type;
	event->cm_node = cm_node;
	event->cm_info.rem_addr = cm_node->rem_addr;
	event->cm_info.loc_addr = cm_node->loc_addr;
	event->cm_info.rem_port = cm_node->rem_port;
	event->cm_info.loc_port = cm_node->loc_port;
	event->cm_info.cm_id = cm_node->cm_id;

	nes_debug(NES_DBG_CM, "cm_node=%p Created event=%p, type=%u, "
		  "dst_addr=%08x[%x], src_addr=%08x[%x]\n",
		  cm_node, event, type, event->cm_info.loc_addr,
		  event->cm_info.loc_port, event->cm_info.rem_addr,
		  event->cm_info.rem_port);

	nes_cm_post_event(event);
	return event;
}


/**
 * send_mpa_request
 */
static int send_mpa_request(struct nes_cm_node *cm_node, struct sk_buff *skb)
{
	u8 start_addr = 0;
	u8 *start_ptr = &start_addr;
	u8 **start_buff = &start_ptr;
	u16 buff_len = 0;

	if (!skb) {
		nes_debug(NES_DBG_CM, "skb set to NULL\n");
		return -1;
	}

	/* send an MPA Request frame */
	cm_build_mpa_frame(cm_node, start_buff, &buff_len, NULL, MPA_KEY_REQUEST);
	form_cm_frame(skb, cm_node, NULL, 0, *start_buff, buff_len, SET_ACK);

	return schedule_nes_timer(cm_node, skb, NES_TIMER_TYPE_SEND, 1, 0);
}



static int send_mpa_reject(struct nes_cm_node *cm_node)
{
	struct sk_buff *skb = NULL;
	u8 start_addr = 0;
	u8 *start_ptr = &start_addr;
	u8 **start_buff = &start_ptr;
	u16 buff_len = 0;
	struct ietf_mpa_v1 *mpa_frame;

	skb = dev_alloc_skb(MAX_CM_BUFFER);
	if (!skb) {
		nes_debug(NES_DBG_CM, "Failed to get a Free pkt\n");
		return -ENOMEM;
	}

	/* send an MPA reject frame */
	cm_build_mpa_frame(cm_node, start_buff, &buff_len, NULL, MPA_KEY_REPLY);
	mpa_frame = (struct ietf_mpa_v1 *)*start_buff;
	mpa_frame->flags |= IETF_MPA_FLAGS_REJECT;
	form_cm_frame(skb, cm_node, NULL, 0, *start_buff, buff_len, SET_ACK | SET_FIN);

	cm_node->state = NES_CM_STATE_FIN_WAIT1;
	return schedule_nes_timer(cm_node, skb, NES_TIMER_TYPE_SEND, 1, 0);
}


/**
 * recv_mpa - process a received TCP pkt, we are expecting an
 * IETF MPA frame
 */
static int parse_mpa(struct nes_cm_node *cm_node, u8 *buffer, u32 *type,
		     u32 len)
{
	struct ietf_mpa_v1 *mpa_frame;
	struct ietf_mpa_v2 *mpa_v2_frame;
	struct ietf_rtr_msg *rtr_msg;
	int mpa_hdr_len;
	int priv_data_len;

	*type = NES_MPA_REQUEST_ACCEPT;

	/* assume req frame is in tcp data payload */
	if (len < sizeof(struct ietf_mpa_v1)) {
		nes_debug(NES_DBG_CM, "The received ietf buffer was too small (%x)\n", len);
		return -EINVAL;
	}

	/* points to the beginning of the frame, which could be MPA V1 or V2 */
	mpa_frame = (struct ietf_mpa_v1 *)buffer;
	mpa_hdr_len = sizeof(struct ietf_mpa_v1);
	priv_data_len = ntohs(mpa_frame->priv_data_len);

	/* make sure mpa private data len is less than 512 bytes */
	if (priv_data_len > IETF_MAX_PRIV_DATA_LEN) {
		nes_debug(NES_DBG_CM, "The received Length of Private"
			  " Data field exceeds 512 octets\n");
		return -EINVAL;
	}
	/*
	 * make sure MPA receiver interoperate with the
	 * received MPA version and MPA key information
	 *
	 */
	if (mpa_frame->rev != IETF_MPA_V1 && mpa_frame->rev != IETF_MPA_V2) {
		nes_debug(NES_DBG_CM, "The received mpa version"
			  " is not supported\n");
		return -EINVAL;
	}
	/*
	* backwards compatibility only
	*/
	if (mpa_frame->rev > cm_node->mpa_frame_rev) {
		nes_debug(NES_DBG_CM, "The received mpa version"
			" can not be interoperated\n");
		return -EINVAL;
	} else {
		cm_node->mpa_frame_rev = mpa_frame->rev;
	}

	if (cm_node->state != NES_CM_STATE_MPAREQ_SENT) {
		if (memcmp(mpa_frame->key, IEFT_MPA_KEY_REQ, IETF_MPA_KEY_SIZE)) {
			nes_debug(NES_DBG_CM, "Unexpected MPA Key received \n");
			return -EINVAL;
		}
	} else {
		if (memcmp(mpa_frame->key, IEFT_MPA_KEY_REP, IETF_MPA_KEY_SIZE)) {
			nes_debug(NES_DBG_CM, "Unexpected MPA Key received \n");
			return -EINVAL;
		}
	}


	if (priv_data_len + mpa_hdr_len != len) {
		nes_debug(NES_DBG_CM, "The received ietf buffer was not right"
			" complete (%x + %x != %x)\n",
			priv_data_len, mpa_hdr_len, len);
		return -EINVAL;
	}
	/* make sure it does not exceed the max size */
	if (len > MAX_CM_BUFFER) {
		nes_debug(NES_DBG_CM, "The received ietf buffer was too large"
			" (%x + %x != %x)\n",
			priv_data_len, mpa_hdr_len, len);
		return -EINVAL;
	}

	cm_node->mpa_frame_size = priv_data_len;

	switch (mpa_frame->rev) {
	case IETF_MPA_V2: {
		u16 ird_size;
		u16 ord_size;
		u16 rtr_ctrl_ird;
		u16 rtr_ctrl_ord;

		mpa_v2_frame = (struct ietf_mpa_v2 *)buffer;
		mpa_hdr_len += IETF_RTR_MSG_SIZE;
		cm_node->mpa_frame_size -= IETF_RTR_MSG_SIZE;
		rtr_msg = &mpa_v2_frame->rtr_msg;

		/* parse rtr message */
		rtr_ctrl_ird = ntohs(rtr_msg->ctrl_ird);
		rtr_ctrl_ord = ntohs(rtr_msg->ctrl_ord);
		ird_size = rtr_ctrl_ird & IETF_NO_IRD_ORD;
		ord_size = rtr_ctrl_ord & IETF_NO_IRD_ORD;

		if (!(rtr_ctrl_ird & IETF_PEER_TO_PEER)) {
			/* send reset */
			return -EINVAL;
		}

		if (cm_node->state != NES_CM_STATE_MPAREQ_SENT) {
			/* responder */
			if (cm_node->ord_size > ird_size)
				cm_node->ord_size = ird_size;
		} else {
			/* initiator */
			if (cm_node->ord_size > ird_size)
				cm_node->ord_size = ird_size;

			if (cm_node->ird_size < ord_size) {
				/* no resources available */
				/* send terminate message */
				return -EINVAL;
			}
		}

		if (rtr_ctrl_ord & IETF_RDMA0_READ) {
			cm_node->send_rdma0_op = SEND_RDMA_READ_ZERO;
		} else if (rtr_ctrl_ord & IETF_RDMA0_WRITE) {
			cm_node->send_rdma0_op = SEND_RDMA_WRITE_ZERO;
		} else {        /* Not supported RDMA0 operation */
			return -EINVAL;
		}
		break;
	}
	case IETF_MPA_V1:
	default:
		break;
	}

	/* copy entire MPA frame to our cm_node's frame */
	memcpy(cm_node->mpa_frame_buf, buffer + mpa_hdr_len, cm_node->mpa_frame_size);

	if (mpa_frame->flags & IETF_MPA_FLAGS_REJECT)
		*type = NES_MPA_REQUEST_REJECT;
	return 0;
}


/**
 * form_cm_frame - get a free packet and build empty frame Use
 * node info to build.
 */
static void form_cm_frame(struct sk_buff *skb,
			  struct nes_cm_node *cm_node, void *options, u32 optionsize,
			  void *data, u32 datasize, u8 flags)
{
	struct tcphdr *tcph;
	struct iphdr *iph;
	struct ethhdr *ethh;
	u8 *buf;
	u16 packetsize = sizeof(*iph);

	packetsize += sizeof(*tcph);
	packetsize += optionsize + datasize;

	skb_trim(skb, 0);
	memset(skb->data, 0x00, ETH_HLEN + sizeof(*iph) + sizeof(*tcph));

	buf = skb_put(skb, packetsize + ETH_HLEN);

	ethh = (struct ethhdr *)buf;
	buf += ETH_HLEN;

	iph = (struct iphdr *)buf;
	buf += sizeof(*iph);
	tcph = (struct tcphdr *)buf;
	skb_reset_mac_header(skb);
	skb_set_network_header(skb, ETH_HLEN);
	skb_set_transport_header(skb, ETH_HLEN + sizeof(*iph));
	buf += sizeof(*tcph);

	skb->ip_summed = CHECKSUM_PARTIAL;
	skb->protocol = htons(0x800);
	skb->data_len = 0;
	skb->mac_len = ETH_HLEN;

	memcpy(ethh->h_dest, cm_node->rem_mac, ETH_ALEN);
	memcpy(ethh->h_source, cm_node->loc_mac, ETH_ALEN);
	ethh->h_proto = htons(0x0800);

	iph->version = IPVERSION;
	iph->ihl = 5;           /* 5 * 4Byte words, IP headr len */
	iph->tos = 0;
	iph->tot_len = htons(packetsize);
	iph->id = htons(++cm_node->tcp_cntxt.loc_id);

	iph->frag_off = htons(0x4000);
	iph->ttl = 0x40;
	iph->protocol = 0x06;   /* IPPROTO_TCP */

	iph->saddr = htonl(cm_node->loc_addr);
	iph->daddr = htonl(cm_node->rem_addr);

	tcph->source = htons(cm_node->loc_port);
	tcph->dest = htons(cm_node->rem_port);
	tcph->seq = htonl(cm_node->tcp_cntxt.loc_seq_num);

	if (flags & SET_ACK) {
		cm_node->tcp_cntxt.loc_ack_num = cm_node->tcp_cntxt.rcv_nxt;
		tcph->ack_seq = htonl(cm_node->tcp_cntxt.loc_ack_num);
		tcph->ack = 1;
	} else {
		tcph->ack_seq = 0;
	}

	if (flags & SET_SYN) {
		cm_node->tcp_cntxt.loc_seq_num++;
		tcph->syn = 1;
	} else {
		cm_node->tcp_cntxt.loc_seq_num += datasize;
	}

	if (flags & SET_FIN) {
		cm_node->tcp_cntxt.loc_seq_num++;
		tcph->fin = 1;
	}

	if (flags & SET_RST)
		tcph->rst = 1;

	tcph->doff = (u16)((sizeof(*tcph) + optionsize + 3) >> 2);
	tcph->window = htons(cm_node->tcp_cntxt.rcv_wnd);
	tcph->urg_ptr = 0;
	if (optionsize)
		memcpy(buf, options, optionsize);
	buf += optionsize;
	if (datasize)
		memcpy(buf, data, datasize);

	skb_shinfo(skb)->nr_frags = 0;
	cm_packets_created++;
}

/**
 * print_core - dump a cm core
 */
static void print_core(struct nes_cm_core *core)
{
	nes_debug(NES_DBG_CM, "---------------------------------------------\n");
	nes_debug(NES_DBG_CM, "CM Core  -- (core = %p )\n", core);
	if (!core)
		return;
	nes_debug(NES_DBG_CM, "---------------------------------------------\n");

	nes_debug(NES_DBG_CM, "State         : %u \n", core->state);

	nes_debug(NES_DBG_CM, "Listen Nodes  : %u \n", atomic_read(&core->listen_node_cnt));
	nes_debug(NES_DBG_CM, "Active Nodes  : %u \n", atomic_read(&core->node_cnt));

	nes_debug(NES_DBG_CM, "core          : %p \n", core);

	nes_debug(NES_DBG_CM, "-------------- end core ---------------\n");
}

/**
 * cm_build_mpa_frame - build a MPA V1 frame or MPA V2 frame
 */
static int cm_build_mpa_frame(struct nes_cm_node *cm_node, u8 **start_buff,
			      u16 *buff_len, u8 *pci_mem, u8 mpa_key)
{
	int ret = 0;

	*start_buff = (pci_mem) ? pci_mem : &cm_node->mpa_frame_buf[0];

	switch (cm_node->mpa_frame_rev) {
	case IETF_MPA_V1:
		*start_buff = (u8 *)*start_buff + sizeof(struct ietf_rtr_msg);
		*buff_len = sizeof(struct ietf_mpa_v1) + cm_node->mpa_frame_size;
		build_mpa_v1(cm_node, *start_buff, mpa_key);
		break;
	case IETF_MPA_V2:
		*buff_len = sizeof(struct ietf_mpa_v2) + cm_node->mpa_frame_size;
		build_mpa_v2(cm_node, *start_buff, mpa_key);
		break;
	default:
		ret = -EINVAL;
	}
	return ret;
}

/**
 * build_mpa_v2 - build a MPA V2 frame
 */
static void build_mpa_v2(struct nes_cm_node *cm_node,
			 void *start_addr, u8 mpa_key)
{
	struct ietf_mpa_v2 *mpa_frame = (struct ietf_mpa_v2 *)start_addr;
	struct ietf_rtr_msg *rtr_msg = &mpa_frame->rtr_msg;
	u16 ctrl_ird;
	u16 ctrl_ord;

	/* initialize the upper 5 bytes of the frame */
	build_mpa_v1(cm_node, start_addr, mpa_key);
	mpa_frame->flags |= IETF_MPA_V2_FLAG; /* set a bit to indicate MPA V2 */
	mpa_frame->priv_data_len += htons(IETF_RTR_MSG_SIZE);

	/* initialize RTR msg */
	ctrl_ird = (cm_node->ird_size > IETF_NO_IRD_ORD) ?
			    IETF_NO_IRD_ORD : cm_node->ird_size;
	ctrl_ord = (cm_node->ord_size > IETF_NO_IRD_ORD) ?
			    IETF_NO_IRD_ORD : cm_node->ord_size;

	ctrl_ird |= IETF_PEER_TO_PEER;
	ctrl_ird |= IETF_FLPDU_ZERO_LEN;

	switch (mpa_key) {
	case MPA_KEY_REQUEST:
		ctrl_ord |= IETF_RDMA0_WRITE;
		ctrl_ord |= IETF_RDMA0_READ;
		break;
	case MPA_KEY_REPLY:
		switch (cm_node->send_rdma0_op) {
		case SEND_RDMA_WRITE_ZERO:
			ctrl_ord |= IETF_RDMA0_WRITE;
			break;
		case SEND_RDMA_READ_ZERO:
			ctrl_ord |= IETF_RDMA0_READ;
			break;
		}
	}
	rtr_msg->ctrl_ird = htons(ctrl_ird);
	rtr_msg->ctrl_ord = htons(ctrl_ord);
}

/**
 * build_mpa_v1 - build a MPA V1 frame
 */
static void build_mpa_v1(struct nes_cm_node *cm_node, void *start_addr, u8 mpa_key)
{
	struct ietf_mpa_v1 *mpa_frame = (struct ietf_mpa_v1 *)start_addr;

	switch (mpa_key) {
	case MPA_KEY_REQUEST:
		memcpy(mpa_frame->key, IEFT_MPA_KEY_REQ, IETF_MPA_KEY_SIZE);
		break;
	case MPA_KEY_REPLY:
		memcpy(mpa_frame->key, IEFT_MPA_KEY_REP, IETF_MPA_KEY_SIZE);
		break;
	}
	mpa_frame->flags = IETF_MPA_FLAGS_CRC;
	mpa_frame->rev = cm_node->mpa_frame_rev;
	mpa_frame->priv_data_len = htons(cm_node->mpa_frame_size);
}

static void build_rdma0_msg(struct nes_cm_node *cm_node, struct nes_qp **nesqp_addr)
{
	u64 u64temp;
	struct nes_qp *nesqp = *nesqp_addr;
	struct nes_hw_qp_wqe *wqe = &nesqp->hwqp.sq_vbase[0];

	u64temp = (unsigned long)nesqp;
	u64temp |= NES_SW_CONTEXT_ALIGN >> 1;
	set_wqe_64bit_value(wqe->wqe_words, NES_IWARP_SQ_WQE_COMP_CTX_LOW_IDX, u64temp);

	wqe->wqe_words[NES_IWARP_SQ_WQE_FRAG0_LOW_IDX] = 0;
	wqe->wqe_words[NES_IWARP_SQ_WQE_FRAG0_HIGH_IDX] = 0;

	switch (cm_node->send_rdma0_op) {
	case SEND_RDMA_WRITE_ZERO:
		nes_debug(NES_DBG_CM, "Sending first write.\n");
		wqe->wqe_words[NES_IWARP_SQ_WQE_MISC_IDX] =
			cpu_to_le32(NES_IWARP_SQ_OP_RDMAW);
		wqe->wqe_words[NES_IWARP_SQ_WQE_TOTAL_PAYLOAD_IDX] = 0;
		wqe->wqe_words[NES_IWARP_SQ_WQE_LENGTH0_IDX] = 0;
		wqe->wqe_words[NES_IWARP_SQ_WQE_STAG0_IDX] = 0;
		break;

	case SEND_RDMA_READ_ZERO:
	default:
		if (cm_node->send_rdma0_op != SEND_RDMA_READ_ZERO) {
			printk(KERN_ERR "%s[%u]: Unsupported RDMA0 len operation=%u\n",
				 __func__, __LINE__, cm_node->send_rdma0_op);
			WARN_ON(1);
		}
		nes_debug(NES_DBG_CM, "Sending first rdma operation.\n");
		wqe->wqe_words[NES_IWARP_SQ_WQE_MISC_IDX] =
			cpu_to_le32(NES_IWARP_SQ_OP_RDMAR);
		wqe->wqe_words[NES_IWARP_SQ_WQE_RDMA_TO_LOW_IDX] = 1;
		wqe->wqe_words[NES_IWARP_SQ_WQE_RDMA_TO_HIGH_IDX] = 0;
		wqe->wqe_words[NES_IWARP_SQ_WQE_RDMA_LENGTH_IDX] = 0;
		wqe->wqe_words[NES_IWARP_SQ_WQE_RDMA_STAG_IDX] = 1;
		wqe->wqe_words[NES_IWARP_SQ_WQE_STAG0_IDX] = 1;
		break;
	}

	if (nesqp->sq_kmapped) {
		nesqp->sq_kmapped = 0;
		kunmap(nesqp->page);
	}

	/*use the reserved spot on the WQ for the extra first WQE*/
	nesqp->nesqp_context->ird_ord_sizes &= cpu_to_le32(~(NES_QPCONTEXT_ORDIRD_LSMM_PRESENT |
							     NES_QPCONTEXT_ORDIRD_WRPDU |
							     NES_QPCONTEXT_ORDIRD_ALSMM));
	nesqp->skip_lsmm = 1;
	nesqp->hwqp.sq_tail = 0;
}

/**
 * schedule_nes_timer
 * note - cm_node needs to be protected before calling this. Encase in:
 *			rem_ref_cm_node(cm_core, cm_node);add_ref_cm_node(cm_node);
 */
int schedule_nes_timer(struct nes_cm_node *cm_node, struct sk_buff *skb,
		       enum nes_timer_type type, int send_retrans,
		       int close_when_complete)
{
	unsigned long flags;
	struct nes_cm_core *cm_core = cm_node->cm_core;
	struct nes_timer_entry *new_send;
	int ret = 0;
	u32 was_timer_set;

	new_send = kzalloc(sizeof(*new_send), GFP_ATOMIC);
	if (!new_send)
		return -ENOMEM;

	/* new_send->timetosend = currenttime */
	new_send->retrycount = NES_DEFAULT_RETRYS;
	new_send->retranscount = NES_DEFAULT_RETRANS;
	new_send->skb = skb;
	new_send->timetosend = jiffies;
	new_send->type = type;
	new_send->netdev = cm_node->netdev;
	new_send->send_retrans = send_retrans;
	new_send->close_when_complete = close_when_complete;

	if (type == NES_TIMER_TYPE_CLOSE) {
		new_send->timetosend += (HZ / 10);
		if (cm_node->recv_entry) {
			kfree(new_send);
			WARN_ON(1);
			return -EINVAL;
		}
		cm_node->recv_entry = new_send;
	}

	if (type == NES_TIMER_TYPE_SEND) {
		new_send->seq_num = ntohl(tcp_hdr(skb)->seq);
		atomic_inc(&new_send->skb->users);
		spin_lock_irqsave(&cm_node->retrans_list_lock, flags);
		cm_node->send_entry = new_send;
		add_ref_cm_node(cm_node);
		spin_unlock_irqrestore(&cm_node->retrans_list_lock, flags);
		new_send->timetosend = jiffies + NES_RETRY_TIMEOUT;

		ret = nes_nic_cm_xmit(new_send->skb, cm_node->netdev);
		if (ret != NETDEV_TX_OK) {
			nes_debug(NES_DBG_CM, "Error sending packet %p "
				  "(jiffies = %lu)\n", new_send, jiffies);
			new_send->timetosend = jiffies;
			ret = NETDEV_TX_OK;
		} else {
			cm_packets_sent++;
			if (!send_retrans) {
				cleanup_retrans_entry(cm_node);
				if (close_when_complete)
					rem_ref_cm_node(cm_core, cm_node);
				return ret;
			}
		}
	}

	was_timer_set = timer_pending(&cm_core->tcp_timer);

	if (!was_timer_set) {
		cm_core->tcp_timer.expires = new_send->timetosend;
		add_timer(&cm_core->tcp_timer);
	}

	return ret;
}

static void nes_retrans_expired(struct nes_cm_node *cm_node)
{
	struct iw_cm_id *cm_id = cm_node->cm_id;
	enum nes_cm_node_state state = cm_node->state;
	cm_node->state = NES_CM_STATE_CLOSED;

	switch (state) {
	case NES_CM_STATE_SYN_RCVD:
	case NES_CM_STATE_CLOSING:
		rem_ref_cm_node(cm_node->cm_core, cm_node);
		break;
	case NES_CM_STATE_LAST_ACK:
	case NES_CM_STATE_FIN_WAIT1:
		if (cm_node->cm_id)
			cm_id->rem_ref(cm_id);
		send_reset(cm_node, NULL);
		break;
	default:
		add_ref_cm_node(cm_node);
		send_reset(cm_node, NULL);
		create_event(cm_node, NES_CM_EVENT_ABORTED);
	}
}

static void handle_recv_entry(struct nes_cm_node *cm_node, u32 rem_node)
{
	struct nes_timer_entry *recv_entry = cm_node->recv_entry;
	struct iw_cm_id *cm_id = cm_node->cm_id;
	struct nes_qp *nesqp;
	unsigned long qplockflags;

	if (!recv_entry)
		return;
	nesqp = (struct nes_qp *)recv_entry->skb;
	if (nesqp) {
		spin_lock_irqsave(&nesqp->lock, qplockflags);
		if (nesqp->cm_id) {
			nes_debug(NES_DBG_CM, "QP%u: cm_id = %p, "
				  "refcount = %d: HIT A "
				  "NES_TIMER_TYPE_CLOSE with something "
				  "to do!!!\n", nesqp->hwqp.qp_id, cm_id,
				  atomic_read(&nesqp->refcount));
			nesqp->hw_tcp_state = NES_AEQE_TCP_STATE_CLOSED;
			nesqp->last_aeq = NES_AEQE_AEID_RESET_SENT;
			nesqp->ibqp_state = IB_QPS_ERR;
			spin_unlock_irqrestore(&nesqp->lock, qplockflags);
			nes_cm_disconn(nesqp);
		} else {
			spin_unlock_irqrestore(&nesqp->lock, qplockflags);
			nes_debug(NES_DBG_CM, "QP%u: cm_id = %p, "
				  "refcount = %d: HIT A "
				  "NES_TIMER_TYPE_CLOSE with nothing "
				  "to do!!!\n", nesqp->hwqp.qp_id, cm_id,
				  atomic_read(&nesqp->refcount));
		}
	} else if (rem_node) {
		/* TIME_WAIT state */
		rem_ref_cm_node(cm_node->cm_core, cm_node);
	}
	if (cm_node->cm_id)
		cm_id->rem_ref(cm_id);
	kfree(recv_entry);
	cm_node->recv_entry = NULL;
}

/**
 * nes_cm_timer_tick
 */
static void nes_cm_timer_tick(unsigned long pass)
{
	unsigned long flags;
	unsigned long nexttimeout = jiffies + NES_LONG_TIME;
	struct nes_cm_node *cm_node;
	struct nes_timer_entry *send_entry, *recv_entry;
	struct list_head *list_core_temp;
	struct list_head *list_node;
	struct nes_cm_core *cm_core = g_cm_core;
	u32 settimer = 0;
	unsigned long timetosend;
	int ret = NETDEV_TX_OK;

	struct list_head timer_list;

	INIT_LIST_HEAD(&timer_list);
	spin_lock_irqsave(&cm_core->ht_lock, flags);

	list_for_each_safe(list_node, list_core_temp,
			   &cm_core->connected_nodes) {
		cm_node = container_of(list_node, struct nes_cm_node, list);
		if ((cm_node->recv_entry) || (cm_node->send_entry)) {
			add_ref_cm_node(cm_node);
			list_add(&cm_node->timer_entry, &timer_list);
		}
	}
	spin_unlock_irqrestore(&cm_core->ht_lock, flags);

	list_for_each_safe(list_node, list_core_temp, &timer_list) {
		cm_node = container_of(list_node, struct nes_cm_node,
				       timer_entry);
		recv_entry = cm_node->recv_entry;

		if (recv_entry) {
			if (time_after(recv_entry->timetosend, jiffies)) {
				if (nexttimeout > recv_entry->timetosend ||
				    !settimer) {
					nexttimeout = recv_entry->timetosend;
					settimer = 1;
				}
			} else {
				handle_recv_entry(cm_node, 1);
			}
		}

		spin_lock_irqsave(&cm_node->retrans_list_lock, flags);
		do {
			send_entry = cm_node->send_entry;
			if (!send_entry)
				break;
			if (time_after(send_entry->timetosend, jiffies)) {
				if (cm_node->state != NES_CM_STATE_TSA) {
					if ((nexttimeout >
					     send_entry->timetosend) ||
					    !settimer) {
						nexttimeout =
							send_entry->timetosend;
						settimer = 1;
					}
				} else {
					free_retrans_entry(cm_node);
				}
				break;
			}

			if ((cm_node->state == NES_CM_STATE_TSA) ||
			    (cm_node->state == NES_CM_STATE_CLOSED)) {
				free_retrans_entry(cm_node);
				break;
			}

			if (!send_entry->retranscount ||
			    !send_entry->retrycount) {
				cm_packets_dropped++;
				free_retrans_entry(cm_node);

				spin_unlock_irqrestore(
					&cm_node->retrans_list_lock, flags);
				nes_retrans_expired(cm_node);
				cm_node->state = NES_CM_STATE_CLOSED;
				spin_lock_irqsave(&cm_node->retrans_list_lock,
						  flags);
				break;
			}
			atomic_inc(&send_entry->skb->users);
			cm_packets_retrans++;
			nes_debug(NES_DBG_CM, "Retransmitting send_entry %p "
				  "for node %p, jiffies = %lu, time to send = "
				  "%lu, retranscount = %u, send_entry->seq_num = "
				  "0x%08X, cm_node->tcp_cntxt.rem_ack_num = "
				  "0x%08X\n", send_entry, cm_node, jiffies,
				  send_entry->timetosend,
				  send_entry->retranscount,
				  send_entry->seq_num,
				  cm_node->tcp_cntxt.rem_ack_num);

			spin_unlock_irqrestore(&cm_node->retrans_list_lock,
					       flags);
			ret = nes_nic_cm_xmit(send_entry->skb, cm_node->netdev);
			spin_lock_irqsave(&cm_node->retrans_list_lock, flags);
			if (ret != NETDEV_TX_OK) {
				nes_debug(NES_DBG_CM, "rexmit failed for "
					  "node=%p\n", cm_node);
				cm_packets_bounced++;
				send_entry->retrycount--;
				nexttimeout = jiffies + NES_SHORT_TIME;
				settimer = 1;
				break;
			} else {
				cm_packets_sent++;
			}
			nes_debug(NES_DBG_CM, "Packet Sent: retrans count = "
				  "%u, retry count = %u.\n",
				  send_entry->retranscount,
				  send_entry->retrycount);
			if (send_entry->send_retrans) {
				send_entry->retranscount--;
				timetosend = (NES_RETRY_TIMEOUT <<
					      (NES_DEFAULT_RETRANS - send_entry->retranscount));

				send_entry->timetosend = jiffies +
							 min(timetosend, NES_MAX_TIMEOUT);
				if (nexttimeout > send_entry->timetosend ||
				    !settimer) {
					nexttimeout = send_entry->timetosend;
					settimer = 1;
				}
			} else {
				int close_when_complete;
				close_when_complete =
					send_entry->close_when_complete;
				nes_debug(NES_DBG_CM, "cm_node=%p state=%d\n",
					  cm_node, cm_node->state);
				free_retrans_entry(cm_node);
				if (close_when_complete)
					rem_ref_cm_node(cm_node->cm_core,
							cm_node);
			}
		} while (0);

		spin_unlock_irqrestore(&cm_node->retrans_list_lock, flags);
		rem_ref_cm_node(cm_node->cm_core, cm_node);
	}

	if (settimer) {
		if (!timer_pending(&cm_core->tcp_timer)) {
			cm_core->tcp_timer.expires = nexttimeout;
			add_timer(&cm_core->tcp_timer);
		}
	}
}


/**
 * send_syn
 */
static int send_syn(struct nes_cm_node *cm_node, u32 sendack,
		    struct sk_buff *skb)
{
	int ret;
	int flags = SET_SYN;
	char optionsbuffer[sizeof(struct option_mss) +
			   sizeof(struct option_windowscale) + sizeof(struct option_base) +
			   TCP_OPTIONS_PADDING];

	int optionssize = 0;
	/* Sending MSS option */
	union all_known_options *options;

	if (!cm_node)
		return -EINVAL;

	options = (union all_known_options *)&optionsbuffer[optionssize];
	options->as_mss.optionnum = OPTION_NUMBER_MSS;
	options->as_mss.length = sizeof(struct option_mss);
	options->as_mss.mss = htons(cm_node->tcp_cntxt.mss);
	optionssize += sizeof(struct option_mss);

	options = (union all_known_options *)&optionsbuffer[optionssize];
	options->as_windowscale.optionnum = OPTION_NUMBER_WINDOW_SCALE;
	options->as_windowscale.length = sizeof(struct option_windowscale);
	options->as_windowscale.shiftcount = cm_node->tcp_cntxt.rcv_wscale;
	optionssize += sizeof(struct option_windowscale);

	if (sendack && !(NES_DRV_OPT_SUPRESS_OPTION_BC & nes_drv_opt)) {
		options = (union all_known_options *)&optionsbuffer[optionssize];
		options->as_base.optionnum = OPTION_NUMBER_WRITE0;
		options->as_base.length = sizeof(struct option_base);
		optionssize += sizeof(struct option_base);
		/* we need the size to be a multiple of 4 */
		options = (union all_known_options *)&optionsbuffer[optionssize];
		options->as_end = 1;
		optionssize += 1;
		options = (union all_known_options *)&optionsbuffer[optionssize];
		options->as_end = 1;
		optionssize += 1;
	}

	options = (union all_known_options *)&optionsbuffer[optionssize];
	options->as_end = OPTION_NUMBER_END;
	optionssize += 1;

	if (!skb)
		skb = dev_alloc_skb(MAX_CM_BUFFER);
	if (!skb) {
		nes_debug(NES_DBG_CM, "Failed to get a Free pkt\n");
		return -1;
	}

	if (sendack)
		flags |= SET_ACK;

	form_cm_frame(skb, cm_node, optionsbuffer, optionssize, NULL, 0, flags);
	ret = schedule_nes_timer(cm_node, skb, NES_TIMER_TYPE_SEND, 1, 0);

	return ret;
}


/**
 * send_reset
 */
static int send_reset(struct nes_cm_node *cm_node, struct sk_buff *skb)
{
	int ret;
	int flags = SET_RST | SET_ACK;

	if (!skb)
		skb = dev_alloc_skb(MAX_CM_BUFFER);
	if (!skb) {
		nes_debug(NES_DBG_CM, "Failed to get a Free pkt\n");
		return -ENOMEM;
	}

	form_cm_frame(skb, cm_node, NULL, 0, NULL, 0, flags);
	ret = schedule_nes_timer(cm_node, skb, NES_TIMER_TYPE_SEND, 0, 1);

	return ret;
}


/**
 * send_ack
 */
static int send_ack(struct nes_cm_node *cm_node, struct sk_buff *skb)
{
	int ret;

	if (!skb)
		skb = dev_alloc_skb(MAX_CM_BUFFER);

	if (!skb) {
		nes_debug(NES_DBG_CM, "Failed to get a Free pkt\n");
		return -1;
	}

	form_cm_frame(skb, cm_node, NULL, 0, NULL, 0, SET_ACK);
	ret = schedule_nes_timer(cm_node, skb, NES_TIMER_TYPE_SEND, 0, 0);

	return ret;
}


/**
 * send_fin
 */
static int send_fin(struct nes_cm_node *cm_node, struct sk_buff *skb)
{
	int ret;

	/* if we didn't get a frame get one */
	if (!skb)
		skb = dev_alloc_skb(MAX_CM_BUFFER);

	if (!skb) {
		nes_debug(NES_DBG_CM, "Failed to get a Free pkt\n");
		return -1;
	}

	form_cm_frame(skb, cm_node, NULL, 0, NULL, 0, SET_ACK | SET_FIN);
	ret = schedule_nes_timer(cm_node, skb, NES_TIMER_TYPE_SEND, 1, 0);

	return ret;
}


/**
 * find_node - find a cm node that matches the reference cm node
 */
static struct nes_cm_node *find_node(struct nes_cm_core *cm_core,
				     u16 rem_port, nes_addr_t rem_addr, u16 loc_port, nes_addr_t loc_addr)
{
	unsigned long flags;
	struct list_head *hte;
	struct nes_cm_node *cm_node;

	/* get a handle on the hte */
	hte = &cm_core->connected_nodes;

	/* walk list and find cm_node associated with this session ID */
	spin_lock_irqsave(&cm_core->ht_lock, flags);
	list_for_each_entry(cm_node, hte, list) {
		/* compare quad, return node handle if a match */
		nes_debug(NES_DBG_CM, "finding node %x:%x =? %x:%x ^ %x:%x =? %x:%x\n",
			  cm_node->loc_addr, cm_node->loc_port,
			  loc_addr, loc_port,
			  cm_node->rem_addr, cm_node->rem_port,
			  rem_addr, rem_port);
		if ((cm_node->loc_addr == loc_addr) && (cm_node->loc_port == loc_port) &&
		    (cm_node->rem_addr == rem_addr) && (cm_node->rem_port == rem_port)) {
			add_ref_cm_node(cm_node);
			spin_unlock_irqrestore(&cm_core->ht_lock, flags);
			return cm_node;
		}
	}
	spin_unlock_irqrestore(&cm_core->ht_lock, flags);

	/* no owner node */
	return NULL;
}


/**
 * find_listener - find a cm node listening on this addr-port pair
 */
static struct nes_cm_listener *find_listener(struct nes_cm_core *cm_core,
					     nes_addr_t dst_addr, u16 dst_port, enum nes_cm_listener_state listener_state)
{
	unsigned long flags;
	struct nes_cm_listener *listen_node;

	/* walk list and find cm_node associated with this session ID */
	spin_lock_irqsave(&cm_core->listen_list_lock, flags);
	list_for_each_entry(listen_node, &cm_core->listen_list.list, list) {
		/* compare node pair, return node handle if a match */
		if (((listen_node->loc_addr == dst_addr) ||
		     listen_node->loc_addr == 0x00000000) &&
		    (listen_node->loc_port == dst_port) &&
		    (listener_state & listen_node->listener_state)) {
			atomic_inc(&listen_node->ref_count);
			spin_unlock_irqrestore(&cm_core->listen_list_lock, flags);
			return listen_node;
		}
	}
	spin_unlock_irqrestore(&cm_core->listen_list_lock, flags);

	/* no listener */
	return NULL;
}


/**
 * add_hte_node - add a cm node to the hash table
 */
static int add_hte_node(struct nes_cm_core *cm_core, struct nes_cm_node *cm_node)
{
	unsigned long flags;
	struct list_head *hte;

	if (!cm_node || !cm_core)
		return -EINVAL;

	nes_debug(NES_DBG_CM, "Adding Node %p to Active Connection HT\n",
		  cm_node);

	spin_lock_irqsave(&cm_core->ht_lock, flags);

	/* get a handle on the hash table element (list head for this slot) */
	hte = &cm_core->connected_nodes;
	list_add_tail(&cm_node->list, hte);
	atomic_inc(&cm_core->ht_node_cnt);

	spin_unlock_irqrestore(&cm_core->ht_lock, flags);

	return 0;
}


/**
 * mini_cm_dec_refcnt_listen
 */
static int mini_cm_dec_refcnt_listen(struct nes_cm_core *cm_core,
				     struct nes_cm_listener *listener, int free_hanging_nodes)
{
	int ret = -EINVAL;
	int err = 0;
	unsigned long flags;
	struct list_head *list_pos = NULL;
	struct list_head *list_temp = NULL;
	struct nes_cm_node *cm_node = NULL;
	struct list_head reset_list;

	nes_debug(NES_DBG_CM, "attempting listener= %p free_nodes= %d, "
		  "refcnt=%d\n", listener, free_hanging_nodes,
		  atomic_read(&listener->ref_count));
	/* free non-accelerated child nodes for this listener */
	INIT_LIST_HEAD(&reset_list);
	if (free_hanging_nodes) {
		spin_lock_irqsave(&cm_core->ht_lock, flags);
		list_for_each_safe(list_pos, list_temp,
				   &g_cm_core->connected_nodes) {
			cm_node = container_of(list_pos, struct nes_cm_node,
					       list);
			if ((cm_node->listener == listener) &&
			    (!cm_node->accelerated)) {
				add_ref_cm_node(cm_node);
				list_add(&cm_node->reset_entry, &reset_list);
			}
		}
		spin_unlock_irqrestore(&cm_core->ht_lock, flags);
	}

	list_for_each_safe(list_pos, list_temp, &reset_list) {
		cm_node = container_of(list_pos, struct nes_cm_node,
				       reset_entry);
		{
			struct nes_cm_node *loopback = cm_node->loopbackpartner;
			enum nes_cm_node_state old_state;
			if (NES_CM_STATE_FIN_WAIT1 <= cm_node->state) {
				rem_ref_cm_node(cm_node->cm_core, cm_node);
			} else {
				if (!loopback) {
					cleanup_retrans_entry(cm_node);
					err = send_reset(cm_node, NULL);
					if (err) {
						cm_node->state =
							NES_CM_STATE_CLOSED;
						WARN_ON(1);
					} else {
						old_state = cm_node->state;
						cm_node->state = NES_CM_STATE_LISTENER_DESTROYED;
						if (old_state != NES_CM_STATE_MPAREQ_RCVD)
							rem_ref_cm_node(
								cm_node->cm_core,
								cm_node);
					}
				} else {
					struct nes_cm_event event;

					event.cm_node = loopback;
					event.cm_info.rem_addr =
							loopback->rem_addr;
					event.cm_info.loc_addr =
							loopback->loc_addr;
					event.cm_info.rem_port =
							loopback->rem_port;
					event.cm_info.loc_port =
							 loopback->loc_port;
					event.cm_info.cm_id = loopback->cm_id;
					add_ref_cm_node(loopback);
					loopback->state = NES_CM_STATE_CLOSED;
					cm_event_connect_error(&event);
					cm_node->state = NES_CM_STATE_LISTENER_DESTROYED;

					rem_ref_cm_node(cm_node->cm_core,
							 cm_node);

				}
			}
		}
	}

	spin_lock_irqsave(&cm_core->listen_list_lock, flags);
	if (!atomic_dec_return(&listener->ref_count)) {
		list_del(&listener->list);

		/* decrement our listen node count */
		atomic_dec(&cm_core->listen_node_cnt);

		spin_unlock_irqrestore(&cm_core->listen_list_lock, flags);

		if (listener->nesvnic)
			nes_manage_apbvt(listener->nesvnic, listener->loc_port,
					 PCI_FUNC(listener->nesvnic->nesdev->pcidev->devfn), NES_MANAGE_APBVT_DEL);

		nes_debug(NES_DBG_CM, "destroying listener (%p)\n", listener);

		kfree(listener);
		listener = NULL;
		ret = 0;
		atomic_inc(&cm_listens_destroyed);
	} else {
		spin_unlock_irqrestore(&cm_core->listen_list_lock, flags);
	}
	if (listener) {
		if (atomic_read(&listener->pend_accepts_cnt) > 0)
			nes_debug(NES_DBG_CM, "destroying listener (%p)"
				  " with non-zero pending accepts=%u\n",
				  listener, atomic_read(&listener->pend_accepts_cnt));
	}

	return ret;
}


/**
 * mini_cm_del_listen
 */
static int mini_cm_del_listen(struct nes_cm_core *cm_core,
			      struct nes_cm_listener *listener)
{
	listener->listener_state = NES_CM_LISTENER_PASSIVE_STATE;
	listener->cm_id = NULL; /* going to be destroyed pretty soon */
	return mini_cm_dec_refcnt_listen(cm_core, listener, 1);
}


/**
 * mini_cm_accelerated
 */
static inline int mini_cm_accelerated(struct nes_cm_core *cm_core,
				      struct nes_cm_node *cm_node)
{
	u32 was_timer_set;

	cm_node->accelerated = 1;

	if (cm_node->accept_pend) {
		BUG_ON(!cm_node->listener);
		atomic_dec(&cm_node->listener->pend_accepts_cnt);
		cm_node->accept_pend = 0;
		BUG_ON(atomic_read(&cm_node->listener->pend_accepts_cnt) < 0);
	}

	was_timer_set = timer_pending(&cm_core->tcp_timer);
	if (!was_timer_set) {
		cm_core->tcp_timer.expires = jiffies + NES_SHORT_TIME;
		add_timer(&cm_core->tcp_timer);
	}

	return 0;
}


/**
 * nes_addr_resolve_neigh
 */
static int nes_addr_resolve_neigh(struct nes_vnic *nesvnic, u32 dst_ip, int arpindex)
{
	struct rtable *rt;
	struct neighbour *neigh;
	int rc = arpindex;
	struct net_device *netdev;
	struct nes_adapter *nesadapter = nesvnic->nesdev->nesadapter;

	rt = ip_route_output(&init_net, htonl(dst_ip), 0, 0, 0);
	if (IS_ERR(rt)) {
		printk(KERN_ERR "%s: ip_route_output_key failed for 0x%08X\n",
		       __func__, dst_ip);
		return rc;
	}

	if (netif_is_bond_slave(nesvnic->netdev))
		netdev = nesvnic->netdev->master;
	else
		netdev = nesvnic->netdev;

	neigh = dst_neigh_lookup(&rt->dst, &dst_ip);

	rcu_read_lock();
	if (neigh) {
		if (neigh->nud_state & NUD_VALID) {
			nes_debug(NES_DBG_CM, "Neighbor MAC address for 0x%08X"
				  " is %pM, Gateway is 0x%08X \n", dst_ip,
				  neigh->ha, ntohl(rt->rt_gateway));

			if (arpindex >= 0) {
				if (!memcmp(nesadapter->arp_table[arpindex].mac_addr,
					    neigh->ha, ETH_ALEN)) {
					/* Mac address same as in nes_arp_table */
					goto out;
				}

				nes_manage_arp_cache(nesvnic->netdev,
						     nesadapter->arp_table[arpindex].mac_addr,
						     dst_ip, NES_ARP_DELETE);
			}

			nes_manage_arp_cache(nesvnic->netdev, neigh->ha,
					     dst_ip, NES_ARP_ADD);
			rc = nes_arp_table(nesvnic->nesdev, dst_ip, NULL,
					   NES_ARP_RESOLVE);
		} else {
			neigh_event_send(neigh, NULL);
		}
	}
<<<<<<< HEAD

=======
>>>>>>> e9676695
out:
	rcu_read_unlock();

	if (neigh)
		neigh_release(neigh);

	ip_rt_put(rt);
	return rc;
}

/**
 * make_cm_node - create a new instance of a cm node
 */
static struct nes_cm_node *make_cm_node(struct nes_cm_core *cm_core,
					struct nes_vnic *nesvnic, struct nes_cm_info *cm_info,
					struct nes_cm_listener *listener)
{
	struct nes_cm_node *cm_node;
	struct timespec ts;
	int oldarpindex = 0;
	int arpindex = 0;
	struct nes_device *nesdev;
	struct nes_adapter *nesadapter;

	/* create an hte and cm_node for this instance */
	cm_node = kzalloc(sizeof(*cm_node), GFP_ATOMIC);
	if (!cm_node)
		return NULL;

	/* set our node specific transport info */
	cm_node->loc_addr = cm_info->loc_addr;
	cm_node->rem_addr = cm_info->rem_addr;
	cm_node->loc_port = cm_info->loc_port;
	cm_node->rem_port = cm_info->rem_port;

	cm_node->mpa_frame_rev = mpa_version;
	cm_node->send_rdma0_op = SEND_RDMA_READ_ZERO;
	cm_node->ird_size = IETF_NO_IRD_ORD;
	cm_node->ord_size = IETF_NO_IRD_ORD;

	nes_debug(NES_DBG_CM, "Make node addresses : loc = %pI4:%x, rem = %pI4:%x\n",
		  &cm_node->loc_addr, cm_node->loc_port,
		  &cm_node->rem_addr, cm_node->rem_port);
	cm_node->listener = listener;
	cm_node->netdev = nesvnic->netdev;
	cm_node->cm_id = cm_info->cm_id;
	memcpy(cm_node->loc_mac, nesvnic->netdev->dev_addr, ETH_ALEN);

	nes_debug(NES_DBG_CM, "listener=%p, cm_id=%p\n", cm_node->listener,
		  cm_node->cm_id);

	spin_lock_init(&cm_node->retrans_list_lock);

	cm_node->loopbackpartner = NULL;
	atomic_set(&cm_node->ref_count, 1);
	/* associate our parent CM core */
	cm_node->cm_core = cm_core;
	cm_node->tcp_cntxt.loc_id = NES_CM_DEF_LOCAL_ID;
	cm_node->tcp_cntxt.rcv_wscale = NES_CM_DEFAULT_RCV_WND_SCALE;
	cm_node->tcp_cntxt.rcv_wnd = NES_CM_DEFAULT_RCV_WND_SCALED >>
				     NES_CM_DEFAULT_RCV_WND_SCALE;
	ts = current_kernel_time();
	cm_node->tcp_cntxt.loc_seq_num = htonl(ts.tv_nsec);
	cm_node->tcp_cntxt.mss = nesvnic->max_frame_size - sizeof(struct iphdr) -
				 sizeof(struct tcphdr) - ETH_HLEN - VLAN_HLEN;
	cm_node->tcp_cntxt.rcv_nxt = 0;
	/* get a unique session ID , add thread_id to an upcounter to handle race */
	atomic_inc(&cm_core->node_cnt);
	cm_node->conn_type = cm_info->conn_type;
	cm_node->apbvt_set = 0;
	cm_node->accept_pend = 0;

	cm_node->nesvnic = nesvnic;
	/* get some device handles, for arp lookup */
	nesdev = nesvnic->nesdev;
	nesadapter = nesdev->nesadapter;

	cm_node->loopbackpartner = NULL;

	/* get the mac addr for the remote node */
	if (ipv4_is_loopback(htonl(cm_node->rem_addr))) {
		arpindex = nes_arp_table(nesdev, ntohl(nesvnic->local_ipaddr), NULL, NES_ARP_RESOLVE);
	} else {
		oldarpindex = nes_arp_table(nesdev, cm_node->rem_addr, NULL, NES_ARP_RESOLVE);
		arpindex = nes_addr_resolve_neigh(nesvnic, cm_info->rem_addr, oldarpindex);
	}
	if (arpindex < 0) {
		kfree(cm_node);
		return NULL;
	}

	/* copy the mac addr to node context */
	memcpy(cm_node->rem_mac, nesadapter->arp_table[arpindex].mac_addr, ETH_ALEN);
	nes_debug(NES_DBG_CM, "Remote mac addr from arp table: %pM\n",
		  cm_node->rem_mac);

	add_hte_node(cm_core, cm_node);
	atomic_inc(&cm_nodes_created);

	return cm_node;
}


/**
 * add_ref_cm_node - destroy an instance of a cm node
 */
static int add_ref_cm_node(struct nes_cm_node *cm_node)
{
	atomic_inc(&cm_node->ref_count);
	return 0;
}


/**
 * rem_ref_cm_node - destroy an instance of a cm node
 */
static int rem_ref_cm_node(struct nes_cm_core *cm_core,
			   struct nes_cm_node *cm_node)
{
	unsigned long flags;
	struct nes_qp *nesqp;

	if (!cm_node)
		return -EINVAL;

	spin_lock_irqsave(&cm_node->cm_core->ht_lock, flags);
	if (atomic_dec_return(&cm_node->ref_count)) {
		spin_unlock_irqrestore(&cm_node->cm_core->ht_lock, flags);
		return 0;
	}
	list_del(&cm_node->list);
	atomic_dec(&cm_core->ht_node_cnt);
	spin_unlock_irqrestore(&cm_node->cm_core->ht_lock, flags);

	/* if the node is destroyed before connection was accelerated */
	if (!cm_node->accelerated && cm_node->accept_pend) {
		BUG_ON(!cm_node->listener);
		atomic_dec(&cm_node->listener->pend_accepts_cnt);
		BUG_ON(atomic_read(&cm_node->listener->pend_accepts_cnt) < 0);
	}
	WARN_ON(cm_node->send_entry);
	if (cm_node->recv_entry)
		handle_recv_entry(cm_node, 0);
	if (cm_node->listener) {
		mini_cm_dec_refcnt_listen(cm_core, cm_node->listener, 0);
	} else {
		if (cm_node->apbvt_set && cm_node->nesvnic) {
			nes_manage_apbvt(cm_node->nesvnic, cm_node->loc_port,
					 PCI_FUNC(
						 cm_node->nesvnic->nesdev->pcidev->devfn),
					 NES_MANAGE_APBVT_DEL);
		}
	}

	atomic_dec(&cm_core->node_cnt);
	atomic_inc(&cm_nodes_destroyed);
	nesqp = cm_node->nesqp;
	if (nesqp) {
		nesqp->cm_node = NULL;
		nes_rem_ref(&nesqp->ibqp);
		cm_node->nesqp = NULL;
	}

	kfree(cm_node);
	return 0;
}

/**
 * process_options
 */
static int process_options(struct nes_cm_node *cm_node, u8 *optionsloc,
			   u32 optionsize, u32 syn_packet)
{
	u32 tmp;
	u32 offset = 0;
	union all_known_options *all_options;
	char got_mss_option = 0;

	while (offset < optionsize) {
		all_options = (union all_known_options *)(optionsloc + offset);
		switch (all_options->as_base.optionnum) {
		case OPTION_NUMBER_END:
			offset = optionsize;
			break;
		case OPTION_NUMBER_NONE:
			offset += 1;
			continue;
		case OPTION_NUMBER_MSS:
			nes_debug(NES_DBG_CM, "%s: MSS Length: %d Offset: %d "
				  "Size: %d\n", __func__,
				  all_options->as_mss.length, offset, optionsize);
			got_mss_option = 1;
			if (all_options->as_mss.length != 4) {
				return 1;
			} else {
				tmp = ntohs(all_options->as_mss.mss);
				if (tmp > 0 && tmp <
				    cm_node->tcp_cntxt.mss)
					cm_node->tcp_cntxt.mss = tmp;
			}
			break;
		case OPTION_NUMBER_WINDOW_SCALE:
			cm_node->tcp_cntxt.snd_wscale =
				all_options->as_windowscale.shiftcount;
			break;
		default:
			nes_debug(NES_DBG_CM, "TCP Option not understood: %x\n",
				  all_options->as_base.optionnum);
			break;
		}
		offset += all_options->as_base.length;
	}
	if ((!got_mss_option) && (syn_packet))
		cm_node->tcp_cntxt.mss = NES_CM_DEFAULT_MSS;
	return 0;
}

static void drop_packet(struct sk_buff *skb)
{
	atomic_inc(&cm_accel_dropped_pkts);
	dev_kfree_skb_any(skb);
}

static void handle_fin_pkt(struct nes_cm_node *cm_node)
{
	nes_debug(NES_DBG_CM, "Received FIN, cm_node = %p, state = %u. "
		  "refcnt=%d\n", cm_node, cm_node->state,
		  atomic_read(&cm_node->ref_count));
	switch (cm_node->state) {
	case NES_CM_STATE_SYN_RCVD:
	case NES_CM_STATE_SYN_SENT:
	case NES_CM_STATE_ESTABLISHED:
	case NES_CM_STATE_MPAREJ_RCVD:
		cm_node->tcp_cntxt.rcv_nxt++;
		cleanup_retrans_entry(cm_node);
		cm_node->state = NES_CM_STATE_LAST_ACK;
		send_fin(cm_node, NULL);
		break;
	case NES_CM_STATE_MPAREQ_SENT:
		create_event(cm_node, NES_CM_EVENT_ABORTED);
		cm_node->tcp_cntxt.rcv_nxt++;
		cleanup_retrans_entry(cm_node);
		cm_node->state = NES_CM_STATE_CLOSED;
		add_ref_cm_node(cm_node);
		send_reset(cm_node, NULL);
		break;
	case NES_CM_STATE_FIN_WAIT1:
		cm_node->tcp_cntxt.rcv_nxt++;
		cleanup_retrans_entry(cm_node);
		cm_node->state = NES_CM_STATE_CLOSING;
		send_ack(cm_node, NULL);
		/* Wait for ACK as this is simultaneous close..
		* After we receive ACK, do not send anything..
		* Just rm the node.. Done.. */
		break;
	case NES_CM_STATE_FIN_WAIT2:
		cm_node->tcp_cntxt.rcv_nxt++;
		cleanup_retrans_entry(cm_node);
		cm_node->state = NES_CM_STATE_TIME_WAIT;
		send_ack(cm_node, NULL);
		schedule_nes_timer(cm_node, NULL,  NES_TIMER_TYPE_CLOSE, 1, 0);
		break;
	case NES_CM_STATE_TIME_WAIT:
		cm_node->tcp_cntxt.rcv_nxt++;
		cleanup_retrans_entry(cm_node);
		cm_node->state = NES_CM_STATE_CLOSED;
		rem_ref_cm_node(cm_node->cm_core, cm_node);
		break;
	case NES_CM_STATE_TSA:
	default:
		nes_debug(NES_DBG_CM, "Error Rcvd FIN for node-%p state = %d\n",
			cm_node, cm_node->state);
		break;
	}
}


static void handle_rst_pkt(struct nes_cm_node *cm_node, struct sk_buff *skb,
	struct tcphdr *tcph)
{

	int	reset = 0;	/* whether to send reset in case of err.. */
	atomic_inc(&cm_resets_recvd);
	nes_debug(NES_DBG_CM, "Received Reset, cm_node = %p, state = %u."
			" refcnt=%d\n", cm_node, cm_node->state,
			atomic_read(&cm_node->ref_count));
	cleanup_retrans_entry(cm_node);
	switch (cm_node->state) {
	case NES_CM_STATE_SYN_SENT:
	case NES_CM_STATE_MPAREQ_SENT:
		nes_debug(NES_DBG_CM, "%s[%u] create abort for cm_node=%p "
			"listener=%p state=%d\n", __func__, __LINE__, cm_node,
			cm_node->listener, cm_node->state);
		switch (cm_node->mpa_frame_rev) {
		case IETF_MPA_V2:
			cm_node->mpa_frame_rev = IETF_MPA_V1;
			/* send a syn and goto syn sent state */
			cm_node->state = NES_CM_STATE_SYN_SENT;
			if (send_syn(cm_node, 0, NULL)) {
				active_open_err(cm_node, skb, reset);
			}
			break;
		case IETF_MPA_V1:
		default:
			active_open_err(cm_node, skb, reset);
			break;
		}
		break;
	case NES_CM_STATE_MPAREQ_RCVD:
		atomic_inc(&cm_node->passive_state);
		dev_kfree_skb_any(skb);
		break;
	case NES_CM_STATE_ESTABLISHED:
	case NES_CM_STATE_SYN_RCVD:
	case NES_CM_STATE_LISTENING:
		nes_debug(NES_DBG_CM, "Bad state %s[%u]\n", __func__, __LINE__);
		passive_open_err(cm_node, skb, reset);
		break;
	case NES_CM_STATE_TSA:
		active_open_err(cm_node, skb, reset);
		break;
	case NES_CM_STATE_CLOSED:
		drop_packet(skb);
		break;
	case NES_CM_STATE_FIN_WAIT2:
	case NES_CM_STATE_FIN_WAIT1:
	case NES_CM_STATE_LAST_ACK:
		cm_node->cm_id->rem_ref(cm_node->cm_id);
	case NES_CM_STATE_TIME_WAIT:
		cm_node->state = NES_CM_STATE_CLOSED;
		rem_ref_cm_node(cm_node->cm_core, cm_node);
		drop_packet(skb);
		break;
	default:
		drop_packet(skb);
		break;
	}
}


static void handle_rcv_mpa(struct nes_cm_node *cm_node, struct sk_buff *skb)
{
	int ret = 0;
	int datasize = skb->len;
	u8 *dataloc = skb->data;

	enum nes_cm_event_type type = NES_CM_EVENT_UNKNOWN;
	u32 res_type;

	ret = parse_mpa(cm_node, dataloc, &res_type, datasize);
	if (ret) {
		nes_debug(NES_DBG_CM, "didn't like MPA Request\n");
		if (cm_node->state == NES_CM_STATE_MPAREQ_SENT) {
			nes_debug(NES_DBG_CM, "%s[%u] create abort for "
				  "cm_node=%p listener=%p state=%d\n", __func__,
				  __LINE__, cm_node, cm_node->listener,
				  cm_node->state);
			active_open_err(cm_node, skb, 1);
		} else {
			passive_open_err(cm_node, skb, 1);
		}
		return;
	}

	switch (cm_node->state) {
	case NES_CM_STATE_ESTABLISHED:
		if (res_type == NES_MPA_REQUEST_REJECT)
			/*BIG problem as we are receiving the MPA.. So should
			 * not be REJECT.. This is Passive Open.. We can
			 * only receive it Reject for Active Open...*/
			WARN_ON(1);
		cm_node->state = NES_CM_STATE_MPAREQ_RCVD;
		type = NES_CM_EVENT_MPA_REQ;
		atomic_set(&cm_node->passive_state,
			   NES_PASSIVE_STATE_INDICATED);
		break;
	case NES_CM_STATE_MPAREQ_SENT:
		cleanup_retrans_entry(cm_node);
		if (res_type == NES_MPA_REQUEST_REJECT) {
			type = NES_CM_EVENT_MPA_REJECT;
			cm_node->state = NES_CM_STATE_MPAREJ_RCVD;
		} else {
			type = NES_CM_EVENT_CONNECTED;
			cm_node->state = NES_CM_STATE_TSA;
		}

		break;
	default:
		WARN_ON(1);
		break;
	}
	dev_kfree_skb_any(skb);
	create_event(cm_node, type);
}

static void indicate_pkt_err(struct nes_cm_node *cm_node, struct sk_buff *skb)
{
	switch (cm_node->state) {
	case NES_CM_STATE_SYN_SENT:
	case NES_CM_STATE_MPAREQ_SENT:
		nes_debug(NES_DBG_CM, "%s[%u] create abort for cm_node=%p "
			  "listener=%p state=%d\n", __func__, __LINE__, cm_node,
			  cm_node->listener, cm_node->state);
		active_open_err(cm_node, skb, 1);
		break;
	case NES_CM_STATE_ESTABLISHED:
	case NES_CM_STATE_SYN_RCVD:
		passive_open_err(cm_node, skb, 1);
		break;
	case NES_CM_STATE_TSA:
	default:
		drop_packet(skb);
	}
}

static int check_syn(struct nes_cm_node *cm_node, struct tcphdr *tcph,
		     struct sk_buff *skb)
{
	int err;

	err = ((ntohl(tcph->ack_seq) == cm_node->tcp_cntxt.loc_seq_num)) ? 0 : 1;
	if (err)
		active_open_err(cm_node, skb, 1);

	return err;
}

static int check_seq(struct nes_cm_node *cm_node, struct tcphdr *tcph,
		     struct sk_buff *skb)
{
	int err = 0;
	u32 seq;
	u32 ack_seq;
	u32 loc_seq_num = cm_node->tcp_cntxt.loc_seq_num;
	u32 rcv_nxt = cm_node->tcp_cntxt.rcv_nxt;
	u32 rcv_wnd;

	seq = ntohl(tcph->seq);
	ack_seq = ntohl(tcph->ack_seq);
	rcv_wnd = cm_node->tcp_cntxt.rcv_wnd;
	if (ack_seq != loc_seq_num)
		err = 1;
	else if (!between(seq, rcv_nxt, (rcv_nxt + rcv_wnd)))
		err = 1;
	if (err) {
		nes_debug(NES_DBG_CM, "%s[%u] create abort for cm_node=%p "
			  "listener=%p state=%d\n", __func__, __LINE__, cm_node,
			  cm_node->listener, cm_node->state);
		indicate_pkt_err(cm_node, skb);
		nes_debug(NES_DBG_CM, "seq ERROR cm_node =%p seq=0x%08X "
			  "rcv_nxt=0x%08X rcv_wnd=0x%x\n", cm_node, seq, rcv_nxt,
			  rcv_wnd);
	}
	return err;
}

/*
 * handle_syn_pkt() is for Passive node. The syn packet is received when a node
 * is created with a listener or it may comein as rexmitted packet which in
 * that case will be just dropped.
 */
static void handle_syn_pkt(struct nes_cm_node *cm_node, struct sk_buff *skb,
			   struct tcphdr *tcph)
{
	int ret;
	u32 inc_sequence;
	int optionsize;

	optionsize = (tcph->doff << 2) - sizeof(struct tcphdr);
	skb_trim(skb, 0);
	inc_sequence = ntohl(tcph->seq);

	switch (cm_node->state) {
	case NES_CM_STATE_SYN_SENT:
	case NES_CM_STATE_MPAREQ_SENT:
		/* Rcvd syn on active open connection*/
		active_open_err(cm_node, skb, 1);
		break;
	case NES_CM_STATE_LISTENING:
		/* Passive OPEN */
		if (atomic_read(&cm_node->listener->pend_accepts_cnt) >
		    cm_node->listener->backlog) {
			nes_debug(NES_DBG_CM, "drop syn due to backlog "
				  "pressure \n");
			cm_backlog_drops++;
			passive_open_err(cm_node, skb, 0);
			break;
		}
		ret = handle_tcp_options(cm_node, tcph, skb, optionsize,
					 1);
		if (ret) {
			passive_open_err(cm_node, skb, 0);
			/* drop pkt */
			break;
		}
		cm_node->tcp_cntxt.rcv_nxt = inc_sequence + 1;
		BUG_ON(cm_node->send_entry);
		cm_node->accept_pend = 1;
		atomic_inc(&cm_node->listener->pend_accepts_cnt);

		cm_node->state = NES_CM_STATE_SYN_RCVD;
		send_syn(cm_node, 1, skb);
		break;
	case NES_CM_STATE_CLOSED:
		cleanup_retrans_entry(cm_node);
		add_ref_cm_node(cm_node);
		send_reset(cm_node, skb);
		break;
	case NES_CM_STATE_TSA:
	case NES_CM_STATE_ESTABLISHED:
	case NES_CM_STATE_FIN_WAIT1:
	case NES_CM_STATE_FIN_WAIT2:
	case NES_CM_STATE_MPAREQ_RCVD:
	case NES_CM_STATE_LAST_ACK:
	case NES_CM_STATE_CLOSING:
	case NES_CM_STATE_UNKNOWN:
	default:
		drop_packet(skb);
		break;
	}
}

static void handle_synack_pkt(struct nes_cm_node *cm_node, struct sk_buff *skb,
			      struct tcphdr *tcph)
{
	int ret;
	u32 inc_sequence;
	int optionsize;

	optionsize = (tcph->doff << 2) - sizeof(struct tcphdr);
	skb_trim(skb, 0);
	inc_sequence = ntohl(tcph->seq);
	switch (cm_node->state) {
	case NES_CM_STATE_SYN_SENT:
		cleanup_retrans_entry(cm_node);
		/* active open */
		if (check_syn(cm_node, tcph, skb))
			return;
		cm_node->tcp_cntxt.rem_ack_num = ntohl(tcph->ack_seq);
		/* setup options */
		ret = handle_tcp_options(cm_node, tcph, skb, optionsize, 0);
		if (ret) {
			nes_debug(NES_DBG_CM, "cm_node=%p tcp_options failed\n",
				  cm_node);
			break;
		}
		cleanup_retrans_entry(cm_node);
		cm_node->tcp_cntxt.rcv_nxt = inc_sequence + 1;
		send_mpa_request(cm_node, skb);
		cm_node->state = NES_CM_STATE_MPAREQ_SENT;
		break;
	case NES_CM_STATE_MPAREQ_RCVD:
		/* passive open, so should not be here */
		passive_open_err(cm_node, skb, 1);
		break;
	case NES_CM_STATE_LISTENING:
		cm_node->tcp_cntxt.loc_seq_num = ntohl(tcph->ack_seq);
		cleanup_retrans_entry(cm_node);
		cm_node->state = NES_CM_STATE_CLOSED;
		send_reset(cm_node, skb);
		break;
	case NES_CM_STATE_CLOSED:
		cm_node->tcp_cntxt.loc_seq_num = ntohl(tcph->ack_seq);
		cleanup_retrans_entry(cm_node);
		add_ref_cm_node(cm_node);
		send_reset(cm_node, skb);
		break;
	case NES_CM_STATE_ESTABLISHED:
	case NES_CM_STATE_FIN_WAIT1:
	case NES_CM_STATE_FIN_WAIT2:
	case NES_CM_STATE_LAST_ACK:
	case NES_CM_STATE_TSA:
	case NES_CM_STATE_CLOSING:
	case NES_CM_STATE_UNKNOWN:
	case NES_CM_STATE_MPAREQ_SENT:
	default:
		drop_packet(skb);
		break;
	}
}

static int handle_ack_pkt(struct nes_cm_node *cm_node, struct sk_buff *skb,
			  struct tcphdr *tcph)
{
	int datasize = 0;
	u32 inc_sequence;
	int ret = 0;
	int optionsize;

	optionsize = (tcph->doff << 2) - sizeof(struct tcphdr);

	if (check_seq(cm_node, tcph, skb))
		return -EINVAL;

	skb_pull(skb, tcph->doff << 2);
	inc_sequence = ntohl(tcph->seq);
	datasize = skb->len;
	switch (cm_node->state) {
	case NES_CM_STATE_SYN_RCVD:
		/* Passive OPEN */
		cleanup_retrans_entry(cm_node);
		ret = handle_tcp_options(cm_node, tcph, skb, optionsize, 1);
		if (ret)
			break;
		cm_node->tcp_cntxt.rem_ack_num = ntohl(tcph->ack_seq);
		cm_node->state = NES_CM_STATE_ESTABLISHED;
		if (datasize) {
			cm_node->tcp_cntxt.rcv_nxt = inc_sequence + datasize;
			handle_rcv_mpa(cm_node, skb);
		} else { /* rcvd ACK only */
			dev_kfree_skb_any(skb);
		}
		break;
	case NES_CM_STATE_ESTABLISHED:
		/* Passive OPEN */
		cleanup_retrans_entry(cm_node);
		if (datasize) {
			cm_node->tcp_cntxt.rcv_nxt = inc_sequence + datasize;
			handle_rcv_mpa(cm_node, skb);
		} else {
			drop_packet(skb);
		}
		break;
	case NES_CM_STATE_MPAREQ_SENT:
		cm_node->tcp_cntxt.rem_ack_num = ntohl(tcph->ack_seq);
		if (datasize) {
			cm_node->tcp_cntxt.rcv_nxt = inc_sequence + datasize;
			handle_rcv_mpa(cm_node, skb);
		} else { /* Could be just an ack pkt.. */
			dev_kfree_skb_any(skb);
		}
		break;
	case NES_CM_STATE_LISTENING:
		cleanup_retrans_entry(cm_node);
		cm_node->state = NES_CM_STATE_CLOSED;
		send_reset(cm_node, skb);
		break;
	case NES_CM_STATE_CLOSED:
		cleanup_retrans_entry(cm_node);
		add_ref_cm_node(cm_node);
		send_reset(cm_node, skb);
		break;
	case NES_CM_STATE_LAST_ACK:
	case NES_CM_STATE_CLOSING:
		cleanup_retrans_entry(cm_node);
		cm_node->state = NES_CM_STATE_CLOSED;
		cm_node->cm_id->rem_ref(cm_node->cm_id);
		rem_ref_cm_node(cm_node->cm_core, cm_node);
		drop_packet(skb);
		break;
	case NES_CM_STATE_FIN_WAIT1:
		cleanup_retrans_entry(cm_node);
		drop_packet(skb);
		cm_node->state = NES_CM_STATE_FIN_WAIT2;
		break;
	case NES_CM_STATE_SYN_SENT:
	case NES_CM_STATE_FIN_WAIT2:
	case NES_CM_STATE_TSA:
	case NES_CM_STATE_MPAREQ_RCVD:
	case NES_CM_STATE_UNKNOWN:
	default:
		cleanup_retrans_entry(cm_node);
		drop_packet(skb);
		break;
	}
	return ret;
}



static int handle_tcp_options(struct nes_cm_node *cm_node, struct tcphdr *tcph,
			      struct sk_buff *skb, int optionsize, int passive)
{
	u8 *optionsloc = (u8 *)&tcph[1];

	if (optionsize) {
		if (process_options(cm_node, optionsloc, optionsize,
				    (u32)tcph->syn)) {
			nes_debug(NES_DBG_CM, "%s: Node %p, Sending RESET\n",
				  __func__, cm_node);
			if (passive)
				passive_open_err(cm_node, skb, 1);
			else
				active_open_err(cm_node, skb, 1);
			return 1;
		}
	}

	cm_node->tcp_cntxt.snd_wnd = ntohs(tcph->window) <<
				     cm_node->tcp_cntxt.snd_wscale;

	if (cm_node->tcp_cntxt.snd_wnd > cm_node->tcp_cntxt.max_snd_wnd)
		cm_node->tcp_cntxt.max_snd_wnd = cm_node->tcp_cntxt.snd_wnd;
	return 0;
}

/*
 * active_open_err() will send reset() if flag set..
 * It will also send ABORT event.
 */
static void active_open_err(struct nes_cm_node *cm_node, struct sk_buff *skb,
			    int reset)
{
	cleanup_retrans_entry(cm_node);
	if (reset) {
		nes_debug(NES_DBG_CM, "ERROR active err called for cm_node=%p, "
			  "state=%d\n", cm_node, cm_node->state);
		add_ref_cm_node(cm_node);
		send_reset(cm_node, skb);
	} else {
		dev_kfree_skb_any(skb);
	}

	cm_node->state = NES_CM_STATE_CLOSED;
	create_event(cm_node, NES_CM_EVENT_ABORTED);
}

/*
 * passive_open_err() will either do a reset() or will free up the skb and
 * remove the cm_node.
 */
static void passive_open_err(struct nes_cm_node *cm_node, struct sk_buff *skb,
			     int reset)
{
	cleanup_retrans_entry(cm_node);
	cm_node->state = NES_CM_STATE_CLOSED;
	if (reset) {
		nes_debug(NES_DBG_CM, "passive_open_err sending RST for "
			  "cm_node=%p state =%d\n", cm_node, cm_node->state);
		send_reset(cm_node, skb);
	} else {
		dev_kfree_skb_any(skb);
		rem_ref_cm_node(cm_node->cm_core, cm_node);
	}
}

/*
 * free_retrans_entry() routines assumes that the retrans_list_lock has
 * been acquired before calling.
 */
static void free_retrans_entry(struct nes_cm_node *cm_node)
{
	struct nes_timer_entry *send_entry;

	send_entry = cm_node->send_entry;
	if (send_entry) {
		cm_node->send_entry = NULL;
		dev_kfree_skb_any(send_entry->skb);
		kfree(send_entry);
		rem_ref_cm_node(cm_node->cm_core, cm_node);
	}
}

static void cleanup_retrans_entry(struct nes_cm_node *cm_node)
{
	unsigned long flags;

	spin_lock_irqsave(&cm_node->retrans_list_lock, flags);
	free_retrans_entry(cm_node);
	spin_unlock_irqrestore(&cm_node->retrans_list_lock, flags);
}

/**
 * process_packet
 * Returns skb if to be freed, else it will return NULL if already used..
 */
static void process_packet(struct nes_cm_node *cm_node, struct sk_buff *skb,
			   struct nes_cm_core *cm_core)
{
	enum nes_tcpip_pkt_type pkt_type = NES_PKT_TYPE_UNKNOWN;
	struct tcphdr *tcph = tcp_hdr(skb);
	u32 fin_set = 0;
	int ret = 0;

	skb_pull(skb, ip_hdr(skb)->ihl << 2);

	nes_debug(NES_DBG_CM, "process_packet: cm_node=%p state =%d syn=%d "
		  "ack=%d rst=%d fin=%d\n", cm_node, cm_node->state, tcph->syn,
		  tcph->ack, tcph->rst, tcph->fin);

	if (tcph->rst) {
		pkt_type = NES_PKT_TYPE_RST;
	} else if (tcph->syn) {
		pkt_type = NES_PKT_TYPE_SYN;
		if (tcph->ack)
			pkt_type = NES_PKT_TYPE_SYNACK;
	} else if (tcph->ack) {
		pkt_type = NES_PKT_TYPE_ACK;
	}
	if (tcph->fin)
		fin_set = 1;

	switch (pkt_type) {
	case NES_PKT_TYPE_SYN:
		handle_syn_pkt(cm_node, skb, tcph);
		break;
	case NES_PKT_TYPE_SYNACK:
		handle_synack_pkt(cm_node, skb, tcph);
		break;
	case NES_PKT_TYPE_ACK:
		ret = handle_ack_pkt(cm_node, skb, tcph);
		if (fin_set && !ret)
			handle_fin_pkt(cm_node);
		break;
	case NES_PKT_TYPE_RST:
		handle_rst_pkt(cm_node, skb, tcph);
		break;
	default:
		if ((fin_set) && (!check_seq(cm_node, tcph, skb)))
			handle_fin_pkt(cm_node);
		drop_packet(skb);
		break;
	}
}

/**
 * mini_cm_listen - create a listen node with params
 */
static struct nes_cm_listener *mini_cm_listen(struct nes_cm_core *cm_core,
					      struct nes_vnic *nesvnic, struct nes_cm_info *cm_info)
{
	struct nes_cm_listener *listener;
	unsigned long flags;

	nes_debug(NES_DBG_CM, "Search for 0x%08x : 0x%04x\n",
		  cm_info->loc_addr, cm_info->loc_port);

	/* cannot have multiple matching listeners */
	listener = find_listener(cm_core, htonl(cm_info->loc_addr),
				 htons(cm_info->loc_port), NES_CM_LISTENER_EITHER_STATE);
	if (listener && listener->listener_state == NES_CM_LISTENER_ACTIVE_STATE) {
		/* find automatically incs ref count ??? */
		atomic_dec(&listener->ref_count);
		nes_debug(NES_DBG_CM, "Not creating listener since it already exists\n");
		return NULL;
	}

	if (!listener) {
		/* create a CM listen node (1/2 node to compare incoming traffic to) */
		listener = kzalloc(sizeof(*listener), GFP_ATOMIC);
		if (!listener) {
			nes_debug(NES_DBG_CM, "Not creating listener memory allocation failed\n");
			return NULL;
		}

		listener->loc_addr = htonl(cm_info->loc_addr);
		listener->loc_port = htons(cm_info->loc_port);
		listener->reused_node = 0;

		atomic_set(&listener->ref_count, 1);
	}
	/* pasive case */
	/* find already inc'ed the ref count */
	else {
		listener->reused_node = 1;
	}

	listener->cm_id = cm_info->cm_id;
	atomic_set(&listener->pend_accepts_cnt, 0);
	listener->cm_core = cm_core;
	listener->nesvnic = nesvnic;
	atomic_inc(&cm_core->node_cnt);

	listener->conn_type = cm_info->conn_type;
	listener->backlog = cm_info->backlog;
	listener->listener_state = NES_CM_LISTENER_ACTIVE_STATE;

	if (!listener->reused_node) {
		spin_lock_irqsave(&cm_core->listen_list_lock, flags);
		list_add(&listener->list, &cm_core->listen_list.list);
		spin_unlock_irqrestore(&cm_core->listen_list_lock, flags);
		atomic_inc(&cm_core->listen_node_cnt);
	}

	nes_debug(NES_DBG_CM, "Api - listen(): addr=0x%08X, port=0x%04x,"
		  " listener = %p, backlog = %d, cm_id = %p.\n",
		  cm_info->loc_addr, cm_info->loc_port,
		  listener, listener->backlog, listener->cm_id);

	return listener;
}


/**
 * mini_cm_connect - make a connection node with params
 */
static struct nes_cm_node *mini_cm_connect(struct nes_cm_core *cm_core,
					   struct nes_vnic *nesvnic, u16 private_data_len,
					   void *private_data, struct nes_cm_info *cm_info)
{
	int ret = 0;
	struct nes_cm_node *cm_node;
	struct nes_cm_listener *loopbackremotelistener;
	struct nes_cm_node *loopbackremotenode;
	struct nes_cm_info loopback_cm_info;
	u8 *start_buff;

	/* create a CM connection node */
	cm_node = make_cm_node(cm_core, nesvnic, cm_info, NULL);
	if (!cm_node)
		return NULL;

	/* set our node side to client (active) side */
	cm_node->tcp_cntxt.client = 1;
	cm_node->tcp_cntxt.rcv_wscale = NES_CM_DEFAULT_RCV_WND_SCALE;

	if (cm_info->loc_addr == cm_info->rem_addr) {
		loopbackremotelistener = find_listener(cm_core,
						       ntohl(nesvnic->local_ipaddr), cm_node->rem_port,
						       NES_CM_LISTENER_ACTIVE_STATE);
		if (loopbackremotelistener == NULL) {
			create_event(cm_node, NES_CM_EVENT_ABORTED);
		} else {
			loopback_cm_info = *cm_info;
			loopback_cm_info.loc_port = cm_info->rem_port;
			loopback_cm_info.rem_port = cm_info->loc_port;
			loopback_cm_info.cm_id = loopbackremotelistener->cm_id;
			loopbackremotenode = make_cm_node(cm_core, nesvnic,
							  &loopback_cm_info, loopbackremotelistener);
			if (!loopbackremotenode) {
				rem_ref_cm_node(cm_node->cm_core, cm_node);
				return NULL;
			}
			atomic_inc(&cm_loopbacks);
			loopbackremotenode->loopbackpartner = cm_node;
			loopbackremotenode->tcp_cntxt.rcv_wscale =
				NES_CM_DEFAULT_RCV_WND_SCALE;
			cm_node->loopbackpartner = loopbackremotenode;
			memcpy(loopbackremotenode->mpa_frame_buf, private_data,
			       private_data_len);
			loopbackremotenode->mpa_frame_size = private_data_len;

			/* we are done handling this state. */
			/* set node to a TSA state */
			cm_node->state = NES_CM_STATE_TSA;
			cm_node->tcp_cntxt.rcv_nxt =
				loopbackremotenode->tcp_cntxt.loc_seq_num;
			loopbackremotenode->tcp_cntxt.rcv_nxt =
				cm_node->tcp_cntxt.loc_seq_num;
			cm_node->tcp_cntxt.max_snd_wnd =
				loopbackremotenode->tcp_cntxt.rcv_wnd;
			loopbackremotenode->tcp_cntxt.max_snd_wnd =
				cm_node->tcp_cntxt.rcv_wnd;
			cm_node->tcp_cntxt.snd_wnd =
				loopbackremotenode->tcp_cntxt.rcv_wnd;
			loopbackremotenode->tcp_cntxt.snd_wnd =
				cm_node->tcp_cntxt.rcv_wnd;
			cm_node->tcp_cntxt.snd_wscale =
				loopbackremotenode->tcp_cntxt.rcv_wscale;
			loopbackremotenode->tcp_cntxt.snd_wscale =
				cm_node->tcp_cntxt.rcv_wscale;
			loopbackremotenode->state = NES_CM_STATE_MPAREQ_RCVD;
			create_event(loopbackremotenode, NES_CM_EVENT_MPA_REQ);
		}
		return cm_node;
	}

	start_buff = &cm_node->mpa_frame_buf[0] + sizeof(struct ietf_mpa_v2);
	cm_node->mpa_frame_size = private_data_len;

	memcpy(start_buff, private_data, private_data_len);

	/* send a syn and goto syn sent state */
	cm_node->state = NES_CM_STATE_SYN_SENT;
	ret = send_syn(cm_node, 0, NULL);

	if (ret) {
		/* error in sending the syn free up the cm_node struct */
		nes_debug(NES_DBG_CM, "Api - connect() FAILED: dest "
			  "addr=0x%08X, port=0x%04x, cm_node=%p, cm_id = %p.\n",
			  cm_node->rem_addr, cm_node->rem_port, cm_node,
			  cm_node->cm_id);
		rem_ref_cm_node(cm_node->cm_core, cm_node);
		cm_node = NULL;
	}

	if (cm_node) {
		nes_debug(NES_DBG_CM, "Api - connect(): dest addr=0x%08X,"
			  "port=0x%04x, cm_node=%p, cm_id = %p.\n",
			  cm_node->rem_addr, cm_node->rem_port, cm_node,
			  cm_node->cm_id);
	}

	return cm_node;
}


/**
 * mini_cm_accept - accept a connection
 * This function is never called
 */
static int mini_cm_accept(struct nes_cm_core *cm_core, struct nes_cm_node *cm_node)
{
	return 0;
}


/**
 * mini_cm_reject - reject and teardown a connection
 */
static int mini_cm_reject(struct nes_cm_core *cm_core, struct nes_cm_node *cm_node)
{
	int ret = 0;
	int err = 0;
	int passive_state;
	struct nes_cm_event event;
	struct iw_cm_id *cm_id = cm_node->cm_id;
	struct nes_cm_node *loopback = cm_node->loopbackpartner;

	nes_debug(NES_DBG_CM, "%s cm_node=%p type=%d state=%d\n",
		  __func__, cm_node, cm_node->tcp_cntxt.client, cm_node->state);

	if (cm_node->tcp_cntxt.client)
		return ret;
	cleanup_retrans_entry(cm_node);

	if (!loopback) {
		passive_state = atomic_add_return(1, &cm_node->passive_state);
		if (passive_state == NES_SEND_RESET_EVENT) {
			cm_node->state = NES_CM_STATE_CLOSED;
			rem_ref_cm_node(cm_core, cm_node);
		} else {
			if (cm_node->state == NES_CM_STATE_LISTENER_DESTROYED) {
				rem_ref_cm_node(cm_core, cm_node);
			} else {
				ret = send_mpa_reject(cm_node);
				if (ret) {
					cm_node->state = NES_CM_STATE_CLOSED;
					err = send_reset(cm_node, NULL);
					if (err)
						WARN_ON(1);
				} else {
					cm_id->add_ref(cm_id);
				}
			}
		}
	} else {
		cm_node->cm_id = NULL;
		if (cm_node->state == NES_CM_STATE_LISTENER_DESTROYED) {
			rem_ref_cm_node(cm_core, cm_node);
			rem_ref_cm_node(cm_core, loopback);
		} else {
			event.cm_node = loopback;
			event.cm_info.rem_addr = loopback->rem_addr;
			event.cm_info.loc_addr = loopback->loc_addr;
			event.cm_info.rem_port = loopback->rem_port;
			event.cm_info.loc_port = loopback->loc_port;
			event.cm_info.cm_id = loopback->cm_id;
			cm_event_mpa_reject(&event);
			rem_ref_cm_node(cm_core, cm_node);
			loopback->state = NES_CM_STATE_CLOSING;

			cm_id = loopback->cm_id;
			rem_ref_cm_node(cm_core, loopback);
			cm_id->rem_ref(cm_id);
		}
	}

	return ret;
}


/**
 * mini_cm_close
 */
static int mini_cm_close(struct nes_cm_core *cm_core, struct nes_cm_node *cm_node)
{
	int ret = 0;

	if (!cm_core || !cm_node)
		return -EINVAL;

	switch (cm_node->state) {
	case NES_CM_STATE_SYN_RCVD:
	case NES_CM_STATE_SYN_SENT:
	case NES_CM_STATE_ONE_SIDE_ESTABLISHED:
	case NES_CM_STATE_ESTABLISHED:
	case NES_CM_STATE_ACCEPTING:
	case NES_CM_STATE_MPAREQ_SENT:
	case NES_CM_STATE_MPAREQ_RCVD:
		cleanup_retrans_entry(cm_node);
		send_reset(cm_node, NULL);
		break;
	case NES_CM_STATE_CLOSE_WAIT:
		cm_node->state = NES_CM_STATE_LAST_ACK;
		send_fin(cm_node, NULL);
		break;
	case NES_CM_STATE_FIN_WAIT1:
	case NES_CM_STATE_FIN_WAIT2:
	case NES_CM_STATE_LAST_ACK:
	case NES_CM_STATE_TIME_WAIT:
	case NES_CM_STATE_CLOSING:
		ret = -1;
		break;
	case NES_CM_STATE_LISTENING:
		cleanup_retrans_entry(cm_node);
		send_reset(cm_node, NULL);
		break;
	case NES_CM_STATE_MPAREJ_RCVD:
	case NES_CM_STATE_UNKNOWN:
	case NES_CM_STATE_INITED:
	case NES_CM_STATE_CLOSED:
	case NES_CM_STATE_LISTENER_DESTROYED:
		ret = rem_ref_cm_node(cm_core, cm_node);
		break;
	case NES_CM_STATE_TSA:
		if (cm_node->send_entry)
			printk(KERN_ERR "ERROR Close got called from STATE_TSA "
			       "send_entry=%p\n", cm_node->send_entry);
		ret = rem_ref_cm_node(cm_core, cm_node);
		break;
	}
	return ret;
}


/**
 * recv_pkt - recv an ETHERNET packet, and process it through CM
 * node state machine
 */
static int mini_cm_recv_pkt(struct nes_cm_core *cm_core,
			    struct nes_vnic *nesvnic, struct sk_buff *skb)
{
	struct nes_cm_node *cm_node = NULL;
	struct nes_cm_listener *listener = NULL;
	struct iphdr *iph;
	struct tcphdr *tcph;
	struct nes_cm_info nfo;
	int skb_handled = 1;
	__be32 tmp_daddr, tmp_saddr;

	if (!skb)
		return 0;
	if (skb->len < sizeof(struct iphdr) + sizeof(struct tcphdr))
		return 0;

	iph = (struct iphdr *)skb->data;
	tcph = (struct tcphdr *)(skb->data + sizeof(struct iphdr));

	nfo.loc_addr = ntohl(iph->daddr);
	nfo.loc_port = ntohs(tcph->dest);
	nfo.rem_addr = ntohl(iph->saddr);
	nfo.rem_port = ntohs(tcph->source);

	tmp_daddr = cpu_to_be32(iph->daddr);
	tmp_saddr = cpu_to_be32(iph->saddr);

	nes_debug(NES_DBG_CM, "Received packet: dest=%pI4:0x%04X src=%pI4:0x%04X\n",
		  &tmp_daddr, tcph->dest, &tmp_saddr, tcph->source);

	do {
		cm_node = find_node(cm_core,
				    nfo.rem_port, nfo.rem_addr,
				    nfo.loc_port, nfo.loc_addr);

		if (!cm_node) {
			/* Only type of packet accepted are for */
			/* the PASSIVE open (syn only) */
			if ((!tcph->syn) || (tcph->ack)) {
				skb_handled = 0;
				break;
			}
			listener = find_listener(cm_core, nfo.loc_addr,
						 nfo.loc_port,
						 NES_CM_LISTENER_ACTIVE_STATE);
			if (!listener) {
				nfo.cm_id = NULL;
				nfo.conn_type = 0;
				nes_debug(NES_DBG_CM, "Unable to find listener for the pkt\n");
				skb_handled = 0;
				break;
			}
			nfo.cm_id = listener->cm_id;
			nfo.conn_type = listener->conn_type;
			cm_node = make_cm_node(cm_core, nesvnic, &nfo,
					       listener);
			if (!cm_node) {
				nes_debug(NES_DBG_CM, "Unable to allocate "
					  "node\n");
				cm_packets_dropped++;
				atomic_dec(&listener->ref_count);
				dev_kfree_skb_any(skb);
				break;
			}
			if (!tcph->rst && !tcph->fin) {
				cm_node->state = NES_CM_STATE_LISTENING;
			} else {
				cm_packets_dropped++;
				rem_ref_cm_node(cm_core, cm_node);
				dev_kfree_skb_any(skb);
				break;
			}
			add_ref_cm_node(cm_node);
		} else if (cm_node->state == NES_CM_STATE_TSA) {
			if (cm_node->nesqp->pau_mode)
				nes_queue_mgt_skbs(skb, nesvnic, cm_node->nesqp);
			else {
				rem_ref_cm_node(cm_core, cm_node);
				atomic_inc(&cm_accel_dropped_pkts);
				dev_kfree_skb_any(skb);
			}
			break;
		}
		skb_reset_network_header(skb);
		skb_set_transport_header(skb, sizeof(*tcph));
		skb->len = ntohs(iph->tot_len);
		process_packet(cm_node, skb, cm_core);
		rem_ref_cm_node(cm_core, cm_node);
	} while (0);
	return skb_handled;
}


/**
 * nes_cm_alloc_core - allocate a top level instance of a cm core
 */
static struct nes_cm_core *nes_cm_alloc_core(void)
{
	struct nes_cm_core *cm_core;

	/* setup the CM core */
	/* alloc top level core control structure */
	cm_core = kzalloc(sizeof(*cm_core), GFP_KERNEL);
	if (!cm_core)
		return NULL;

	INIT_LIST_HEAD(&cm_core->connected_nodes);
	init_timer(&cm_core->tcp_timer);
	cm_core->tcp_timer.function = nes_cm_timer_tick;

	cm_core->mtu = NES_CM_DEFAULT_MTU;
	cm_core->state = NES_CM_STATE_INITED;
	cm_core->free_tx_pkt_max = NES_CM_DEFAULT_FREE_PKTS;

	atomic_set(&cm_core->events_posted, 0);

	cm_core->api = &nes_cm_api;

	spin_lock_init(&cm_core->ht_lock);
	spin_lock_init(&cm_core->listen_list_lock);

	INIT_LIST_HEAD(&cm_core->listen_list.list);

	nes_debug(NES_DBG_CM, "Init CM Core completed -- cm_core=%p\n", cm_core);

	nes_debug(NES_DBG_CM, "Enable QUEUE EVENTS\n");
	cm_core->event_wq = create_singlethread_workqueue("nesewq");
	cm_core->post_event = nes_cm_post_event;
	nes_debug(NES_DBG_CM, "Enable QUEUE DISCONNECTS\n");
	cm_core->disconn_wq = create_singlethread_workqueue("nesdwq");

	print_core(cm_core);
	return cm_core;
}


/**
 * mini_cm_dealloc_core - deallocate a top level instance of a cm core
 */
static int mini_cm_dealloc_core(struct nes_cm_core *cm_core)
{
	nes_debug(NES_DBG_CM, "De-Alloc CM Core (%p)\n", cm_core);

	if (!cm_core)
		return -EINVAL;

	barrier();

	if (timer_pending(&cm_core->tcp_timer))
		del_timer(&cm_core->tcp_timer);

	destroy_workqueue(cm_core->event_wq);
	destroy_workqueue(cm_core->disconn_wq);
	nes_debug(NES_DBG_CM, "\n");
	kfree(cm_core);

	return 0;
}


/**
 * mini_cm_get
 */
static int mini_cm_get(struct nes_cm_core *cm_core)
{
	return cm_core->state;
}


/**
 * mini_cm_set
 */
static int mini_cm_set(struct nes_cm_core *cm_core, u32 type, u32 value)
{
	int ret = 0;

	switch (type) {
	case NES_CM_SET_PKT_SIZE:
		cm_core->mtu = value;
		break;
	case NES_CM_SET_FREE_PKT_Q_SIZE:
		cm_core->free_tx_pkt_max = value;
		break;
	default:
		/* unknown set option */
		ret = -EINVAL;
	}

	return ret;
}


/**
 * nes_cm_init_tsa_conn setup HW; MPA frames must be
 * successfully exchanged when this is called
 */
static int nes_cm_init_tsa_conn(struct nes_qp *nesqp, struct nes_cm_node *cm_node)
{
	int ret = 0;

	if (!nesqp)
		return -EINVAL;

	nesqp->nesqp_context->misc |= cpu_to_le32(NES_QPCONTEXT_MISC_IPV4 |
						  NES_QPCONTEXT_MISC_NO_NAGLE | NES_QPCONTEXT_MISC_DO_NOT_FRAG |
						  NES_QPCONTEXT_MISC_DROS);

	if (cm_node->tcp_cntxt.snd_wscale || cm_node->tcp_cntxt.rcv_wscale)
		nesqp->nesqp_context->misc |= cpu_to_le32(NES_QPCONTEXT_MISC_WSCALE);

	nesqp->nesqp_context->misc2 |= cpu_to_le32(64 << NES_QPCONTEXT_MISC2_TTL_SHIFT);

	nesqp->nesqp_context->mss |= cpu_to_le32(((u32)cm_node->tcp_cntxt.mss) << 16);

	nesqp->nesqp_context->tcp_state_flow_label |= cpu_to_le32(
		(u32)NES_QPCONTEXT_TCPSTATE_EST << NES_QPCONTEXT_TCPFLOW_TCP_STATE_SHIFT);

	nesqp->nesqp_context->pd_index_wscale |= cpu_to_le32(
		(cm_node->tcp_cntxt.snd_wscale << NES_QPCONTEXT_PDWSCALE_SND_WSCALE_SHIFT) &
		NES_QPCONTEXT_PDWSCALE_SND_WSCALE_MASK);

	nesqp->nesqp_context->pd_index_wscale |= cpu_to_le32(
		(cm_node->tcp_cntxt.rcv_wscale << NES_QPCONTEXT_PDWSCALE_RCV_WSCALE_SHIFT) &
		NES_QPCONTEXT_PDWSCALE_RCV_WSCALE_MASK);

	nesqp->nesqp_context->keepalive = cpu_to_le32(0x80);
	nesqp->nesqp_context->ts_recent = 0;
	nesqp->nesqp_context->ts_age = 0;
	nesqp->nesqp_context->snd_nxt = cpu_to_le32(cm_node->tcp_cntxt.loc_seq_num);
	nesqp->nesqp_context->snd_wnd = cpu_to_le32(cm_node->tcp_cntxt.snd_wnd);
	nesqp->nesqp_context->rcv_nxt = cpu_to_le32(cm_node->tcp_cntxt.rcv_nxt);
	nesqp->nesqp_context->rcv_wnd = cpu_to_le32(cm_node->tcp_cntxt.rcv_wnd <<
						    cm_node->tcp_cntxt.rcv_wscale);
	nesqp->nesqp_context->snd_max = cpu_to_le32(cm_node->tcp_cntxt.loc_seq_num);
	nesqp->nesqp_context->snd_una = cpu_to_le32(cm_node->tcp_cntxt.loc_seq_num);
	nesqp->nesqp_context->srtt = 0;
	nesqp->nesqp_context->rttvar = cpu_to_le32(0x6);
	nesqp->nesqp_context->ssthresh = cpu_to_le32(0x3FFFC000);
	nesqp->nesqp_context->cwnd = cpu_to_le32(2 * cm_node->tcp_cntxt.mss);
	nesqp->nesqp_context->snd_wl1 = cpu_to_le32(cm_node->tcp_cntxt.rcv_nxt);
	nesqp->nesqp_context->snd_wl2 = cpu_to_le32(cm_node->tcp_cntxt.loc_seq_num);
	nesqp->nesqp_context->max_snd_wnd = cpu_to_le32(cm_node->tcp_cntxt.max_snd_wnd);

	nes_debug(NES_DBG_CM, "QP%u: rcv_nxt = 0x%08X, snd_nxt = 0x%08X,"
		  " Setting MSS to %u, PDWscale = 0x%08X, rcv_wnd = %u, context misc = 0x%08X.\n",
		  nesqp->hwqp.qp_id, le32_to_cpu(nesqp->nesqp_context->rcv_nxt),
		  le32_to_cpu(nesqp->nesqp_context->snd_nxt),
		  cm_node->tcp_cntxt.mss, le32_to_cpu(nesqp->nesqp_context->pd_index_wscale),
		  le32_to_cpu(nesqp->nesqp_context->rcv_wnd),
		  le32_to_cpu(nesqp->nesqp_context->misc));
	nes_debug(NES_DBG_CM, "  snd_wnd  = 0x%08X.\n", le32_to_cpu(nesqp->nesqp_context->snd_wnd));
	nes_debug(NES_DBG_CM, "  snd_cwnd = 0x%08X.\n", le32_to_cpu(nesqp->nesqp_context->cwnd));
	nes_debug(NES_DBG_CM, "  max_swnd = 0x%08X.\n", le32_to_cpu(nesqp->nesqp_context->max_snd_wnd));

	nes_debug(NES_DBG_CM, "Change cm_node state to TSA\n");
	cm_node->state = NES_CM_STATE_TSA;

	return ret;
}


/**
 * nes_cm_disconn
 */
int nes_cm_disconn(struct nes_qp *nesqp)
{
	struct disconn_work *work;

	work = kzalloc(sizeof *work, GFP_ATOMIC);
	if (!work)
		return -ENOMEM;  /* Timer will clean up */

	nes_add_ref(&nesqp->ibqp);
	work->nesqp = nesqp;
	INIT_WORK(&work->work, nes_disconnect_worker);
	queue_work(g_cm_core->disconn_wq, &work->work);
	return 0;
}


/**
 * nes_disconnect_worker
 */
static void nes_disconnect_worker(struct work_struct *work)
{
	struct disconn_work *dwork = container_of(work, struct disconn_work, work);
	struct nes_qp *nesqp = dwork->nesqp;

	kfree(dwork);
	nes_debug(NES_DBG_CM, "processing AEQE id 0x%04X for QP%u.\n",
		  nesqp->last_aeq, nesqp->hwqp.qp_id);
	nes_cm_disconn_true(nesqp);
	nes_rem_ref(&nesqp->ibqp);
}


/**
 * nes_cm_disconn_true
 */
static int nes_cm_disconn_true(struct nes_qp *nesqp)
{
	unsigned long flags;
	int ret = 0;
	struct iw_cm_id *cm_id;
	struct iw_cm_event cm_event;
	struct nes_vnic *nesvnic;
	u16 last_ae;
	u8 original_hw_tcp_state;
	u8 original_ibqp_state;
	int disconn_status = 0;
	int issue_disconn = 0;
	int issue_close = 0;
	int issue_flush = 0;
	u32 flush_q = NES_CQP_FLUSH_RQ;
	struct ib_event ibevent;

	if (!nesqp) {
		nes_debug(NES_DBG_CM, "disconnect_worker nesqp is NULL\n");
		return -1;
	}

	spin_lock_irqsave(&nesqp->lock, flags);
	cm_id = nesqp->cm_id;
	/* make sure we havent already closed this connection */
	if (!cm_id) {
		nes_debug(NES_DBG_CM, "QP%u disconnect_worker cmid is NULL\n",
			  nesqp->hwqp.qp_id);
		spin_unlock_irqrestore(&nesqp->lock, flags);
		return -1;
	}

	nesvnic = to_nesvnic(nesqp->ibqp.device);
	nes_debug(NES_DBG_CM, "Disconnecting QP%u\n", nesqp->hwqp.qp_id);

	original_hw_tcp_state = nesqp->hw_tcp_state;
	original_ibqp_state = nesqp->ibqp_state;
	last_ae = nesqp->last_aeq;

	if (nesqp->term_flags) {
		issue_disconn = 1;
		issue_close = 1;
		nesqp->cm_id = NULL;
		del_timer(&nesqp->terminate_timer);
		if (nesqp->flush_issued == 0) {
			nesqp->flush_issued = 1;
			issue_flush = 1;
		}
	} else if ((original_hw_tcp_state == NES_AEQE_TCP_STATE_CLOSE_WAIT) ||
			((original_ibqp_state == IB_QPS_RTS) &&
			(last_ae == NES_AEQE_AEID_LLP_CONNECTION_RESET))) {
		issue_disconn = 1;
		if (last_ae == NES_AEQE_AEID_LLP_CONNECTION_RESET)
			disconn_status = -ECONNRESET;
	}

	if (((original_hw_tcp_state == NES_AEQE_TCP_STATE_CLOSED) ||
		 (original_hw_tcp_state == NES_AEQE_TCP_STATE_TIME_WAIT) ||
		 (last_ae == NES_AEQE_AEID_RDMAP_ROE_BAD_LLP_CLOSE) ||
		 (last_ae == NES_AEQE_AEID_LLP_CONNECTION_RESET))) {
		issue_close = 1;
		nesqp->cm_id = NULL;
		if (nesqp->flush_issued == 0) {
			nesqp->flush_issued = 1;
			issue_flush = 1;
		}
	}

	spin_unlock_irqrestore(&nesqp->lock, flags);

	if ((issue_flush) && (nesqp->destroyed == 0)) {
		/* Flush the queue(s) */
		if (nesqp->hw_iwarp_state >= NES_AEQE_IWARP_STATE_TERMINATE)
			flush_q |= NES_CQP_FLUSH_SQ;
		flush_wqes(nesvnic->nesdev, nesqp, flush_q, 1);

		if (nesqp->term_flags) {
			ibevent.device = nesqp->ibqp.device;
			ibevent.event = nesqp->terminate_eventtype;
			ibevent.element.qp = &nesqp->ibqp;
			nesqp->ibqp.event_handler(&ibevent, nesqp->ibqp.qp_context);
		}
	}

	if ((cm_id) && (cm_id->event_handler)) {
		if (issue_disconn) {
			atomic_inc(&cm_disconnects);
			cm_event.event = IW_CM_EVENT_DISCONNECT;
			cm_event.status = disconn_status;
			cm_event.local_addr = cm_id->local_addr;
			cm_event.remote_addr = cm_id->remote_addr;
			cm_event.private_data = NULL;
			cm_event.private_data_len = 0;

			nes_debug(NES_DBG_CM, "Generating a CM Disconnect Event"
				  " for  QP%u, SQ Head = %u, SQ Tail = %u. "
				  "cm_id = %p, refcount = %u.\n",
				  nesqp->hwqp.qp_id, nesqp->hwqp.sq_head,
				  nesqp->hwqp.sq_tail, cm_id,
				  atomic_read(&nesqp->refcount));

			ret = cm_id->event_handler(cm_id, &cm_event);
			if (ret)
				nes_debug(NES_DBG_CM, "OFA CM event_handler "
					  "returned, ret=%d\n", ret);
		}

		if (issue_close) {
			atomic_inc(&cm_closes);
			nes_disconnect(nesqp, 1);

			cm_id->provider_data = nesqp;
			/* Send up the close complete event */
			cm_event.event = IW_CM_EVENT_CLOSE;
			cm_event.status = 0;
			cm_event.provider_data = cm_id->provider_data;
			cm_event.local_addr = cm_id->local_addr;
			cm_event.remote_addr = cm_id->remote_addr;
			cm_event.private_data = NULL;
			cm_event.private_data_len = 0;

			ret = cm_id->event_handler(cm_id, &cm_event);
			if (ret)
				nes_debug(NES_DBG_CM, "OFA CM event_handler returned, ret=%d\n", ret);

			cm_id->rem_ref(cm_id);
		}
	}

	return 0;
}


/**
 * nes_disconnect
 */
static int nes_disconnect(struct nes_qp *nesqp, int abrupt)
{
	int ret = 0;
	struct nes_vnic *nesvnic;
	struct nes_device *nesdev;
	struct nes_ib_device *nesibdev;

	nesvnic = to_nesvnic(nesqp->ibqp.device);
	if (!nesvnic)
		return -EINVAL;

	nesdev = nesvnic->nesdev;
	nesibdev = nesvnic->nesibdev;

	nes_debug(NES_DBG_CM, "netdev refcnt = %u.\n",
			netdev_refcnt_read(nesvnic->netdev));

	if (nesqp->active_conn) {

		/* indicate this connection is NOT active */
		nesqp->active_conn = 0;
	} else {
		/* Need to free the Last Streaming Mode Message */
		if (nesqp->ietf_frame) {
			if (nesqp->lsmm_mr)
				nesibdev->ibdev.dereg_mr(nesqp->lsmm_mr);
			pci_free_consistent(nesdev->pcidev,
					    nesqp->private_data_len + nesqp->ietf_frame_size,
					    nesqp->ietf_frame, nesqp->ietf_frame_pbase);
		}
	}

	/* close the CM node down if it is still active */
	if (nesqp->cm_node) {
		nes_debug(NES_DBG_CM, "Call close API\n");

		g_cm_core->api->close(g_cm_core, nesqp->cm_node);
	}

	return ret;
}


/**
 * nes_accept
 */
int nes_accept(struct iw_cm_id *cm_id, struct iw_cm_conn_param *conn_param)
{
	u64 u64temp;
	struct ib_qp *ibqp;
	struct nes_qp *nesqp;
	struct nes_vnic *nesvnic;
	struct nes_device *nesdev;
	struct nes_cm_node *cm_node;
	struct nes_adapter *adapter;
	struct ib_qp_attr attr;
	struct iw_cm_event cm_event;
	struct nes_hw_qp_wqe *wqe;
	struct nes_v4_quad nes_quad;
	u32 crc_value;
	int ret;
	int passive_state;
	struct nes_ib_device *nesibdev;
	struct ib_mr *ibmr = NULL;
	struct ib_phys_buf ibphysbuf;
	struct nes_pd *nespd;
	u64 tagged_offset;
	u8 mpa_frame_offset = 0;
	struct ietf_mpa_v2 *mpa_v2_frame;
	u8 start_addr = 0;
	u8 *start_ptr = &start_addr;
	u8 **start_buff = &start_ptr;
	u16 buff_len = 0;

	ibqp = nes_get_qp(cm_id->device, conn_param->qpn);
	if (!ibqp)
		return -EINVAL;

	/* get all our handles */
	nesqp = to_nesqp(ibqp);
	nesvnic = to_nesvnic(nesqp->ibqp.device);
	nesdev = nesvnic->nesdev;
	adapter = nesdev->nesadapter;

	cm_node = (struct nes_cm_node *)cm_id->provider_data;
	nes_debug(NES_DBG_CM, "nes_accept: cm_node= %p nesvnic=%p, netdev=%p,"
		"%s\n", cm_node, nesvnic, nesvnic->netdev,
		nesvnic->netdev->name);

	if (NES_CM_STATE_LISTENER_DESTROYED == cm_node->state) {
		if (cm_node->loopbackpartner)
			rem_ref_cm_node(cm_node->cm_core, cm_node->loopbackpartner);
		rem_ref_cm_node(cm_node->cm_core, cm_node);
		return -EINVAL;
	}

	passive_state = atomic_add_return(1, &cm_node->passive_state);
	if (passive_state == NES_SEND_RESET_EVENT) {
		rem_ref_cm_node(cm_node->cm_core, cm_node);
		return -ECONNRESET;
	}

	/* associate the node with the QP */
	nesqp->cm_node = (void *)cm_node;
	cm_node->nesqp = nesqp;

	nes_debug(NES_DBG_CM, "QP%u, cm_node=%p, jiffies = %lu listener = %p\n",
		nesqp->hwqp.qp_id, cm_node, jiffies, cm_node->listener);
	atomic_inc(&cm_accepts);

	nes_debug(NES_DBG_CM, "netdev refcnt = %u.\n",
			netdev_refcnt_read(nesvnic->netdev));

	nesqp->ietf_frame_size = sizeof(struct ietf_mpa_v2);
	/* allocate the ietf frame and space for private data */
	nesqp->ietf_frame = pci_alloc_consistent(nesdev->pcidev,
						 nesqp->ietf_frame_size + conn_param->private_data_len,
						 &nesqp->ietf_frame_pbase);

	if (!nesqp->ietf_frame) {
		nes_debug(NES_DBG_CM, "Unable to allocate memory for private data\n");
		return -ENOMEM;
	}
	mpa_v2_frame = (struct ietf_mpa_v2 *)nesqp->ietf_frame;

	if (cm_node->mpa_frame_rev == IETF_MPA_V1)
		mpa_frame_offset = 4;

	memcpy(mpa_v2_frame->priv_data, conn_param->private_data,
	       conn_param->private_data_len);

	cm_build_mpa_frame(cm_node, start_buff, &buff_len, nesqp->ietf_frame, MPA_KEY_REPLY);
	nesqp->private_data_len = conn_param->private_data_len;

	/* setup our first outgoing iWarp send WQE (the IETF frame response) */
	wqe = &nesqp->hwqp.sq_vbase[0];

	if (cm_id->remote_addr.sin_addr.s_addr !=
	    cm_id->local_addr.sin_addr.s_addr) {
		u64temp = (unsigned long)nesqp;
		nesibdev = nesvnic->nesibdev;
		nespd = nesqp->nespd;
		ibphysbuf.addr = nesqp->ietf_frame_pbase + mpa_frame_offset;
		ibphysbuf.size = buff_len;
		tagged_offset = (u64)(unsigned long)*start_buff;
		ibmr = nesibdev->ibdev.reg_phys_mr((struct ib_pd *)nespd,
						   &ibphysbuf, 1,
						   IB_ACCESS_LOCAL_WRITE,
						   &tagged_offset);
		if (!ibmr) {
			nes_debug(NES_DBG_CM, "Unable to register memory region"
				  "for lSMM for cm_node = %p \n",
				  cm_node);
			pci_free_consistent(nesdev->pcidev,
					    nesqp->private_data_len + nesqp->ietf_frame_size,
					    nesqp->ietf_frame, nesqp->ietf_frame_pbase);
			return -ENOMEM;
		}

		ibmr->pd = &nespd->ibpd;
		ibmr->device = nespd->ibpd.device;
		nesqp->lsmm_mr = ibmr;

		u64temp |= NES_SW_CONTEXT_ALIGN >> 1;
		set_wqe_64bit_value(wqe->wqe_words,
				    NES_IWARP_SQ_WQE_COMP_CTX_LOW_IDX,
				    u64temp);
		wqe->wqe_words[NES_IWARP_SQ_WQE_MISC_IDX] =
			cpu_to_le32(NES_IWARP_SQ_WQE_STREAMING |
				    NES_IWARP_SQ_WQE_WRPDU);
		wqe->wqe_words[NES_IWARP_SQ_WQE_TOTAL_PAYLOAD_IDX] =
			cpu_to_le32(buff_len);
		set_wqe_64bit_value(wqe->wqe_words,
				    NES_IWARP_SQ_WQE_FRAG0_LOW_IDX,
				    (u64)(unsigned long)(*start_buff));
		wqe->wqe_words[NES_IWARP_SQ_WQE_LENGTH0_IDX] =
			cpu_to_le32(buff_len);
		wqe->wqe_words[NES_IWARP_SQ_WQE_STAG0_IDX] = ibmr->lkey;
		if (nesqp->sq_kmapped) {
			nesqp->sq_kmapped = 0;
			kunmap(nesqp->page);
		}

		nesqp->nesqp_context->ird_ord_sizes |=
			cpu_to_le32(NES_QPCONTEXT_ORDIRD_LSMM_PRESENT |
				    NES_QPCONTEXT_ORDIRD_WRPDU);
	} else {
		nesqp->nesqp_context->ird_ord_sizes |=
			cpu_to_le32(NES_QPCONTEXT_ORDIRD_WRPDU);
	}
	nesqp->skip_lsmm = 1;


	/* Cache the cm_id in the qp */
	nesqp->cm_id = cm_id;
	cm_node->cm_id = cm_id;

	/*  nesqp->cm_node = (void *)cm_id->provider_data; */
	cm_id->provider_data = nesqp;
	nesqp->active_conn = 0;

	if (cm_node->state == NES_CM_STATE_TSA)
		nes_debug(NES_DBG_CM, "Already state = TSA for cm_node=%p\n",
			  cm_node);

	nes_cm_init_tsa_conn(nesqp, cm_node);

	nesqp->nesqp_context->tcpPorts[0] =
		cpu_to_le16(ntohs(cm_id->local_addr.sin_port));
	nesqp->nesqp_context->tcpPorts[1] =
		cpu_to_le16(ntohs(cm_id->remote_addr.sin_port));

	if (ipv4_is_loopback(cm_id->remote_addr.sin_addr.s_addr))
		nesqp->nesqp_context->ip0 =
			cpu_to_le32(ntohl(nesvnic->local_ipaddr));
	else
		nesqp->nesqp_context->ip0 =
			cpu_to_le32(ntohl(cm_id->remote_addr.sin_addr.s_addr));

	nesqp->nesqp_context->misc2 |= cpu_to_le32(
		(u32)PCI_FUNC(nesdev->pcidev->devfn) <<
		NES_QPCONTEXT_MISC2_SRC_IP_SHIFT);

	nesqp->nesqp_context->arp_index_vlan |=
		cpu_to_le32(nes_arp_table(nesdev,
					  le32_to_cpu(nesqp->nesqp_context->ip0), NULL,
					  NES_ARP_RESOLVE) << 16);

	nesqp->nesqp_context->ts_val_delta = cpu_to_le32(
		jiffies - nes_read_indexed(nesdev, NES_IDX_TCP_NOW));

	nesqp->nesqp_context->ird_index = cpu_to_le32(nesqp->hwqp.qp_id);

	nesqp->nesqp_context->ird_ord_sizes |= cpu_to_le32(
		((u32)1 << NES_QPCONTEXT_ORDIRD_IWARP_MODE_SHIFT));
	nesqp->nesqp_context->ird_ord_sizes |=
		cpu_to_le32((u32)conn_param->ord);

	memset(&nes_quad, 0, sizeof(nes_quad));
	nes_quad.DstIpAdrIndex =
		cpu_to_le32((u32)PCI_FUNC(nesdev->pcidev->devfn) << 24);
	if (ipv4_is_loopback(cm_id->remote_addr.sin_addr.s_addr))
		nes_quad.SrcIpadr = nesvnic->local_ipaddr;
	else
		nes_quad.SrcIpadr = cm_id->remote_addr.sin_addr.s_addr;
	nes_quad.TcpPorts[0] = cm_id->remote_addr.sin_port;
	nes_quad.TcpPorts[1] = cm_id->local_addr.sin_port;

	/* Produce hash key */
	crc_value = get_crc_value(&nes_quad);
	nesqp->hte_index = cpu_to_be32(crc_value ^ 0xffffffff);
	nes_debug(NES_DBG_CM, "HTE Index = 0x%08X, CRC = 0x%08X\n",
		  nesqp->hte_index, nesqp->hte_index & adapter->hte_index_mask);

	nesqp->hte_index &= adapter->hte_index_mask;
	nesqp->nesqp_context->hte_index = cpu_to_le32(nesqp->hte_index);

	cm_node->cm_core->api->accelerated(cm_node->cm_core, cm_node);

	nes_debug(NES_DBG_CM, "QP%u, Destination IP = 0x%08X:0x%04X, local = "
		  "0x%08X:0x%04X, rcv_nxt=0x%08X, snd_nxt=0x%08X, mpa + "
		  "private data length=%u.\n", nesqp->hwqp.qp_id,
		  ntohl(cm_id->remote_addr.sin_addr.s_addr),
		  ntohs(cm_id->remote_addr.sin_port),
		  ntohl(cm_id->local_addr.sin_addr.s_addr),
		  ntohs(cm_id->local_addr.sin_port),
		  le32_to_cpu(nesqp->nesqp_context->rcv_nxt),
		  le32_to_cpu(nesqp->nesqp_context->snd_nxt),
		  buff_len);

	/* notify OF layer that accept event was successful */
	cm_id->add_ref(cm_id);
	nes_add_ref(&nesqp->ibqp);

	cm_event.event = IW_CM_EVENT_ESTABLISHED;
	cm_event.status = 0;
	cm_event.provider_data = (void *)nesqp;
	cm_event.local_addr = cm_id->local_addr;
	cm_event.remote_addr = cm_id->remote_addr;
	cm_event.private_data = NULL;
	cm_event.private_data_len = 0;
	ret = cm_id->event_handler(cm_id, &cm_event);
	attr.qp_state = IB_QPS_RTS;
	nes_modify_qp(&nesqp->ibqp, &attr, IB_QP_STATE, NULL);
	if (cm_node->loopbackpartner) {
		cm_node->loopbackpartner->mpa_frame_size =
			nesqp->private_data_len;
		/* copy entire MPA frame to our cm_node's frame */
		memcpy(cm_node->loopbackpartner->mpa_frame_buf,
		       conn_param->private_data, conn_param->private_data_len);
		create_event(cm_node->loopbackpartner, NES_CM_EVENT_CONNECTED);
	}
	if (ret)
		printk(KERN_ERR "%s[%u] OFA CM event_handler returned, "
		       "ret=%d\n", __func__, __LINE__, ret);

	return 0;
}


/**
 * nes_reject
 */
int nes_reject(struct iw_cm_id *cm_id, const void *pdata, u8 pdata_len)
{
	struct nes_cm_node *cm_node;
	struct nes_cm_node *loopback;
	struct nes_cm_core *cm_core;
	u8 *start_buff;

	atomic_inc(&cm_rejects);
	cm_node = (struct nes_cm_node *)cm_id->provider_data;
	loopback = cm_node->loopbackpartner;
	cm_core = cm_node->cm_core;
	cm_node->cm_id = cm_id;

	if (pdata_len + sizeof(struct ietf_mpa_v2) > MAX_CM_BUFFER)
		return -EINVAL;

	if (loopback) {
		memcpy(&loopback->mpa_frame.priv_data, pdata, pdata_len);
		loopback->mpa_frame.priv_data_len = pdata_len;
		loopback->mpa_frame_size = pdata_len;
	} else {
		start_buff = &cm_node->mpa_frame_buf[0] + sizeof(struct ietf_mpa_v2);
		cm_node->mpa_frame_size = pdata_len;
		memcpy(start_buff, pdata, pdata_len);
	}
	return cm_core->api->reject(cm_core, cm_node);
}


/**
 * nes_connect
 * setup and launch cm connect node
 */
int nes_connect(struct iw_cm_id *cm_id, struct iw_cm_conn_param *conn_param)
{
	struct ib_qp *ibqp;
	struct nes_qp *nesqp;
	struct nes_vnic *nesvnic;
	struct nes_device *nesdev;
	struct nes_cm_node *cm_node;
	struct nes_cm_info cm_info;
	int apbvt_set = 0;

	ibqp = nes_get_qp(cm_id->device, conn_param->qpn);
	if (!ibqp)
		return -EINVAL;
	nesqp = to_nesqp(ibqp);
	if (!nesqp)
		return -EINVAL;
	nesvnic = to_nesvnic(nesqp->ibqp.device);
	if (!nesvnic)
		return -EINVAL;
	nesdev = nesvnic->nesdev;
	if (!nesdev)
		return -EINVAL;

	if (!(cm_id->local_addr.sin_port) || !(cm_id->remote_addr.sin_port))
		return -EINVAL;

	nes_debug(NES_DBG_CM, "QP%u, current IP = 0x%08X, Destination IP = "
		  "0x%08X:0x%04X, local = 0x%08X:0x%04X.\n", nesqp->hwqp.qp_id,
		  ntohl(nesvnic->local_ipaddr),
		  ntohl(cm_id->remote_addr.sin_addr.s_addr),
		  ntohs(cm_id->remote_addr.sin_port),
		  ntohl(cm_id->local_addr.sin_addr.s_addr),
		  ntohs(cm_id->local_addr.sin_port));

	atomic_inc(&cm_connects);
	nesqp->active_conn = 1;

	/* cache the cm_id in the qp */
	nesqp->cm_id = cm_id;

	cm_id->provider_data = nesqp;

	nesqp->private_data_len = conn_param->private_data_len;
	nesqp->nesqp_context->ird_ord_sizes |= cpu_to_le32((u32)conn_param->ord);
	nes_debug(NES_DBG_CM, "requested ord = 0x%08X.\n", (u32)conn_param->ord);
	nes_debug(NES_DBG_CM, "mpa private data len =%u\n",
		  conn_param->private_data_len);

	if (cm_id->local_addr.sin_addr.s_addr !=
	    cm_id->remote_addr.sin_addr.s_addr) {
		nes_manage_apbvt(nesvnic, ntohs(cm_id->local_addr.sin_port),
				 PCI_FUNC(nesdev->pcidev->devfn), NES_MANAGE_APBVT_ADD);
		apbvt_set = 1;
	}

	/* set up the connection params for the node */
	cm_info.loc_addr = htonl(cm_id->local_addr.sin_addr.s_addr);
	cm_info.loc_port = htons(cm_id->local_addr.sin_port);
	cm_info.rem_addr = htonl(cm_id->remote_addr.sin_addr.s_addr);
	cm_info.rem_port = htons(cm_id->remote_addr.sin_port);
	cm_info.cm_id = cm_id;
	cm_info.conn_type = NES_CM_IWARP_CONN_TYPE;

	cm_id->add_ref(cm_id);

	/* create a connect CM node connection */
	cm_node = g_cm_core->api->connect(g_cm_core, nesvnic,
					  conn_param->private_data_len, (void *)conn_param->private_data,
					  &cm_info);
	if (!cm_node) {
		if (apbvt_set)
			nes_manage_apbvt(nesvnic, ntohs(cm_id->local_addr.sin_port),
					 PCI_FUNC(nesdev->pcidev->devfn),
					 NES_MANAGE_APBVT_DEL);

		cm_id->rem_ref(cm_id);
		return -ENOMEM;
	}

	cm_node->apbvt_set = apbvt_set;
	nesqp->cm_node = cm_node;
	cm_node->nesqp = nesqp;
	nes_add_ref(&nesqp->ibqp);

	return 0;
}


/**
 * nes_create_listen
 */
int nes_create_listen(struct iw_cm_id *cm_id, int backlog)
{
	struct nes_vnic *nesvnic;
	struct nes_cm_listener *cm_node;
	struct nes_cm_info cm_info;
	int err;

	nes_debug(NES_DBG_CM, "cm_id = %p, local port = 0x%04X.\n",
			cm_id, ntohs(cm_id->local_addr.sin_port));

	nesvnic = to_nesvnic(cm_id->device);
	if (!nesvnic)
		return -EINVAL;

	nes_debug(NES_DBG_CM, "nesvnic=%p, netdev=%p, %s\n",
			nesvnic, nesvnic->netdev, nesvnic->netdev->name);

	nes_debug(NES_DBG_CM, "nesvnic->local_ipaddr=0x%08x, sin_addr.s_addr=0x%08x\n",
			nesvnic->local_ipaddr, cm_id->local_addr.sin_addr.s_addr);

	/* setup listen params in our api call struct */
	cm_info.loc_addr = nesvnic->local_ipaddr;
	cm_info.loc_port = cm_id->local_addr.sin_port;
	cm_info.backlog = backlog;
	cm_info.cm_id = cm_id;

	cm_info.conn_type = NES_CM_IWARP_CONN_TYPE;


	cm_node = g_cm_core->api->listen(g_cm_core, nesvnic, &cm_info);
	if (!cm_node) {
		printk(KERN_ERR "%s[%u] Error returned from listen API call\n",
		       __func__, __LINE__);
		return -ENOMEM;
	}

	cm_id->provider_data = cm_node;

	if (!cm_node->reused_node) {
		err = nes_manage_apbvt(nesvnic,
				       ntohs(cm_id->local_addr.sin_port),
				       PCI_FUNC(nesvnic->nesdev->pcidev->devfn),
				       NES_MANAGE_APBVT_ADD);
		if (err) {
			printk(KERN_ERR "nes_manage_apbvt call returned %d.\n",
			       err);
			g_cm_core->api->stop_listener(g_cm_core, (void *)cm_node);
			return err;
		}
		atomic_inc(&cm_listens_created);
	}

	cm_id->add_ref(cm_id);
	cm_id->provider_data = (void *)cm_node;


	return 0;
}


/**
 * nes_destroy_listen
 */
int nes_destroy_listen(struct iw_cm_id *cm_id)
{
	if (cm_id->provider_data)
		g_cm_core->api->stop_listener(g_cm_core, cm_id->provider_data);
	else
		nes_debug(NES_DBG_CM, "cm_id->provider_data was NULL\n");

	cm_id->rem_ref(cm_id);

	return 0;
}


/**
 * nes_cm_recv
 */
int nes_cm_recv(struct sk_buff *skb, struct net_device *netdevice)
{
	int rc = 0;

	cm_packets_received++;
	if ((g_cm_core) && (g_cm_core->api))
		rc = g_cm_core->api->recv_pkt(g_cm_core, netdev_priv(netdevice), skb);
	else
		nes_debug(NES_DBG_CM, "Unable to process packet for CM,"
			  " cm is not setup properly.\n");

	return rc;
}


/**
 * nes_cm_start
 * Start and init a cm core module
 */
int nes_cm_start(void)
{
	nes_debug(NES_DBG_CM, "\n");
	/* create the primary CM core, pass this handle to subsequent core inits */
	g_cm_core = nes_cm_alloc_core();
	if (g_cm_core)
		return 0;
	else
		return -ENOMEM;
}


/**
 * nes_cm_stop
 * stop and dealloc all cm core instances
 */
int nes_cm_stop(void)
{
	g_cm_core->api->destroy_cm_core(g_cm_core);
	return 0;
}


/**
 * cm_event_connected
 * handle a connected event, setup QPs and HW
 */
static void cm_event_connected(struct nes_cm_event *event)
{
	struct nes_qp *nesqp;
	struct nes_vnic *nesvnic;
	struct nes_device *nesdev;
	struct nes_cm_node *cm_node;
	struct nes_adapter *nesadapter;
	struct ib_qp_attr attr;
	struct iw_cm_id *cm_id;
	struct iw_cm_event cm_event;
	struct nes_v4_quad nes_quad;
	u32 crc_value;
	int ret;

	/* get all our handles */
	cm_node = event->cm_node;
	cm_id = cm_node->cm_id;
	nes_debug(NES_DBG_CM, "cm_event_connected - %p - cm_id = %p\n", cm_node, cm_id);
	nesqp = (struct nes_qp *)cm_id->provider_data;
	nesvnic = to_nesvnic(nesqp->ibqp.device);
	nesdev = nesvnic->nesdev;
	nesadapter = nesdev->nesadapter;

	if (nesqp->destroyed)
		return;
	atomic_inc(&cm_connecteds);
	nes_debug(NES_DBG_CM, "QP%u attempting to connect to  0x%08X:0x%04X on"
		  " local port 0x%04X. jiffies = %lu.\n",
		  nesqp->hwqp.qp_id,
		  ntohl(cm_id->remote_addr.sin_addr.s_addr),
		  ntohs(cm_id->remote_addr.sin_port),
		  ntohs(cm_id->local_addr.sin_port),
		  jiffies);

	nes_cm_init_tsa_conn(nesqp, cm_node);

	/* set the QP tsa context */
	nesqp->nesqp_context->tcpPorts[0] =
		cpu_to_le16(ntohs(cm_id->local_addr.sin_port));
	nesqp->nesqp_context->tcpPorts[1] =
		cpu_to_le16(ntohs(cm_id->remote_addr.sin_port));
	if (ipv4_is_loopback(cm_id->remote_addr.sin_addr.s_addr))
		nesqp->nesqp_context->ip0 =
			cpu_to_le32(ntohl(nesvnic->local_ipaddr));
	else
		nesqp->nesqp_context->ip0 =
			cpu_to_le32(ntohl(cm_id->remote_addr.sin_addr.s_addr));

	nesqp->nesqp_context->misc2 |= cpu_to_le32(
			(u32)PCI_FUNC(nesdev->pcidev->devfn) <<
			NES_QPCONTEXT_MISC2_SRC_IP_SHIFT);
	nesqp->nesqp_context->arp_index_vlan |= cpu_to_le32(
			nes_arp_table(nesdev,
			le32_to_cpu(nesqp->nesqp_context->ip0),
			NULL, NES_ARP_RESOLVE) << 16);
	nesqp->nesqp_context->ts_val_delta = cpu_to_le32(
			jiffies - nes_read_indexed(nesdev, NES_IDX_TCP_NOW));
	nesqp->nesqp_context->ird_index = cpu_to_le32(nesqp->hwqp.qp_id);
	nesqp->nesqp_context->ird_ord_sizes |=
			cpu_to_le32((u32)1 <<
			NES_QPCONTEXT_ORDIRD_IWARP_MODE_SHIFT);

	/* Adjust tail for not having a LSMM */
	/*nesqp->hwqp.sq_tail = 1;*/

	build_rdma0_msg(cm_node, &nesqp);

	nes_write32(nesdev->regs + NES_WQE_ALLOC,
		    (1 << 24) | 0x00800000 | nesqp->hwqp.qp_id);

	memset(&nes_quad, 0, sizeof(nes_quad));

	nes_quad.DstIpAdrIndex =
		cpu_to_le32((u32)PCI_FUNC(nesdev->pcidev->devfn) << 24);
	if (ipv4_is_loopback(cm_id->remote_addr.sin_addr.s_addr))
		nes_quad.SrcIpadr = nesvnic->local_ipaddr;
	else
		nes_quad.SrcIpadr = cm_id->remote_addr.sin_addr.s_addr;
	nes_quad.TcpPorts[0] = cm_id->remote_addr.sin_port;
	nes_quad.TcpPorts[1] = cm_id->local_addr.sin_port;

	/* Produce hash key */
	crc_value = get_crc_value(&nes_quad);
	nesqp->hte_index = cpu_to_be32(crc_value ^ 0xffffffff);
	nes_debug(NES_DBG_CM, "HTE Index = 0x%08X, After CRC = 0x%08X\n",
		  nesqp->hte_index, nesqp->hte_index & nesadapter->hte_index_mask);

	nesqp->hte_index &= nesadapter->hte_index_mask;
	nesqp->nesqp_context->hte_index = cpu_to_le32(nesqp->hte_index);

	nesqp->ietf_frame = &cm_node->mpa_frame;
	nesqp->private_data_len = (u8)cm_node->mpa_frame_size;
	cm_node->cm_core->api->accelerated(cm_node->cm_core, cm_node);

	/* notify OF layer we successfully created the requested connection */
	cm_event.event = IW_CM_EVENT_CONNECT_REPLY;
	cm_event.status = 0;
	cm_event.provider_data = cm_id->provider_data;
	cm_event.local_addr.sin_family = AF_INET;
	cm_event.local_addr.sin_port = cm_id->local_addr.sin_port;
	cm_event.remote_addr = cm_id->remote_addr;

	cm_event.private_data = (void *)event->cm_node->mpa_frame_buf;
	cm_event.private_data_len = (u8)event->cm_node->mpa_frame_size;
	cm_event.ird = cm_node->ird_size;
	cm_event.ord = cm_node->ord_size;

	cm_event.local_addr.sin_addr.s_addr = event->cm_info.rem_addr;
	ret = cm_id->event_handler(cm_id, &cm_event);
	nes_debug(NES_DBG_CM, "OFA CM event_handler returned, ret=%d\n", ret);

	if (ret)
		printk(KERN_ERR "%s[%u] OFA CM event_handler returned, "
		       "ret=%d\n", __func__, __LINE__, ret);
	attr.qp_state = IB_QPS_RTS;
	nes_modify_qp(&nesqp->ibqp, &attr, IB_QP_STATE, NULL);

	nes_debug(NES_DBG_CM, "Exiting connect thread for QP%u. jiffies = "
		  "%lu\n", nesqp->hwqp.qp_id, jiffies);

	return;
}


/**
 * cm_event_connect_error
 */
static void cm_event_connect_error(struct nes_cm_event *event)
{
	struct nes_qp *nesqp;
	struct iw_cm_id *cm_id;
	struct iw_cm_event cm_event;
	/* struct nes_cm_info cm_info; */
	int ret;

	if (!event->cm_node)
		return;

	cm_id = event->cm_node->cm_id;
	if (!cm_id)
		return;

	nes_debug(NES_DBG_CM, "cm_node=%p, cm_id=%p\n", event->cm_node, cm_id);
	nesqp = cm_id->provider_data;

	if (!nesqp)
		return;

	/* notify OF layer about this connection error event */
	/* cm_id->rem_ref(cm_id); */
	nesqp->cm_id = NULL;
	cm_id->provider_data = NULL;
	cm_event.event = IW_CM_EVENT_CONNECT_REPLY;
	cm_event.status = -ECONNRESET;
	cm_event.provider_data = cm_id->provider_data;
	cm_event.local_addr = cm_id->local_addr;
	cm_event.remote_addr = cm_id->remote_addr;
	cm_event.private_data = NULL;
	cm_event.private_data_len = 0;

	nes_debug(NES_DBG_CM, "call CM_EVENT REJECTED, local_addr=%08x, "
		  "remove_addr=%08x\n", cm_event.local_addr.sin_addr.s_addr,
		  cm_event.remote_addr.sin_addr.s_addr);

	ret = cm_id->event_handler(cm_id, &cm_event);
	nes_debug(NES_DBG_CM, "OFA CM event_handler returned, ret=%d\n", ret);
	if (ret)
		printk(KERN_ERR "%s[%u] OFA CM event_handler returned, "
		       "ret=%d\n", __func__, __LINE__, ret);
	cm_id->rem_ref(cm_id);

	rem_ref_cm_node(event->cm_node->cm_core, event->cm_node);
	return;
}


/**
 * cm_event_reset
 */
static void cm_event_reset(struct nes_cm_event *event)
{
	struct nes_qp *nesqp;
	struct iw_cm_id *cm_id;
	struct iw_cm_event cm_event;
	/* struct nes_cm_info cm_info; */
	int ret;

	if (!event->cm_node)
		return;

	if (!event->cm_node->cm_id)
		return;

	cm_id = event->cm_node->cm_id;

	nes_debug(NES_DBG_CM, "%p - cm_id = %p\n", event->cm_node, cm_id);
	nesqp = cm_id->provider_data;
	if (!nesqp)
		return;

	nesqp->cm_id = NULL;
	/* cm_id->provider_data = NULL; */
	cm_event.event = IW_CM_EVENT_DISCONNECT;
	cm_event.status = -ECONNRESET;
	cm_event.provider_data = cm_id->provider_data;
	cm_event.local_addr = cm_id->local_addr;
	cm_event.remote_addr = cm_id->remote_addr;
	cm_event.private_data = NULL;
	cm_event.private_data_len = 0;

	cm_id->add_ref(cm_id);
	ret = cm_id->event_handler(cm_id, &cm_event);
	atomic_inc(&cm_closes);
	cm_event.event = IW_CM_EVENT_CLOSE;
	cm_event.status = 0;
	cm_event.provider_data = cm_id->provider_data;
	cm_event.local_addr = cm_id->local_addr;
	cm_event.remote_addr = cm_id->remote_addr;
	cm_event.private_data = NULL;
	cm_event.private_data_len = 0;
	nes_debug(NES_DBG_CM, "NODE %p Generating CLOSE\n", event->cm_node);
	ret = cm_id->event_handler(cm_id, &cm_event);

	nes_debug(NES_DBG_CM, "OFA CM event_handler returned, ret=%d\n", ret);


	/* notify OF layer about this connection error event */
	cm_id->rem_ref(cm_id);

	return;
}


/**
 * cm_event_mpa_req
 */
static void cm_event_mpa_req(struct nes_cm_event *event)
{
	struct iw_cm_id *cm_id;
	struct iw_cm_event cm_event;
	int ret;
	struct nes_cm_node *cm_node;

	cm_node = event->cm_node;
	if (!cm_node)
		return;
	cm_id = cm_node->cm_id;

	atomic_inc(&cm_connect_reqs);
	nes_debug(NES_DBG_CM, "cm_node = %p - cm_id = %p, jiffies = %lu\n",
		  cm_node, cm_id, jiffies);

	cm_event.event = IW_CM_EVENT_CONNECT_REQUEST;
	cm_event.status = 0;
	cm_event.provider_data = (void *)cm_node;

	cm_event.local_addr.sin_family = AF_INET;
	cm_event.local_addr.sin_port = htons(event->cm_info.loc_port);
	cm_event.local_addr.sin_addr.s_addr = htonl(event->cm_info.loc_addr);

	cm_event.remote_addr.sin_family = AF_INET;
	cm_event.remote_addr.sin_port = htons(event->cm_info.rem_port);
	cm_event.remote_addr.sin_addr.s_addr = htonl(event->cm_info.rem_addr);
	cm_event.private_data = cm_node->mpa_frame_buf;
	cm_event.private_data_len = (u8)cm_node->mpa_frame_size;
	cm_event.ird = cm_node->ird_size;
	cm_event.ord = cm_node->ord_size;

	ret = cm_id->event_handler(cm_id, &cm_event);
	if (ret)
		printk(KERN_ERR "%s[%u] OFA CM event_handler returned, ret=%d\n",
		       __func__, __LINE__, ret);
	return;
}


static void cm_event_mpa_reject(struct nes_cm_event *event)
{
	struct iw_cm_id *cm_id;
	struct iw_cm_event cm_event;
	struct nes_cm_node *cm_node;
	int ret;

	cm_node = event->cm_node;
	if (!cm_node)
		return;
	cm_id = cm_node->cm_id;

	atomic_inc(&cm_connect_reqs);
	nes_debug(NES_DBG_CM, "cm_node = %p - cm_id = %p, jiffies = %lu\n",
		  cm_node, cm_id, jiffies);

	cm_event.event = IW_CM_EVENT_CONNECT_REPLY;
	cm_event.status = -ECONNREFUSED;
	cm_event.provider_data = cm_id->provider_data;

	cm_event.local_addr.sin_family = AF_INET;
	cm_event.local_addr.sin_port = htons(event->cm_info.loc_port);
	cm_event.local_addr.sin_addr.s_addr = htonl(event->cm_info.loc_addr);

	cm_event.remote_addr.sin_family = AF_INET;
	cm_event.remote_addr.sin_port = htons(event->cm_info.rem_port);
	cm_event.remote_addr.sin_addr.s_addr = htonl(event->cm_info.rem_addr);

	cm_event.private_data = cm_node->mpa_frame_buf;
	cm_event.private_data_len = (u8)cm_node->mpa_frame_size;

	nes_debug(NES_DBG_CM, "call CM_EVENT_MPA_REJECTED, local_addr=%08x, "
		  "remove_addr=%08x\n",
		  cm_event.local_addr.sin_addr.s_addr,
		  cm_event.remote_addr.sin_addr.s_addr);

	ret = cm_id->event_handler(cm_id, &cm_event);
	if (ret)
		printk(KERN_ERR "%s[%u] OFA CM event_handler returned, ret=%d\n",
		       __func__, __LINE__, ret);

	return;
}


static void nes_cm_event_handler(struct work_struct *);

/**
 * nes_cm_post_event
 * post an event to the cm event handler
 */
static int nes_cm_post_event(struct nes_cm_event *event)
{
	atomic_inc(&event->cm_node->cm_core->events_posted);
	add_ref_cm_node(event->cm_node);
	event->cm_info.cm_id->add_ref(event->cm_info.cm_id);
	INIT_WORK(&event->event_work, nes_cm_event_handler);
	nes_debug(NES_DBG_CM, "cm_node=%p queue_work, event=%p\n",
		  event->cm_node, event);

	queue_work(event->cm_node->cm_core->event_wq, &event->event_work);

	nes_debug(NES_DBG_CM, "Exit\n");
	return 0;
}


/**
 * nes_cm_event_handler
 * worker function to handle cm events
 * will free instance of nes_cm_event
 */
static void nes_cm_event_handler(struct work_struct *work)
{
	struct nes_cm_event *event = container_of(work, struct nes_cm_event,
						  event_work);
	struct nes_cm_core *cm_core;

	if ((!event) || (!event->cm_node) || (!event->cm_node->cm_core))
		return;

	cm_core = event->cm_node->cm_core;
	nes_debug(NES_DBG_CM, "event=%p, event->type=%u, events posted=%u\n",
		  event, event->type, atomic_read(&cm_core->events_posted));

	switch (event->type) {
	case NES_CM_EVENT_MPA_REQ:
		cm_event_mpa_req(event);
		nes_debug(NES_DBG_CM, "cm_node=%p CM Event: MPA REQUEST\n",
			  event->cm_node);
		break;
	case NES_CM_EVENT_RESET:
		nes_debug(NES_DBG_CM, "cm_node = %p CM Event: RESET\n",
			  event->cm_node);
		cm_event_reset(event);
		break;
	case NES_CM_EVENT_CONNECTED:
		if ((!event->cm_node->cm_id) ||
		    (event->cm_node->state != NES_CM_STATE_TSA))
			break;
		cm_event_connected(event);
		nes_debug(NES_DBG_CM, "CM Event: CONNECTED\n");
		break;
	case NES_CM_EVENT_MPA_REJECT:
		if ((!event->cm_node->cm_id) ||
		    (event->cm_node->state == NES_CM_STATE_TSA))
			break;
		cm_event_mpa_reject(event);
		nes_debug(NES_DBG_CM, "CM Event: REJECT\n");
		break;

	case NES_CM_EVENT_ABORTED:
		if ((!event->cm_node->cm_id) ||
		    (event->cm_node->state == NES_CM_STATE_TSA))
			break;
		cm_event_connect_error(event);
		nes_debug(NES_DBG_CM, "CM Event: ABORTED\n");
		break;
	case NES_CM_EVENT_DROPPED_PKT:
		nes_debug(NES_DBG_CM, "CM Event: DROPPED PKT\n");
		break;
	default:
		nes_debug(NES_DBG_CM, "CM Event: UNKNOWN EVENT TYPE\n");
		break;
	}

	atomic_dec(&cm_core->events_posted);
	event->cm_info.cm_id->rem_ref(event->cm_info.cm_id);
	rem_ref_cm_node(cm_core, event->cm_node);
	kfree(event);

	return;
}<|MERGE_RESOLUTION|>--- conflicted
+++ resolved
@@ -1385,10 +1385,6 @@
 			neigh_event_send(neigh, NULL);
 		}
 	}
-<<<<<<< HEAD
-
-=======
->>>>>>> e9676695
 out:
 	rcu_read_unlock();
 

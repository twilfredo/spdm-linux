// SPDX-License-Identifier: (GPL-2.0+ OR MIT)
/*
 * Copyright 2020 NXP
 */

/dts-v1/;

#include <dt-bindings/phy/phy-imx8-pcie.h>
#include <dt-bindings/usb/pd.h>
#include "imx8mm.dtsi"

/ {
	chosen {
		stdout-path = &uart2;
	};

	memory@40000000 {
		device_type = "memory";
		reg = <0x0 0x40000000 0 0x80000000>;
	};

	hdmi-connector {
		compatible = "hdmi-connector";
		label = "hdmi";
		type = "a";

		port {
			hdmi_connector_in: endpoint {
				remote-endpoint = <&adv7535_out>;
			};
		};
	};

	leds {
		compatible = "gpio-leds";
		pinctrl-names = "default";
		pinctrl-0 = <&pinctrl_gpio_led>;

		status {
			label = "status";
			gpios = <&gpio3 16 GPIO_ACTIVE_HIGH>;
			default-state = "on";
		};
	};

	pcie0_refclk: pcie0-refclk {
		compatible = "fixed-clock";
		#clock-cells = <0>;
		clock-frequency = <100000000>;
	};

	reg_pcie0: regulator-pcie {
		compatible = "regulator-fixed";
		pinctrl-names = "default";
		pinctrl-0 = <&pinctrl_pcie0_reg>;
		regulator-name = "MPCIE_3V3";
		regulator-min-microvolt = <3300000>;
		regulator-max-microvolt = <3300000>;
		gpio = <&gpio1 5 GPIO_ACTIVE_HIGH>;
		enable-active-high;
	};

	reg_usdhc2_vmmc: regulator-usdhc2 {
		compatible = "regulator-fixed";
		pinctrl-names = "default";
		pinctrl-0 = <&pinctrl_reg_usdhc2_vmmc>;
		regulator-name = "VSD_3V3";
		regulator-min-microvolt = <3300000>;
		regulator-max-microvolt = <3300000>;
		gpio = <&gpio2 19 GPIO_ACTIVE_HIGH>;
		off-on-delay-us = <20000>;
		enable-active-high;
	};

<<<<<<< HEAD
=======
	reg_1v5: regulator-1v5 {
		compatible = "regulator-fixed";
		regulator-name = "VDD_1V5";
		regulator-min-microvolt = <1500000>;
		regulator-max-microvolt = <1500000>;
	};

	reg_1v8: regulator-1v8 {
		compatible = "regulator-fixed";
		regulator-name = "VDD_1V8";
		regulator-min-microvolt = <1800000>;
		regulator-max-microvolt = <1800000>;
	};

>>>>>>> 0c383648
	reg_vddext_3v3: regulator-vddext-3v3 {
		compatible = "regulator-fixed";
		regulator-name = "VDDEXT_3V3";
		regulator-min-microvolt = <3300000>;
		regulator-max-microvolt = <3300000>;
	};

	backlight: backlight {
		compatible = "pwm-backlight";
		pwms = <&pwm1 0 5000000 0>;
		brightness-levels = <0 255>;
		num-interpolated-steps = <255>;
		default-brightness-level = <250>;
	};

	ir-receiver {
		compatible = "gpio-ir-receiver";
		gpios = <&gpio1 13 GPIO_ACTIVE_LOW>;
		pinctrl-names = "default";
		pinctrl-0 = <&pinctrl_ir>;
		linux,autosuspend-period = <125>;
	};

	audio_codec_bt_sco: audio-codec-bt-sco {
		compatible = "linux,bt-sco";
		#sound-dai-cells = <1>;
	};

	wm8524: audio-codec {
		#sound-dai-cells = <0>;
		compatible = "wlf,wm8524";
		pinctrl-names = "default";
		pinctrl-0 = <&pinctrl_gpio_wlf>;
		wlf,mute-gpios = <&gpio5 21 GPIO_ACTIVE_LOW>;
	};

	sound-bt-sco {
		compatible = "simple-audio-card";
		simple-audio-card,name = "bt-sco-audio";
		simple-audio-card,format = "dsp_a";
		simple-audio-card,bitclock-inversion;
		simple-audio-card,frame-master = <&btcpu>;
		simple-audio-card,bitclock-master = <&btcpu>;

		btcpu: simple-audio-card,cpu {
			sound-dai = <&sai2>;
			dai-tdm-slot-num = <2>;
			dai-tdm-slot-width = <16>;
		};

		simple-audio-card,codec {
			sound-dai = <&audio_codec_bt_sco 1>;
		};
	};

	sound-wm8524 {
		compatible = "simple-audio-card";
		simple-audio-card,name = "wm8524-audio";
		simple-audio-card,format = "i2s";
		simple-audio-card,frame-master = <&cpudai>;
		simple-audio-card,bitclock-master = <&cpudai>;
		simple-audio-card,widgets =
			"Line", "Left Line Out Jack",
			"Line", "Right Line Out Jack";
		simple-audio-card,routing =
			"Left Line Out Jack", "LINEVOUTL",
			"Right Line Out Jack", "LINEVOUTR";

		cpudai: simple-audio-card,cpu {
			sound-dai = <&sai3>;
			dai-tdm-slot-num = <2>;
			dai-tdm-slot-width = <32>;
		};

		simple-audio-card,codec {
			sound-dai = <&wm8524>;
			clocks = <&clk IMX8MM_CLK_SAI3_ROOT>;
		};
	};

	sound-micfil {
		compatible = "fsl,imx-audio-card";
		model = "micfil-audio";

		pri-dai-link {
			link-name = "micfil hifi";
			format = "i2s";

			cpu {
				sound-dai = <&micfil>;
			};
		};
	};

	sound-spdif {
		compatible = "fsl,imx-audio-spdif";
		model = "imx-spdif";
		spdif-controller = <&spdif1>;
		spdif-out;
		spdif-in;
	};
};

&A53_0 {
	cpu-supply = <&buck2_reg>;
};

&A53_1 {
	cpu-supply = <&buck2_reg>;
};

&A53_2 {
	cpu-supply = <&buck2_reg>;
};

&A53_3 {
	cpu-supply = <&buck2_reg>;
};

&fec1 {
	pinctrl-names = "default";
	pinctrl-0 = <&pinctrl_fec1>;
	phy-mode = "rgmii-id";
	phy-handle = <&ethphy0>;
	fsl,magic-packet;
	status = "okay";

	mdio {
		#address-cells = <1>;
		#size-cells = <0>;

		ethphy0: ethernet-phy@0 {
			compatible = "ethernet-phy-ieee802.3-c22";
			reg = <0>;
			reset-gpios = <&gpio4 22 GPIO_ACTIVE_LOW>;
			reset-assert-us = <10000>;
			qca,disable-smarteee;
			vddio-supply = <&vddio>;

			vddio: vddio-regulator {
				regulator-min-microvolt = <1800000>;
				regulator-max-microvolt = <1800000>;
			};
		};
	};
};

&i2c1 {
	clock-frequency = <400000>;
	pinctrl-names = "default";
	pinctrl-0 = <&pinctrl_i2c1>;
	status = "okay";

	pmic@4b {
		compatible = "rohm,bd71847";
		reg = <0x4b>;
		pinctrl-names = "default";
		pinctrl-0 = <&pinctrl_pmic>;
		interrupt-parent = <&gpio1>;
		interrupts = <3 IRQ_TYPE_LEVEL_LOW>;
		rohm,reset-snvs-powered;

		#clock-cells = <0>;
		clocks = <&osc_32k>;
		clock-output-names = "clk-32k-out";

		regulators {
			buck1_reg: BUCK1 {
				regulator-name = "buck1";
				regulator-min-microvolt = <700000>;
				regulator-max-microvolt = <1300000>;
				regulator-boot-on;
				regulator-always-on;
				regulator-ramp-delay = <1250>;
			};

			buck2_reg: BUCK2 {
				regulator-name = "buck2";
				regulator-min-microvolt = <700000>;
				regulator-max-microvolt = <1300000>;
				regulator-boot-on;
				regulator-always-on;
				regulator-ramp-delay = <1250>;
				rohm,dvs-run-voltage = <1000000>;
				rohm,dvs-idle-voltage = <900000>;
			};

			buck3_reg: BUCK3 {
				// BUCK5 in datasheet
				regulator-name = "buck3";
				regulator-min-microvolt = <700000>;
				regulator-max-microvolt = <1350000>;
				regulator-boot-on;
				regulator-always-on;
			};

			buck4_reg: BUCK4 {
				// BUCK6 in datasheet
				regulator-name = "buck4";
				regulator-min-microvolt = <3000000>;
				regulator-max-microvolt = <3300000>;
				regulator-boot-on;
				regulator-always-on;
			};

			buck5_reg: BUCK5 {
				// BUCK7 in datasheet
				regulator-name = "buck5";
				regulator-min-microvolt = <1605000>;
				regulator-max-microvolt = <1995000>;
				regulator-boot-on;
				regulator-always-on;
			};

			buck6_reg: BUCK6 {
				// BUCK8 in datasheet
				regulator-name = "buck6";
				regulator-min-microvolt = <800000>;
				regulator-max-microvolt = <1400000>;
				regulator-boot-on;
				regulator-always-on;
			};

			ldo1_reg: LDO1 {
				regulator-name = "ldo1";
				regulator-min-microvolt = <1600000>;
				regulator-max-microvolt = <3300000>;
				regulator-boot-on;
				regulator-always-on;
			};

			ldo2_reg: LDO2 {
				regulator-name = "ldo2";
				regulator-min-microvolt = <800000>;
				regulator-max-microvolt = <900000>;
				regulator-boot-on;
				regulator-always-on;
			};

			ldo3_reg: LDO3 {
				regulator-name = "ldo3";
				regulator-min-microvolt = <1800000>;
				regulator-max-microvolt = <3300000>;
				regulator-boot-on;
				regulator-always-on;
			};

			ldo4_reg: LDO4 {
				regulator-name = "ldo4";
				regulator-min-microvolt = <900000>;
				regulator-max-microvolt = <1800000>;
				regulator-boot-on;
				regulator-always-on;
			};

			ldo6_reg: LDO6 {
				regulator-name = "ldo6";
				regulator-min-microvolt = <900000>;
				regulator-max-microvolt = <1800000>;
				regulator-boot-on;
				regulator-always-on;
			};
		};
	};
};

&i2c2 {
	clock-frequency = <400000>;
	pinctrl-names = "default";
	pinctrl-0 = <&pinctrl_i2c2>;
	status = "okay";

	hdmi@3d {
		compatible = "adi,adv7535";
		reg = <0x3d>;
		interrupt-parent = <&gpio1>;
		interrupts = <9 IRQ_TYPE_EDGE_FALLING>;
		adi,dsi-lanes = <4>;
		avdd-supply = <&buck5_reg>;
		dvdd-supply = <&buck5_reg>;
		pvdd-supply = <&buck5_reg>;
		a2vdd-supply = <&buck5_reg>;
		v3p3-supply = <&reg_vddext_3v3>;
		v1p2-supply = <&buck5_reg>;

		ports {
			#address-cells = <1>;
			#size-cells = <0>;

			port@0 {
				reg = <0>;

				adv7535_in: endpoint {
					remote-endpoint = <&dsi_out>;
				};
			};

			port@1 {
				reg = <1>;

				adv7535_out: endpoint {
					remote-endpoint = <&hdmi_connector_in>;
				};
			};

		};
	};

	ptn5110: tcpc@50 {
		compatible = "nxp,ptn5110", "tcpci";
		pinctrl-names = "default";
		pinctrl-0 = <&pinctrl_typec1>;
		reg = <0x50>;
		interrupt-parent = <&gpio2>;
		interrupts = <11 8>;
		status = "okay";

		typec1_con: connector {
			compatible = "usb-c-connector";
			label = "USB-C";
			power-role = "dual";
			data-role = "dual";
			try-power-role = "sink";
			source-pdos = <PDO_FIXED(5000, 3000, PDO_FIXED_USB_COMM)>;
			sink-pdos = <PDO_FIXED(5000, 3000, PDO_FIXED_USB_COMM)
				     PDO_VAR(5000, 20000, 3000)>;
			op-sink-microwatt = <15000000>;
			self-powered;

			port {
				typec1_dr_sw: endpoint {
					remote-endpoint = <&usb1_drd_sw>;
				};
			};
		};
	};
};


&csi {
	status = "okay";
};

&i2c3 {
	clock-frequency = <400000>;
	pinctrl-names = "default";
	pinctrl-0 = <&pinctrl_i2c3>;
	status = "okay";

	pca6416: gpio@20 {
		compatible = "nxp,pca6416";
		reg = <0x20>;
		gpio-controller;
		#gpio-cells = <2>;
		vcc-supply = <&buck4_reg>;
	};

	camera@3c {
		compatible = "ovti,ov5640";
		reg = <0x3c>;
		pinctrl-names = "default";
		pinctrl-0 = <&pinctrl_camera>;
		clocks = <&clk IMX8MM_CLK_CLKO1>;
		clock-names = "xclk";
		assigned-clocks = <&clk IMX8MM_CLK_CLKO1>;
		assigned-clock-parents = <&clk IMX8MM_CLK_24M>;
		assigned-clock-rates = <24000000>;
		powerdown-gpios = <&gpio1 7 GPIO_ACTIVE_HIGH>;
		reset-gpios = <&gpio1 6 GPIO_ACTIVE_LOW>;
<<<<<<< HEAD
=======
		DOVDD-supply = <&buck5_reg>;
		AVDD-supply = <&reg_1v8>;
		DVDD-supply = <&reg_1v5>;
>>>>>>> 0c383648

		port {
			ov5640_to_mipi_csi2: endpoint {
				remote-endpoint = <&imx8mm_mipi_csi_in>;
				clock-lanes = <0>;
				data-lanes = <1 2>;
			};
		};
	};
};

&lcdif {
	status = "okay";
};

&micfil {
	#sound-dai-cells = <0>;
	pinctrl-names = "default";
	pinctrl-0 = <&pinctrl_pdm>;
	assigned-clocks = <&clk IMX8MM_CLK_PDM>;
	assigned-clock-parents = <&clk IMX8MM_AUDIO_PLL1_OUT>;
	assigned-clock-rates = <196608000>;
	status = "okay";
};

&mipi_csi {
	status = "okay";

	ports {
		port@0 {
			imx8mm_mipi_csi_in: endpoint {
				remote-endpoint = <&ov5640_to_mipi_csi2>;
				data-lanes = <1 2>;
			};
		};
	};
};

&mipi_dsi {
	samsung,esc-clock-frequency = <10000000>;
	status = "okay";

	ports {
		port@1 {
			reg = <1>;

			dsi_out: endpoint {
				remote-endpoint = <&adv7535_in>;
				data-lanes = <1 2 3 4>;
			};
		};
	};
};

&pcie_phy {
	fsl,refclk-pad-mode = <IMX8_PCIE_REFCLK_PAD_INPUT>;
	fsl,tx-deemph-gen1 = <0x2d>;
	fsl,tx-deemph-gen2 = <0xf>;
	clocks = <&pcie0_refclk>;
	status = "okay";
};

&pcie0 {
	pinctrl-names = "default";
	pinctrl-0 = <&pinctrl_pcie0>;
	reset-gpio = <&gpio4 21 GPIO_ACTIVE_LOW>;
	clocks = <&clk IMX8MM_CLK_PCIE1_ROOT>, <&pcie0_refclk>,
		 <&clk IMX8MM_CLK_PCIE1_AUX>;
	assigned-clocks = <&clk IMX8MM_CLK_PCIE1_AUX>,
			  <&clk IMX8MM_CLK_PCIE1_CTRL>;
	assigned-clock-rates = <10000000>, <250000000>;
	assigned-clock-parents = <&clk IMX8MM_SYS_PLL2_50M>,
				 <&clk IMX8MM_SYS_PLL2_250M>;
	vpcie-supply = <&reg_pcie0>;
	status = "okay";
};

&sai2 {
	#sound-dai-cells = <0>;
	pinctrl-names = "default";
	pinctrl-0 = <&pinctrl_sai2>;
	assigned-clocks = <&clk IMX8MM_CLK_SAI2>;
	assigned-clock-parents = <&clk IMX8MM_AUDIO_PLL1_OUT>;
	assigned-clock-rates = <24576000>;
	status = "okay";
};

&sai3 {
	pinctrl-names = "default";
	pinctrl-0 = <&pinctrl_sai3>;
	assigned-clocks = <&clk IMX8MM_CLK_SAI3>;
	assigned-clock-parents = <&clk IMX8MM_AUDIO_PLL1_OUT>;
	assigned-clock-rates = <24576000>;
	status = "okay";
};

&snvs_pwrkey {
	status = "okay";
};

&spdif1 {
	pinctrl-names = "default";
	pinctrl-0 = <&pinctrl_spdif1>;
	assigned-clocks = <&clk IMX8MM_CLK_SPDIF1>;
	assigned-clock-parents = <&clk IMX8MM_AUDIO_PLL1_OUT>;
	assigned-clock-rates = <24576000>;
	clocks = <&clk IMX8MM_CLK_AUDIO_AHB>, <&clk IMX8MM_CLK_24M>,
		 <&clk IMX8MM_CLK_SPDIF1>, <&clk IMX8MM_CLK_DUMMY>,
		 <&clk IMX8MM_CLK_DUMMY>, <&clk IMX8MM_CLK_DUMMY>,
		 <&clk IMX8MM_CLK_AUDIO_AHB>, <&clk IMX8MM_CLK_DUMMY>,
		 <&clk IMX8MM_CLK_DUMMY>, <&clk IMX8MM_CLK_DUMMY>,
		 <&clk IMX8MM_AUDIO_PLL1_OUT>, <&clk IMX8MM_AUDIO_PLL2_OUT>;
	clock-names = "core", "rxtx0", "rxtx1", "rxtx2", "rxtx3",
		      "rxtx4", "rxtx5", "rxtx6", "rxtx7", "spba",
		      "pll8k", "pll11k";
	status = "okay";
};

&uart2 { /* console */
	pinctrl-names = "default";
	pinctrl-0 = <&pinctrl_uart2>;
	status = "okay";
};

&usbphynop1 {
	wakeup-source;
};

&usbotg1 {
	dr_mode = "otg";
	hnp-disable;
	srp-disable;
	adp-disable;
	usb-role-switch;
	disable-over-current;
	samsung,picophy-pre-emp-curr-control = <3>;
	samsung,picophy-dc-vol-level-adjust = <7>;
	status = "okay";

	port {
		usb1_drd_sw: endpoint {
			remote-endpoint = <&typec1_dr_sw>;
		};
	};
};

&usdhc2 {
	assigned-clocks = <&clk IMX8MM_CLK_USDHC2>;
	assigned-clock-rates = <200000000>;
	pinctrl-names = "default", "state_100mhz", "state_200mhz";
	pinctrl-0 = <&pinctrl_usdhc2>, <&pinctrl_usdhc2_gpio>;
	pinctrl-1 = <&pinctrl_usdhc2_100mhz>, <&pinctrl_usdhc2_gpio>;
	pinctrl-2 = <&pinctrl_usdhc2_200mhz>, <&pinctrl_usdhc2_gpio>;
	cd-gpios = <&gpio1 15 GPIO_ACTIVE_LOW>;
	bus-width = <4>;
	vmmc-supply = <&reg_usdhc2_vmmc>;
	status = "okay";
};

&wdog1 {
	pinctrl-names = "default";
	pinctrl-0 = <&pinctrl_wdog>;
	fsl,ext-reset-output;
	status = "okay";
};

&pwm1 {
	pinctrl-names = "default";
	pinctrl-0 = <&pinctrl_backlight>;
	status = "okay";
};

&iomuxc {
	pinctrl_fec1: fec1grp {
		fsl,pins = <
			MX8MM_IOMUXC_ENET_MDC_ENET1_MDC			0x3
			MX8MM_IOMUXC_ENET_MDIO_ENET1_MDIO		0x3
			MX8MM_IOMUXC_ENET_TD3_ENET1_RGMII_TD3		0x1f
			MX8MM_IOMUXC_ENET_TD2_ENET1_RGMII_TD2		0x1f
			MX8MM_IOMUXC_ENET_TD1_ENET1_RGMII_TD1		0x1f
			MX8MM_IOMUXC_ENET_TD0_ENET1_RGMII_TD0		0x1f
			MX8MM_IOMUXC_ENET_RD3_ENET1_RGMII_RD3		0x91
			MX8MM_IOMUXC_ENET_RD2_ENET1_RGMII_RD2		0x91
			MX8MM_IOMUXC_ENET_RD1_ENET1_RGMII_RD1		0x91
			MX8MM_IOMUXC_ENET_RD0_ENET1_RGMII_RD0		0x91
			MX8MM_IOMUXC_ENET_TXC_ENET1_RGMII_TXC		0x1f
			MX8MM_IOMUXC_ENET_RXC_ENET1_RGMII_RXC		0x91
			MX8MM_IOMUXC_ENET_RX_CTL_ENET1_RGMII_RX_CTL	0x91
			MX8MM_IOMUXC_ENET_TX_CTL_ENET1_RGMII_TX_CTL	0x1f
			MX8MM_IOMUXC_SAI2_RXC_GPIO4_IO22		0x19
		>;
	};

	pinctrl_gpio_led: gpioledgrp {
		fsl,pins = <
			MX8MM_IOMUXC_NAND_READY_B_GPIO3_IO16	0x19
		>;
	};

	pinctrl_ir: irgrp {
		fsl,pins = <
			MX8MM_IOMUXC_GPIO1_IO13_GPIO1_IO13              0x4f
		>;
	};

	pinctrl_gpio_wlf: gpiowlfgrp {
		fsl,pins = <
			MX8MM_IOMUXC_I2C4_SDA_GPIO5_IO21	0xd6
		>;
	};

	pinctrl_i2c1: i2c1grp {
		fsl,pins = <
			MX8MM_IOMUXC_I2C1_SCL_I2C1_SCL			0x400001c3
			MX8MM_IOMUXC_I2C1_SDA_I2C1_SDA			0x400001c3
		>;
	};

	pinctrl_i2c2: i2c2grp {
		fsl,pins = <
			MX8MM_IOMUXC_I2C2_SCL_I2C2_SCL			0x400001c3
			MX8MM_IOMUXC_I2C2_SDA_I2C2_SDA			0x400001c3
		>;
	};

	pinctrl_i2c3: i2c3grp {
		fsl,pins = <
			MX8MM_IOMUXC_I2C3_SCL_I2C3_SCL			0x400001c3
			MX8MM_IOMUXC_I2C3_SDA_I2C3_SDA			0x400001c3
		>;
	};

	pinctrl_pcie0: pcie0grp {
		fsl,pins = <
			MX8MM_IOMUXC_I2C4_SCL_PCIE1_CLKREQ_B    0x61
			MX8MM_IOMUXC_SAI2_RXFS_GPIO4_IO21       0x41
		>;
	};

	pinctrl_pcie0_reg: pcie0reggrp {
		fsl,pins = <
			MX8MM_IOMUXC_GPIO1_IO05_GPIO1_IO5       0x41
		>;
	};

	pinctrl_pdm: pdmgrp {
		fsl,pins = <
			MX8MM_IOMUXC_SAI5_MCLK_SAI5_MCLK        0xd6
			MX8MM_IOMUXC_SAI5_RXC_PDM_CLK           0xd6
			MX8MM_IOMUXC_SAI5_RXFS_SAI5_RX_SYNC     0xd6
			MX8MM_IOMUXC_SAI5_RXD0_PDM_DATA0        0xd6
			MX8MM_IOMUXC_SAI5_RXD1_PDM_DATA1        0xd6
			MX8MM_IOMUXC_SAI5_RXD2_PDM_DATA2        0xd6
			MX8MM_IOMUXC_SAI5_RXD3_PDM_DATA3        0xd6
		>;
	};

	pinctrl_pmic: pmicirqgrp {
		fsl,pins = <
			MX8MM_IOMUXC_GPIO1_IO03_GPIO1_IO3		0x141
		>;
	};

	pinctrl_reg_usdhc2_vmmc: regusdhc2vmmcgrp {
		fsl,pins = <
			MX8MM_IOMUXC_SD2_RESET_B_GPIO2_IO19	0x41
		>;
	};

	pinctrl_sai2: sai2grp {
		fsl,pins = <
			MX8MM_IOMUXC_SAI2_TXC_SAI2_TX_BCLK      0xd6
			MX8MM_IOMUXC_SAI2_TXFS_SAI2_TX_SYNC     0xd6
			MX8MM_IOMUXC_SAI2_TXD0_SAI2_TX_DATA0    0xd6
			MX8MM_IOMUXC_SAI2_RXD0_SAI2_RX_DATA0    0xd6
		>;
	};

	pinctrl_sai3: sai3grp {
		fsl,pins = <
			MX8MM_IOMUXC_SAI3_TXFS_SAI3_TX_SYNC     0xd6
			MX8MM_IOMUXC_SAI3_TXC_SAI3_TX_BCLK      0xd6
			MX8MM_IOMUXC_SAI3_MCLK_SAI3_MCLK        0xd6
			MX8MM_IOMUXC_SAI3_TXD_SAI3_TX_DATA0     0xd6
		>;
	};

	pinctrl_spdif1: spdif1grp {
		fsl,pins = <
			MX8MM_IOMUXC_SPDIF_TX_SPDIF1_OUT	0xd6
			MX8MM_IOMUXC_SPDIF_RX_SPDIF1_IN		0xd6
		>;
	};

	pinctrl_typec1: typec1grp {
		fsl,pins = <
			MX8MM_IOMUXC_SD1_STROBE_GPIO2_IO11	0x159
		>;
	};

	pinctrl_uart2: uart2grp {
		fsl,pins = <
			MX8MM_IOMUXC_UART2_RXD_UART2_DCE_RX	0x140
			MX8MM_IOMUXC_UART2_TXD_UART2_DCE_TX	0x140
		>;
	};

	pinctrl_usdhc2_gpio: usdhc2grpgpiogrp {
		fsl,pins = <
			MX8MM_IOMUXC_GPIO1_IO15_GPIO1_IO15	0x1c4
		>;
	};

	pinctrl_usdhc2: usdhc2grp {
		fsl,pins = <
			MX8MM_IOMUXC_SD2_CLK_USDHC2_CLK		0x190
			MX8MM_IOMUXC_SD2_CMD_USDHC2_CMD		0x1d0
			MX8MM_IOMUXC_SD2_DATA0_USDHC2_DATA0	0x1d0
			MX8MM_IOMUXC_SD2_DATA1_USDHC2_DATA1	0x1d0
			MX8MM_IOMUXC_SD2_DATA2_USDHC2_DATA2	0x1d0
			MX8MM_IOMUXC_SD2_DATA3_USDHC2_DATA3	0x1d0
			MX8MM_IOMUXC_GPIO1_IO04_USDHC2_VSELECT	0x1d0
		>;
	};

	pinctrl_usdhc2_100mhz: usdhc2-100mhzgrp {
		fsl,pins = <
			MX8MM_IOMUXC_SD2_CLK_USDHC2_CLK		0x194
			MX8MM_IOMUXC_SD2_CMD_USDHC2_CMD		0x1d4
			MX8MM_IOMUXC_SD2_DATA0_USDHC2_DATA0	0x1d4
			MX8MM_IOMUXC_SD2_DATA1_USDHC2_DATA1	0x1d4
			MX8MM_IOMUXC_SD2_DATA2_USDHC2_DATA2	0x1d4
			MX8MM_IOMUXC_SD2_DATA3_USDHC2_DATA3	0x1d4
			MX8MM_IOMUXC_GPIO1_IO04_USDHC2_VSELECT	0x1d0
		>;
	};

	pinctrl_usdhc2_200mhz: usdhc2-200mhzgrp {
		fsl,pins = <
			MX8MM_IOMUXC_SD2_CLK_USDHC2_CLK		0x196
			MX8MM_IOMUXC_SD2_CMD_USDHC2_CMD		0x1d6
			MX8MM_IOMUXC_SD2_DATA0_USDHC2_DATA0	0x1d6
			MX8MM_IOMUXC_SD2_DATA1_USDHC2_DATA1	0x1d6
			MX8MM_IOMUXC_SD2_DATA2_USDHC2_DATA2	0x1d6
			MX8MM_IOMUXC_SD2_DATA3_USDHC2_DATA3	0x1d6
			MX8MM_IOMUXC_GPIO1_IO04_USDHC2_VSELECT	0x1d0
		>;
	};

	pinctrl_wdog: wdoggrp {
		fsl,pins = <
			MX8MM_IOMUXC_GPIO1_IO02_WDOG1_WDOG_B	0x166
		>;
	};

	pinctrl_backlight: backlightgrp {
		fsl,pins = <
			MX8MM_IOMUXC_GPIO1_IO01_PWM1_OUT	0x06
		>;
	};

	pinctrl_camera: cameragrp {
		fsl,pins = <
			MX8MM_IOMUXC_GPIO1_IO06_GPIO1_IO6		0x19
			MX8MM_IOMUXC_GPIO1_IO07_GPIO1_IO7		0x19
			MX8MM_IOMUXC_GPIO1_IO14_CCMSRCGPCMIX_CLKO1	0x59
		>;
	};
};<|MERGE_RESOLUTION|>--- conflicted
+++ resolved
@@ -72,8 +72,6 @@
 		enable-active-high;
 	};
 
-<<<<<<< HEAD
-=======
 	reg_1v5: regulator-1v5 {
 		compatible = "regulator-fixed";
 		regulator-name = "VDD_1V5";
@@ -88,7 +86,6 @@
 		regulator-max-microvolt = <1800000>;
 	};
 
->>>>>>> 0c383648
 	reg_vddext_3v3: regulator-vddext-3v3 {
 		compatible = "regulator-fixed";
 		regulator-name = "VDDEXT_3V3";
@@ -458,12 +455,9 @@
 		assigned-clock-rates = <24000000>;
 		powerdown-gpios = <&gpio1 7 GPIO_ACTIVE_HIGH>;
 		reset-gpios = <&gpio1 6 GPIO_ACTIVE_LOW>;
-<<<<<<< HEAD
-=======
 		DOVDD-supply = <&buck5_reg>;
 		AVDD-supply = <&reg_1v8>;
 		DVDD-supply = <&reg_1v5>;
->>>>>>> 0c383648
 
 		port {
 			ov5640_to_mipi_csi2: endpoint {

// SPDX-License-Identifier: GPL-2.0
/*
 * handling privileged instructions
 *
 * Copyright IBM Corp. 2008, 2018
 *
 *    Author(s): Carsten Otte <cotte@de.ibm.com>
 *               Christian Borntraeger <borntraeger@de.ibm.com>
 */

#include <linux/kvm.h>
#include <linux/gfp.h>
#include <linux/errno.h>
#include <linux/compat.h>
#include <linux/mm_types.h>

#include <asm/asm-offsets.h>
#include <asm/facility.h>
#include <asm/current.h>
#include <asm/debug.h>
#include <asm/ebcdic.h>
#include <asm/sysinfo.h>
#include <asm/pgtable.h>
#include <asm/page-states.h>
#include <asm/pgalloc.h>
#include <asm/gmap.h>
#include <asm/io.h>
#include <asm/ptrace.h>
#include <asm/sclp.h>
#include "gaccess.h"
#include "kvm-s390.h"
#include "trace.h"

static int handle_ri(struct kvm_vcpu *vcpu)
{
	vcpu->stat.instruction_ri++;

	if (test_kvm_facility(vcpu->kvm, 64)) {
		VCPU_EVENT(vcpu, 3, "%s", "ENABLE: RI (lazy)");
		vcpu->arch.sie_block->ecb3 |= ECB3_RI;
		kvm_s390_retry_instr(vcpu);
		return 0;
	} else
		return kvm_s390_inject_program_int(vcpu, PGM_OPERATION);
}

int kvm_s390_handle_aa(struct kvm_vcpu *vcpu)
{
	if ((vcpu->arch.sie_block->ipa & 0xf) <= 4)
		return handle_ri(vcpu);
	else
		return -EOPNOTSUPP;
}

static int handle_gs(struct kvm_vcpu *vcpu)
{
	vcpu->stat.instruction_gs++;

	if (test_kvm_facility(vcpu->kvm, 133)) {
		VCPU_EVENT(vcpu, 3, "%s", "ENABLE: GS (lazy)");
		preempt_disable();
		__ctl_set_bit(2, 4);
		current->thread.gs_cb = (struct gs_cb *)&vcpu->run->s.regs.gscb;
		restore_gs_cb(current->thread.gs_cb);
		preempt_enable();
		vcpu->arch.sie_block->ecb |= ECB_GS;
		vcpu->arch.sie_block->ecd |= ECD_HOSTREGMGMT;
		vcpu->arch.gs_enabled = 1;
		kvm_s390_retry_instr(vcpu);
		return 0;
	} else
		return kvm_s390_inject_program_int(vcpu, PGM_OPERATION);
}

int kvm_s390_handle_e3(struct kvm_vcpu *vcpu)
{
	int code = vcpu->arch.sie_block->ipb & 0xff;

	if (code == 0x49 || code == 0x4d)
		return handle_gs(vcpu);
	else
		return -EOPNOTSUPP;
}
/* Handle SCK (SET CLOCK) interception */
static int handle_set_clock(struct kvm_vcpu *vcpu)
{
	struct kvm_s390_vm_tod_clock gtod = { 0 };
	int rc;
	u8 ar;
	u64 op2;

	vcpu->stat.instruction_sck++;

	if (vcpu->arch.sie_block->gpsw.mask & PSW_MASK_PSTATE)
		return kvm_s390_inject_program_int(vcpu, PGM_PRIVILEGED_OP);

	op2 = kvm_s390_get_base_disp_s(vcpu, &ar);
	if (op2 & 7)	/* Operand must be on a doubleword boundary */
		return kvm_s390_inject_program_int(vcpu, PGM_SPECIFICATION);
	rc = read_guest(vcpu, op2, ar, &gtod.tod, sizeof(gtod.tod));
	if (rc)
		return kvm_s390_inject_prog_cond(vcpu, rc);

	VCPU_EVENT(vcpu, 3, "SCK: setting guest TOD to 0x%llx", gtod.tod);
	kvm_s390_set_tod_clock(vcpu->kvm, &gtod);

	kvm_s390_set_psw_cc(vcpu, 0);
	return 0;
}

static int handle_set_prefix(struct kvm_vcpu *vcpu)
{
	u64 operand2;
	u32 address;
	int rc;
	u8 ar;

	vcpu->stat.instruction_spx++;

	if (vcpu->arch.sie_block->gpsw.mask & PSW_MASK_PSTATE)
		return kvm_s390_inject_program_int(vcpu, PGM_PRIVILEGED_OP);

	operand2 = kvm_s390_get_base_disp_s(vcpu, &ar);

	/* must be word boundary */
	if (operand2 & 3)
		return kvm_s390_inject_program_int(vcpu, PGM_SPECIFICATION);

	/* get the value */
	rc = read_guest(vcpu, operand2, ar, &address, sizeof(address));
	if (rc)
		return kvm_s390_inject_prog_cond(vcpu, rc);

	address &= 0x7fffe000u;

	/*
	 * Make sure the new value is valid memory. We only need to check the
	 * first page, since address is 8k aligned and memory pieces are always
	 * at least 1MB aligned and have at least a size of 1MB.
	 */
	if (kvm_is_error_gpa(vcpu->kvm, address))
		return kvm_s390_inject_program_int(vcpu, PGM_ADDRESSING);

	kvm_s390_set_prefix(vcpu, address);
	trace_kvm_s390_handle_prefix(vcpu, 1, address);
	return 0;
}

static int handle_store_prefix(struct kvm_vcpu *vcpu)
{
	u64 operand2;
	u32 address;
	int rc;
	u8 ar;

	vcpu->stat.instruction_stpx++;

	if (vcpu->arch.sie_block->gpsw.mask & PSW_MASK_PSTATE)
		return kvm_s390_inject_program_int(vcpu, PGM_PRIVILEGED_OP);

	operand2 = kvm_s390_get_base_disp_s(vcpu, &ar);

	/* must be word boundary */
	if (operand2 & 3)
		return kvm_s390_inject_program_int(vcpu, PGM_SPECIFICATION);

	address = kvm_s390_get_prefix(vcpu);

	/* get the value */
	rc = write_guest(vcpu, operand2, ar, &address, sizeof(address));
	if (rc)
		return kvm_s390_inject_prog_cond(vcpu, rc);

	VCPU_EVENT(vcpu, 3, "STPX: storing prefix 0x%x into 0x%llx", address, operand2);
	trace_kvm_s390_handle_prefix(vcpu, 0, address);
	return 0;
}

static int handle_store_cpu_address(struct kvm_vcpu *vcpu)
{
	u16 vcpu_id = vcpu->vcpu_id;
	u64 ga;
	int rc;
	u8 ar;

	vcpu->stat.instruction_stap++;

	if (vcpu->arch.sie_block->gpsw.mask & PSW_MASK_PSTATE)
		return kvm_s390_inject_program_int(vcpu, PGM_PRIVILEGED_OP);

	ga = kvm_s390_get_base_disp_s(vcpu, &ar);

	if (ga & 1)
		return kvm_s390_inject_program_int(vcpu, PGM_SPECIFICATION);

	rc = write_guest(vcpu, ga, ar, &vcpu_id, sizeof(vcpu_id));
	if (rc)
		return kvm_s390_inject_prog_cond(vcpu, rc);

	VCPU_EVENT(vcpu, 3, "STAP: storing cpu address (%u) to 0x%llx", vcpu_id, ga);
	trace_kvm_s390_handle_stap(vcpu, ga);
	return 0;
}

int kvm_s390_skey_check_enable(struct kvm_vcpu *vcpu)
{
	int rc;

	trace_kvm_s390_skey_related_inst(vcpu);
	/* Already enabled? */
	if (vcpu->arch.skey_enabled)
		return 0;

	rc = s390_enable_skey();
	VCPU_EVENT(vcpu, 3, "enabling storage keys for guest: %d", rc);
	if (rc)
		return rc;

	if (kvm_s390_test_cpuflags(vcpu, CPUSTAT_KSS))
		kvm_s390_clear_cpuflags(vcpu, CPUSTAT_KSS);
	if (!vcpu->kvm->arch.use_skf)
		vcpu->arch.sie_block->ictl |= ICTL_ISKE | ICTL_SSKE | ICTL_RRBE;
	else
		vcpu->arch.sie_block->ictl &= ~(ICTL_ISKE | ICTL_SSKE | ICTL_RRBE);
	vcpu->arch.skey_enabled = true;
	return 0;
}

static int try_handle_skey(struct kvm_vcpu *vcpu)
{
	int rc;

	rc = kvm_s390_skey_check_enable(vcpu);
	if (rc)
		return rc;
	if (vcpu->kvm->arch.use_skf) {
		/* with storage-key facility, SIE interprets it for us */
		kvm_s390_retry_instr(vcpu);
		VCPU_EVENT(vcpu, 4, "%s", "retrying storage key operation");
		return -EAGAIN;
	}
	return 0;
}

static int handle_iske(struct kvm_vcpu *vcpu)
{
	unsigned long gaddr, vmaddr;
	unsigned char key;
	int reg1, reg2;
	bool unlocked;
	int rc;

	vcpu->stat.instruction_iske++;

	if (vcpu->arch.sie_block->gpsw.mask & PSW_MASK_PSTATE)
		return kvm_s390_inject_program_int(vcpu, PGM_PRIVILEGED_OP);

	rc = try_handle_skey(vcpu);
	if (rc)
		return rc != -EAGAIN ? rc : 0;

	kvm_s390_get_regs_rre(vcpu, &reg1, &reg2);

	gaddr = vcpu->run->s.regs.gprs[reg2] & PAGE_MASK;
	gaddr = kvm_s390_logical_to_effective(vcpu, gaddr);
	gaddr = kvm_s390_real_to_abs(vcpu, gaddr);
	vmaddr = gfn_to_hva(vcpu->kvm, gpa_to_gfn(gaddr));
	if (kvm_is_error_hva(vmaddr))
		return kvm_s390_inject_program_int(vcpu, PGM_ADDRESSING);
retry:
	unlocked = false;
	down_read(&current->mm->mmap_sem);
	rc = get_guest_storage_key(current->mm, vmaddr, &key);

	if (rc) {
		rc = fixup_user_fault(current, current->mm, vmaddr,
				      FAULT_FLAG_WRITE, &unlocked);
		if (!rc) {
			up_read(&current->mm->mmap_sem);
			goto retry;
		}
	}
<<<<<<< HEAD
	if (rc)
		return kvm_s390_inject_program_int(vcpu, PGM_ADDRESSING);
	up_read(&current->mm->mmap_sem);
=======
	up_read(&current->mm->mmap_sem);
	if (rc == -EFAULT)
		return kvm_s390_inject_program_int(vcpu, PGM_ADDRESSING);
	if (rc < 0)
		return rc;
>>>>>>> f9885ef8
	vcpu->run->s.regs.gprs[reg1] &= ~0xff;
	vcpu->run->s.regs.gprs[reg1] |= key;
	return 0;
}

static int handle_rrbe(struct kvm_vcpu *vcpu)
{
	unsigned long vmaddr, gaddr;
	int reg1, reg2;
	bool unlocked;
	int rc;

	vcpu->stat.instruction_rrbe++;

	if (vcpu->arch.sie_block->gpsw.mask & PSW_MASK_PSTATE)
		return kvm_s390_inject_program_int(vcpu, PGM_PRIVILEGED_OP);

	rc = try_handle_skey(vcpu);
	if (rc)
		return rc != -EAGAIN ? rc : 0;

	kvm_s390_get_regs_rre(vcpu, &reg1, &reg2);

	gaddr = vcpu->run->s.regs.gprs[reg2] & PAGE_MASK;
	gaddr = kvm_s390_logical_to_effective(vcpu, gaddr);
	gaddr = kvm_s390_real_to_abs(vcpu, gaddr);
	vmaddr = gfn_to_hva(vcpu->kvm, gpa_to_gfn(gaddr));
	if (kvm_is_error_hva(vmaddr))
		return kvm_s390_inject_program_int(vcpu, PGM_ADDRESSING);
retry:
	unlocked = false;
	down_read(&current->mm->mmap_sem);
	rc = reset_guest_reference_bit(current->mm, vmaddr);
	if (rc < 0) {
		rc = fixup_user_fault(current, current->mm, vmaddr,
				      FAULT_FLAG_WRITE, &unlocked);
		if (!rc) {
			up_read(&current->mm->mmap_sem);
			goto retry;
		}
	}
<<<<<<< HEAD
	if (rc < 0)
		return kvm_s390_inject_program_int(vcpu, PGM_ADDRESSING);
	up_read(&current->mm->mmap_sem);
=======
	up_read(&current->mm->mmap_sem);
	if (rc == -EFAULT)
		return kvm_s390_inject_program_int(vcpu, PGM_ADDRESSING);
	if (rc < 0)
		return rc;
>>>>>>> f9885ef8
	kvm_s390_set_psw_cc(vcpu, rc);
	return 0;
}

#define SSKE_NQ 0x8
#define SSKE_MR 0x4
#define SSKE_MC 0x2
#define SSKE_MB 0x1
static int handle_sske(struct kvm_vcpu *vcpu)
{
	unsigned char m3 = vcpu->arch.sie_block->ipb >> 28;
	unsigned long start, end;
	unsigned char key, oldkey;
	int reg1, reg2;
	bool unlocked;
	int rc;

	vcpu->stat.instruction_sske++;

	if (vcpu->arch.sie_block->gpsw.mask & PSW_MASK_PSTATE)
		return kvm_s390_inject_program_int(vcpu, PGM_PRIVILEGED_OP);

	rc = try_handle_skey(vcpu);
	if (rc)
		return rc != -EAGAIN ? rc : 0;

	if (!test_kvm_facility(vcpu->kvm, 8))
		m3 &= ~SSKE_MB;
	if (!test_kvm_facility(vcpu->kvm, 10))
		m3 &= ~(SSKE_MC | SSKE_MR);
	if (!test_kvm_facility(vcpu->kvm, 14))
		m3 &= ~SSKE_NQ;

	kvm_s390_get_regs_rre(vcpu, &reg1, &reg2);

	key = vcpu->run->s.regs.gprs[reg1] & 0xfe;
	start = vcpu->run->s.regs.gprs[reg2] & PAGE_MASK;
	start = kvm_s390_logical_to_effective(vcpu, start);
	if (m3 & SSKE_MB) {
		/* start already designates an absolute address */
		end = (start + _SEGMENT_SIZE) & ~(_SEGMENT_SIZE - 1);
	} else {
		start = kvm_s390_real_to_abs(vcpu, start);
		end = start + PAGE_SIZE;
	}

	while (start != end) {
		unsigned long vmaddr = gfn_to_hva(vcpu->kvm, gpa_to_gfn(start));
		unlocked = false;

		if (kvm_is_error_hva(vmaddr))
			return kvm_s390_inject_program_int(vcpu, PGM_ADDRESSING);

		down_read(&current->mm->mmap_sem);
		rc = cond_set_guest_storage_key(current->mm, vmaddr, key, &oldkey,
						m3 & SSKE_NQ, m3 & SSKE_MR,
						m3 & SSKE_MC);

		if (rc < 0) {
			rc = fixup_user_fault(current, current->mm, vmaddr,
					      FAULT_FLAG_WRITE, &unlocked);
			rc = !rc ? -EAGAIN : rc;
		}
<<<<<<< HEAD
		if (rc == -EFAULT)
			return kvm_s390_inject_program_int(vcpu, PGM_ADDRESSING);

		up_read(&current->mm->mmap_sem);
		if (rc >= 0)
			start += PAGE_SIZE;
=======
		up_read(&current->mm->mmap_sem);
		if (rc == -EFAULT)
			return kvm_s390_inject_program_int(vcpu, PGM_ADDRESSING);
		if (rc < 0)
			return rc;
		start += PAGE_SIZE;
>>>>>>> f9885ef8
	}

	if (m3 & (SSKE_MC | SSKE_MR)) {
		if (m3 & SSKE_MB) {
			/* skey in reg1 is unpredictable */
			kvm_s390_set_psw_cc(vcpu, 3);
		} else {
			kvm_s390_set_psw_cc(vcpu, rc);
			vcpu->run->s.regs.gprs[reg1] &= ~0xff00UL;
			vcpu->run->s.regs.gprs[reg1] |= (u64) oldkey << 8;
		}
	}
	if (m3 & SSKE_MB) {
		if (psw_bits(vcpu->arch.sie_block->gpsw).eaba == PSW_BITS_AMODE_64BIT)
			vcpu->run->s.regs.gprs[reg2] &= ~PAGE_MASK;
		else
			vcpu->run->s.regs.gprs[reg2] &= ~0xfffff000UL;
		end = kvm_s390_logical_to_effective(vcpu, end);
		vcpu->run->s.regs.gprs[reg2] |= end;
	}
	return 0;
}

static int handle_ipte_interlock(struct kvm_vcpu *vcpu)
{
	vcpu->stat.instruction_ipte_interlock++;
	if (psw_bits(vcpu->arch.sie_block->gpsw).pstate)
		return kvm_s390_inject_program_int(vcpu, PGM_PRIVILEGED_OP);
	wait_event(vcpu->kvm->arch.ipte_wq, !ipte_lock_held(vcpu));
	kvm_s390_retry_instr(vcpu);
	VCPU_EVENT(vcpu, 4, "%s", "retrying ipte interlock operation");
	return 0;
}

static int handle_test_block(struct kvm_vcpu *vcpu)
{
	gpa_t addr;
	int reg2;

	vcpu->stat.instruction_tb++;

	if (vcpu->arch.sie_block->gpsw.mask & PSW_MASK_PSTATE)
		return kvm_s390_inject_program_int(vcpu, PGM_PRIVILEGED_OP);

	kvm_s390_get_regs_rre(vcpu, NULL, &reg2);
	addr = vcpu->run->s.regs.gprs[reg2] & PAGE_MASK;
	addr = kvm_s390_logical_to_effective(vcpu, addr);
	if (kvm_s390_check_low_addr_prot_real(vcpu, addr))
		return kvm_s390_inject_prog_irq(vcpu, &vcpu->arch.pgm);
	addr = kvm_s390_real_to_abs(vcpu, addr);

	if (kvm_is_error_gpa(vcpu->kvm, addr))
		return kvm_s390_inject_program_int(vcpu, PGM_ADDRESSING);
	/*
	 * We don't expect errors on modern systems, and do not care
	 * about storage keys (yet), so let's just clear the page.
	 */
	if (kvm_clear_guest(vcpu->kvm, addr, PAGE_SIZE))
		return -EFAULT;
	kvm_s390_set_psw_cc(vcpu, 0);
	vcpu->run->s.regs.gprs[0] = 0;
	return 0;
}

static int handle_tpi(struct kvm_vcpu *vcpu)
{
	struct kvm_s390_interrupt_info *inti;
	unsigned long len;
	u32 tpi_data[3];
	int rc;
	u64 addr;
	u8 ar;

	vcpu->stat.instruction_tpi++;

	addr = kvm_s390_get_base_disp_s(vcpu, &ar);
	if (addr & 3)
		return kvm_s390_inject_program_int(vcpu, PGM_SPECIFICATION);

	inti = kvm_s390_get_io_int(vcpu->kvm, vcpu->arch.sie_block->gcr[6], 0);
	if (!inti) {
		kvm_s390_set_psw_cc(vcpu, 0);
		return 0;
	}

	tpi_data[0] = inti->io.subchannel_id << 16 | inti->io.subchannel_nr;
	tpi_data[1] = inti->io.io_int_parm;
	tpi_data[2] = inti->io.io_int_word;
	if (addr) {
		/*
		 * Store the two-word I/O interruption code into the
		 * provided area.
		 */
		len = sizeof(tpi_data) - 4;
		rc = write_guest(vcpu, addr, ar, &tpi_data, len);
		if (rc) {
			rc = kvm_s390_inject_prog_cond(vcpu, rc);
			goto reinject_interrupt;
		}
	} else {
		/*
		 * Store the three-word I/O interruption code into
		 * the appropriate lowcore area.
		 */
		len = sizeof(tpi_data);
		if (write_guest_lc(vcpu, __LC_SUBCHANNEL_ID, &tpi_data, len)) {
			/* failed writes to the low core are not recoverable */
			rc = -EFAULT;
			goto reinject_interrupt;
		}
	}

	/* irq was successfully handed to the guest */
	kfree(inti);
	kvm_s390_set_psw_cc(vcpu, 1);
	return 0;
reinject_interrupt:
	/*
	 * If we encounter a problem storing the interruption code, the
	 * instruction is suppressed from the guest's view: reinject the
	 * interrupt.
	 */
	if (kvm_s390_reinject_io_int(vcpu->kvm, inti)) {
		kfree(inti);
		rc = -EFAULT;
	}
	/* don't set the cc, a pgm irq was injected or we drop to user space */
	return rc ? -EFAULT : 0;
}

static int handle_tsch(struct kvm_vcpu *vcpu)
{
	struct kvm_s390_interrupt_info *inti = NULL;
	const u64 isc_mask = 0xffUL << 24; /* all iscs set */

	vcpu->stat.instruction_tsch++;

	/* a valid schid has at least one bit set */
	if (vcpu->run->s.regs.gprs[1])
		inti = kvm_s390_get_io_int(vcpu->kvm, isc_mask,
					   vcpu->run->s.regs.gprs[1]);

	/*
	 * Prepare exit to userspace.
	 * We indicate whether we dequeued a pending I/O interrupt
	 * so that userspace can re-inject it if the instruction gets
	 * a program check. While this may re-order the pending I/O
	 * interrupts, this is no problem since the priority is kept
	 * intact.
	 */
	vcpu->run->exit_reason = KVM_EXIT_S390_TSCH;
	vcpu->run->s390_tsch.dequeued = !!inti;
	if (inti) {
		vcpu->run->s390_tsch.subchannel_id = inti->io.subchannel_id;
		vcpu->run->s390_tsch.subchannel_nr = inti->io.subchannel_nr;
		vcpu->run->s390_tsch.io_int_parm = inti->io.io_int_parm;
		vcpu->run->s390_tsch.io_int_word = inti->io.io_int_word;
	}
	vcpu->run->s390_tsch.ipb = vcpu->arch.sie_block->ipb;
	kfree(inti);
	return -EREMOTE;
}

static int handle_io_inst(struct kvm_vcpu *vcpu)
{
	VCPU_EVENT(vcpu, 4, "%s", "I/O instruction");

	if (vcpu->arch.sie_block->gpsw.mask & PSW_MASK_PSTATE)
		return kvm_s390_inject_program_int(vcpu, PGM_PRIVILEGED_OP);

	if (vcpu->kvm->arch.css_support) {
		/*
		 * Most I/O instructions will be handled by userspace.
		 * Exceptions are tpi and the interrupt portion of tsch.
		 */
		if (vcpu->arch.sie_block->ipa == 0xb236)
			return handle_tpi(vcpu);
		if (vcpu->arch.sie_block->ipa == 0xb235)
			return handle_tsch(vcpu);
		/* Handle in userspace. */
		vcpu->stat.instruction_io_other++;
		return -EOPNOTSUPP;
	} else {
		/*
		 * Set condition code 3 to stop the guest from issuing channel
		 * I/O instructions.
		 */
		kvm_s390_set_psw_cc(vcpu, 3);
		return 0;
	}
}

static int handle_stfl(struct kvm_vcpu *vcpu)
{
	int rc;
	unsigned int fac;

	vcpu->stat.instruction_stfl++;

	if (vcpu->arch.sie_block->gpsw.mask & PSW_MASK_PSTATE)
		return kvm_s390_inject_program_int(vcpu, PGM_PRIVILEGED_OP);

	/*
	 * We need to shift the lower 32 facility bits (bit 0-31) from a u64
	 * into a u32 memory representation. They will remain bits 0-31.
	 */
	fac = *vcpu->kvm->arch.model.fac_list >> 32;
	rc = write_guest_lc(vcpu, offsetof(struct lowcore, stfl_fac_list),
			    &fac, sizeof(fac));
	if (rc)
		return rc;
	VCPU_EVENT(vcpu, 3, "STFL: store facility list 0x%x", fac);
	trace_kvm_s390_handle_stfl(vcpu, fac);
	return 0;
}

#define PSW_MASK_ADDR_MODE (PSW_MASK_EA | PSW_MASK_BA)
#define PSW_MASK_UNASSIGNED 0xb80800fe7fffffffUL
#define PSW_ADDR_24 0x0000000000ffffffUL
#define PSW_ADDR_31 0x000000007fffffffUL

int is_valid_psw(psw_t *psw)
{
	if (psw->mask & PSW_MASK_UNASSIGNED)
		return 0;
	if ((psw->mask & PSW_MASK_ADDR_MODE) == PSW_MASK_BA) {
		if (psw->addr & ~PSW_ADDR_31)
			return 0;
	}
	if (!(psw->mask & PSW_MASK_ADDR_MODE) && (psw->addr & ~PSW_ADDR_24))
		return 0;
	if ((psw->mask & PSW_MASK_ADDR_MODE) ==  PSW_MASK_EA)
		return 0;
	if (psw->addr & 1)
		return 0;
	return 1;
}

int kvm_s390_handle_lpsw(struct kvm_vcpu *vcpu)
{
	psw_t *gpsw = &vcpu->arch.sie_block->gpsw;
	psw_compat_t new_psw;
	u64 addr;
	int rc;
	u8 ar;

	vcpu->stat.instruction_lpsw++;

	if (gpsw->mask & PSW_MASK_PSTATE)
		return kvm_s390_inject_program_int(vcpu, PGM_PRIVILEGED_OP);

	addr = kvm_s390_get_base_disp_s(vcpu, &ar);
	if (addr & 7)
		return kvm_s390_inject_program_int(vcpu, PGM_SPECIFICATION);

	rc = read_guest(vcpu, addr, ar, &new_psw, sizeof(new_psw));
	if (rc)
		return kvm_s390_inject_prog_cond(vcpu, rc);
	if (!(new_psw.mask & PSW32_MASK_BASE))
		return kvm_s390_inject_program_int(vcpu, PGM_SPECIFICATION);
	gpsw->mask = (new_psw.mask & ~PSW32_MASK_BASE) << 32;
	gpsw->mask |= new_psw.addr & PSW32_ADDR_AMODE;
	gpsw->addr = new_psw.addr & ~PSW32_ADDR_AMODE;
	if (!is_valid_psw(gpsw))
		return kvm_s390_inject_program_int(vcpu, PGM_SPECIFICATION);
	return 0;
}

static int handle_lpswe(struct kvm_vcpu *vcpu)
{
	psw_t new_psw;
	u64 addr;
	int rc;
	u8 ar;

	vcpu->stat.instruction_lpswe++;

	if (vcpu->arch.sie_block->gpsw.mask & PSW_MASK_PSTATE)
		return kvm_s390_inject_program_int(vcpu, PGM_PRIVILEGED_OP);

	addr = kvm_s390_get_base_disp_s(vcpu, &ar);
	if (addr & 7)
		return kvm_s390_inject_program_int(vcpu, PGM_SPECIFICATION);
	rc = read_guest(vcpu, addr, ar, &new_psw, sizeof(new_psw));
	if (rc)
		return kvm_s390_inject_prog_cond(vcpu, rc);
	vcpu->arch.sie_block->gpsw = new_psw;
	if (!is_valid_psw(&vcpu->arch.sie_block->gpsw))
		return kvm_s390_inject_program_int(vcpu, PGM_SPECIFICATION);
	return 0;
}

static int handle_stidp(struct kvm_vcpu *vcpu)
{
	u64 stidp_data = vcpu->kvm->arch.model.cpuid;
	u64 operand2;
	int rc;
	u8 ar;

	vcpu->stat.instruction_stidp++;

	if (vcpu->arch.sie_block->gpsw.mask & PSW_MASK_PSTATE)
		return kvm_s390_inject_program_int(vcpu, PGM_PRIVILEGED_OP);

	operand2 = kvm_s390_get_base_disp_s(vcpu, &ar);

	if (operand2 & 7)
		return kvm_s390_inject_program_int(vcpu, PGM_SPECIFICATION);

	rc = write_guest(vcpu, operand2, ar, &stidp_data, sizeof(stidp_data));
	if (rc)
		return kvm_s390_inject_prog_cond(vcpu, rc);

	VCPU_EVENT(vcpu, 3, "STIDP: store cpu id 0x%llx", stidp_data);
	return 0;
}

static void handle_stsi_3_2_2(struct kvm_vcpu *vcpu, struct sysinfo_3_2_2 *mem)
{
	int cpus = 0;
	int n;

	cpus = atomic_read(&vcpu->kvm->online_vcpus);

	/* deal with other level 3 hypervisors */
	if (stsi(mem, 3, 2, 2))
		mem->count = 0;
	if (mem->count < 8)
		mem->count++;
	for (n = mem->count - 1; n > 0 ; n--)
		memcpy(&mem->vm[n], &mem->vm[n - 1], sizeof(mem->vm[0]));

	memset(&mem->vm[0], 0, sizeof(mem->vm[0]));
	mem->vm[0].cpus_total = cpus;
	mem->vm[0].cpus_configured = cpus;
	mem->vm[0].cpus_standby = 0;
	mem->vm[0].cpus_reserved = 0;
	mem->vm[0].caf = 1000;
	memcpy(mem->vm[0].name, "KVMguest", 8);
	ASCEBC(mem->vm[0].name, 8);
	memcpy(mem->vm[0].cpi, "KVM/Linux       ", 16);
	ASCEBC(mem->vm[0].cpi, 16);
}

static void insert_stsi_usr_data(struct kvm_vcpu *vcpu, u64 addr, u8 ar,
				 u8 fc, u8 sel1, u16 sel2)
{
	vcpu->run->exit_reason = KVM_EXIT_S390_STSI;
	vcpu->run->s390_stsi.addr = addr;
	vcpu->run->s390_stsi.ar = ar;
	vcpu->run->s390_stsi.fc = fc;
	vcpu->run->s390_stsi.sel1 = sel1;
	vcpu->run->s390_stsi.sel2 = sel2;
}

static int handle_stsi(struct kvm_vcpu *vcpu)
{
	int fc = (vcpu->run->s.regs.gprs[0] & 0xf0000000) >> 28;
	int sel1 = vcpu->run->s.regs.gprs[0] & 0xff;
	int sel2 = vcpu->run->s.regs.gprs[1] & 0xffff;
	unsigned long mem = 0;
	u64 operand2;
	int rc = 0;
	u8 ar;

	vcpu->stat.instruction_stsi++;
	VCPU_EVENT(vcpu, 3, "STSI: fc: %u sel1: %u sel2: %u", fc, sel1, sel2);

	if (vcpu->arch.sie_block->gpsw.mask & PSW_MASK_PSTATE)
		return kvm_s390_inject_program_int(vcpu, PGM_PRIVILEGED_OP);

	if (fc > 3) {
		kvm_s390_set_psw_cc(vcpu, 3);
		return 0;
	}

	if (vcpu->run->s.regs.gprs[0] & 0x0fffff00
	    || vcpu->run->s.regs.gprs[1] & 0xffff0000)
		return kvm_s390_inject_program_int(vcpu, PGM_SPECIFICATION);

	if (fc == 0) {
		vcpu->run->s.regs.gprs[0] = 3 << 28;
		kvm_s390_set_psw_cc(vcpu, 0);
		return 0;
	}

	operand2 = kvm_s390_get_base_disp_s(vcpu, &ar);

	if (operand2 & 0xfff)
		return kvm_s390_inject_program_int(vcpu, PGM_SPECIFICATION);

	switch (fc) {
	case 1: /* same handling for 1 and 2 */
	case 2:
		mem = get_zeroed_page(GFP_KERNEL);
		if (!mem)
			goto out_no_data;
		if (stsi((void *) mem, fc, sel1, sel2))
			goto out_no_data;
		break;
	case 3:
		if (sel1 != 2 || sel2 != 2)
			goto out_no_data;
		mem = get_zeroed_page(GFP_KERNEL);
		if (!mem)
			goto out_no_data;
		handle_stsi_3_2_2(vcpu, (void *) mem);
		break;
	}

	rc = write_guest(vcpu, operand2, ar, (void *)mem, PAGE_SIZE);
	if (rc) {
		rc = kvm_s390_inject_prog_cond(vcpu, rc);
		goto out;
	}
	if (vcpu->kvm->arch.user_stsi) {
		insert_stsi_usr_data(vcpu, operand2, ar, fc, sel1, sel2);
		rc = -EREMOTE;
	}
	trace_kvm_s390_handle_stsi(vcpu, fc, sel1, sel2, operand2);
	free_page(mem);
	kvm_s390_set_psw_cc(vcpu, 0);
	vcpu->run->s.regs.gprs[0] = 0;
	return rc;
out_no_data:
	kvm_s390_set_psw_cc(vcpu, 3);
out:
	free_page(mem);
	return rc;
}

int kvm_s390_handle_b2(struct kvm_vcpu *vcpu)
{
	switch (vcpu->arch.sie_block->ipa & 0x00ff) {
	case 0x02:
		return handle_stidp(vcpu);
	case 0x04:
		return handle_set_clock(vcpu);
	case 0x10:
		return handle_set_prefix(vcpu);
	case 0x11:
		return handle_store_prefix(vcpu);
	case 0x12:
		return handle_store_cpu_address(vcpu);
	case 0x14:
		return kvm_s390_handle_vsie(vcpu);
	case 0x21:
	case 0x50:
		return handle_ipte_interlock(vcpu);
	case 0x29:
		return handle_iske(vcpu);
	case 0x2a:
		return handle_rrbe(vcpu);
	case 0x2b:
		return handle_sske(vcpu);
	case 0x2c:
		return handle_test_block(vcpu);
	case 0x30:
	case 0x31:
	case 0x32:
	case 0x33:
	case 0x34:
	case 0x35:
	case 0x36:
	case 0x37:
	case 0x38:
	case 0x39:
	case 0x3a:
	case 0x3b:
	case 0x3c:
	case 0x5f:
	case 0x74:
	case 0x76:
		return handle_io_inst(vcpu);
	case 0x56:
		return handle_sthyi(vcpu);
	case 0x7d:
		return handle_stsi(vcpu);
	case 0xb1:
		return handle_stfl(vcpu);
	case 0xb2:
		return handle_lpswe(vcpu);
	default:
		return -EOPNOTSUPP;
	}
}

static int handle_epsw(struct kvm_vcpu *vcpu)
{
	int reg1, reg2;

	vcpu->stat.instruction_epsw++;

	kvm_s390_get_regs_rre(vcpu, &reg1, &reg2);

	/* This basically extracts the mask half of the psw. */
	vcpu->run->s.regs.gprs[reg1] &= 0xffffffff00000000UL;
	vcpu->run->s.regs.gprs[reg1] |= vcpu->arch.sie_block->gpsw.mask >> 32;
	if (reg2) {
		vcpu->run->s.regs.gprs[reg2] &= 0xffffffff00000000UL;
		vcpu->run->s.regs.gprs[reg2] |=
			vcpu->arch.sie_block->gpsw.mask & 0x00000000ffffffffUL;
	}
	return 0;
}

#define PFMF_RESERVED   0xfffc0101UL
#define PFMF_SK         0x00020000UL
#define PFMF_CF         0x00010000UL
#define PFMF_UI         0x00008000UL
#define PFMF_FSC        0x00007000UL
#define PFMF_NQ         0x00000800UL
#define PFMF_MR         0x00000400UL
#define PFMF_MC         0x00000200UL
#define PFMF_KEY        0x000000feUL

static int handle_pfmf(struct kvm_vcpu *vcpu)
{
	bool mr = false, mc = false, nq;
	int reg1, reg2;
	unsigned long start, end;
	unsigned char key;

	vcpu->stat.instruction_pfmf++;

	kvm_s390_get_regs_rre(vcpu, &reg1, &reg2);

	if (!test_kvm_facility(vcpu->kvm, 8))
		return kvm_s390_inject_program_int(vcpu, PGM_OPERATION);

	if (vcpu->arch.sie_block->gpsw.mask & PSW_MASK_PSTATE)
		return kvm_s390_inject_program_int(vcpu, PGM_PRIVILEGED_OP);

	if (vcpu->run->s.regs.gprs[reg1] & PFMF_RESERVED)
		return kvm_s390_inject_program_int(vcpu, PGM_SPECIFICATION);

	/* Only provide non-quiescing support if enabled for the guest */
	if (vcpu->run->s.regs.gprs[reg1] & PFMF_NQ &&
	    !test_kvm_facility(vcpu->kvm, 14))
		return kvm_s390_inject_program_int(vcpu, PGM_SPECIFICATION);

	/* Only provide conditional-SSKE support if enabled for the guest */
	if (vcpu->run->s.regs.gprs[reg1] & PFMF_SK &&
	    test_kvm_facility(vcpu->kvm, 10)) {
		mr = vcpu->run->s.regs.gprs[reg1] & PFMF_MR;
		mc = vcpu->run->s.regs.gprs[reg1] & PFMF_MC;
	}

	nq = vcpu->run->s.regs.gprs[reg1] & PFMF_NQ;
	key = vcpu->run->s.regs.gprs[reg1] & PFMF_KEY;
	start = vcpu->run->s.regs.gprs[reg2] & PAGE_MASK;
	start = kvm_s390_logical_to_effective(vcpu, start);

	if (vcpu->run->s.regs.gprs[reg1] & PFMF_CF) {
		if (kvm_s390_check_low_addr_prot_real(vcpu, start))
			return kvm_s390_inject_prog_irq(vcpu, &vcpu->arch.pgm);
	}

	switch (vcpu->run->s.regs.gprs[reg1] & PFMF_FSC) {
	case 0x00000000:
		/* only 4k frames specify a real address */
		start = kvm_s390_real_to_abs(vcpu, start);
		end = (start + PAGE_SIZE) & ~(PAGE_SIZE - 1);
		break;
	case 0x00001000:
		end = (start + _SEGMENT_SIZE) & ~(_SEGMENT_SIZE - 1);
		break;
	case 0x00002000:
		/* only support 2G frame size if EDAT2 is available and we are
		   not in 24-bit addressing mode */
		if (!test_kvm_facility(vcpu->kvm, 78) ||
		    psw_bits(vcpu->arch.sie_block->gpsw).eaba == PSW_BITS_AMODE_24BIT)
			return kvm_s390_inject_program_int(vcpu, PGM_SPECIFICATION);
		end = (start + _REGION3_SIZE) & ~(_REGION3_SIZE - 1);
		break;
	default:
		return kvm_s390_inject_program_int(vcpu, PGM_SPECIFICATION);
	}

	while (start != end) {
		unsigned long vmaddr;
		bool unlocked = false;

		/* Translate guest address to host address */
		vmaddr = gfn_to_hva(vcpu->kvm, gpa_to_gfn(start));
		if (kvm_is_error_hva(vmaddr))
			return kvm_s390_inject_program_int(vcpu, PGM_ADDRESSING);

		if (vcpu->run->s.regs.gprs[reg1] & PFMF_CF) {
			if (kvm_clear_guest(vcpu->kvm, start, PAGE_SIZE))
				return kvm_s390_inject_program_int(vcpu, PGM_ADDRESSING);
		}

		if (vcpu->run->s.regs.gprs[reg1] & PFMF_SK) {
			int rc = kvm_s390_skey_check_enable(vcpu);

			if (rc)
				return rc;
			down_read(&current->mm->mmap_sem);
			rc = cond_set_guest_storage_key(current->mm, vmaddr,
							key, NULL, nq, mr, mc);
			if (rc < 0) {
				rc = fixup_user_fault(current, current->mm, vmaddr,
						      FAULT_FLAG_WRITE, &unlocked);
				rc = !rc ? -EAGAIN : rc;
			}
<<<<<<< HEAD
			if (rc == -EFAULT)
				return kvm_s390_inject_program_int(vcpu, PGM_ADDRESSING);

			up_read(&current->mm->mmap_sem);
			if (rc >= 0)
				start += PAGE_SIZE;
		}
=======
			up_read(&current->mm->mmap_sem);
			if (rc == -EFAULT)
				return kvm_s390_inject_program_int(vcpu, PGM_ADDRESSING);
			if (rc == -EAGAIN)
				continue;
			if (rc < 0)
				return rc;
		}
		start += PAGE_SIZE;
>>>>>>> f9885ef8
	}
	if (vcpu->run->s.regs.gprs[reg1] & PFMF_FSC) {
		if (psw_bits(vcpu->arch.sie_block->gpsw).eaba == PSW_BITS_AMODE_64BIT) {
			vcpu->run->s.regs.gprs[reg2] = end;
		} else {
			vcpu->run->s.regs.gprs[reg2] &= ~0xffffffffUL;
			end = kvm_s390_logical_to_effective(vcpu, end);
			vcpu->run->s.regs.gprs[reg2] |= end;
		}
	}
	return 0;
}

/*
 * Must be called with relevant read locks held (kvm->mm->mmap_sem, kvm->srcu)
 */
static inline int __do_essa(struct kvm_vcpu *vcpu, const int orc)
{
	int r1, r2, nappended, entries;
	unsigned long gfn, hva, res, pgstev, ptev;
	unsigned long *cbrlo;

	/*
	 * We don't need to set SD.FPF.SK to 1 here, because if we have a
	 * machine check here we either handle it or crash
	 */

	kvm_s390_get_regs_rre(vcpu, &r1, &r2);
	gfn = vcpu->run->s.regs.gprs[r2] >> PAGE_SHIFT;
	hva = gfn_to_hva(vcpu->kvm, gfn);
	entries = (vcpu->arch.sie_block->cbrlo & ~PAGE_MASK) >> 3;

	if (kvm_is_error_hva(hva))
		return kvm_s390_inject_program_int(vcpu, PGM_ADDRESSING);

	nappended = pgste_perform_essa(vcpu->kvm->mm, hva, orc, &ptev, &pgstev);
	if (nappended < 0) {
		res = orc ? 0x10 : 0;
		vcpu->run->s.regs.gprs[r1] = res; /* Exception Indication */
		return 0;
	}
	res = (pgstev & _PGSTE_GPS_USAGE_MASK) >> 22;
	/*
	 * Set the block-content state part of the result. 0 means resident, so
	 * nothing to do if the page is valid. 2 is for preserved pages
	 * (non-present and non-zero), and 3 for zero pages (non-present and
	 * zero).
	 */
	if (ptev & _PAGE_INVALID) {
		res |= 2;
		if (pgstev & _PGSTE_GPS_ZERO)
			res |= 1;
	}
	if (pgstev & _PGSTE_GPS_NODAT)
		res |= 0x20;
	vcpu->run->s.regs.gprs[r1] = res;
	/*
	 * It is possible that all the normal 511 slots were full, in which case
	 * we will now write in the 512th slot, which is reserved for host use.
	 * In both cases we let the normal essa handling code process all the
	 * slots, including the reserved one, if needed.
	 */
	if (nappended > 0) {
		cbrlo = phys_to_virt(vcpu->arch.sie_block->cbrlo & PAGE_MASK);
		cbrlo[entries] = gfn << PAGE_SHIFT;
	}

	if (orc) {
		struct kvm_memory_slot *ms = gfn_to_memslot(vcpu->kvm, gfn);

		/* Increment only if we are really flipping the bit */
		if (ms && !test_and_set_bit(gfn - ms->base_gfn, kvm_second_dirty_bitmap(ms)))
			atomic64_inc(&vcpu->kvm->arch.cmma_dirty_pages);
	}

	return nappended;
}

static int handle_essa(struct kvm_vcpu *vcpu)
{
	/* entries expected to be 1FF */
	int entries = (vcpu->arch.sie_block->cbrlo & ~PAGE_MASK) >> 3;
	unsigned long *cbrlo;
	struct gmap *gmap;
	int i, orc;

	VCPU_EVENT(vcpu, 4, "ESSA: release %d pages", entries);
	gmap = vcpu->arch.gmap;
	vcpu->stat.instruction_essa++;
	if (!vcpu->kvm->arch.use_cmma)
		return kvm_s390_inject_program_int(vcpu, PGM_OPERATION);

	if (vcpu->arch.sie_block->gpsw.mask & PSW_MASK_PSTATE)
		return kvm_s390_inject_program_int(vcpu, PGM_PRIVILEGED_OP);
	/* Check for invalid operation request code */
	orc = (vcpu->arch.sie_block->ipb & 0xf0000000) >> 28;
	/* ORCs 0-6 are always valid */
	if (orc > (test_kvm_facility(vcpu->kvm, 147) ? ESSA_SET_STABLE_NODAT
						: ESSA_SET_STABLE_IF_RESIDENT))
		return kvm_s390_inject_program_int(vcpu, PGM_SPECIFICATION);

	if (!vcpu->kvm->arch.migration_mode) {
		/*
		 * CMMA is enabled in the KVM settings, but is disabled in
		 * the SIE block and in the mm_context, and we are not doing
		 * a migration. Enable CMMA in the mm_context.
		 * Since we need to take a write lock to write to the context
		 * to avoid races with storage keys handling, we check if the
		 * value really needs to be written to; if the value is
		 * already correct, we do nothing and avoid the lock.
		 */
		if (vcpu->kvm->mm->context.uses_cmm == 0) {
			down_write(&vcpu->kvm->mm->mmap_sem);
			vcpu->kvm->mm->context.uses_cmm = 1;
			up_write(&vcpu->kvm->mm->mmap_sem);
		}
		/*
		 * If we are here, we are supposed to have CMMA enabled in
		 * the SIE block. Enabling CMMA works on a per-CPU basis,
		 * while the context use_cmma flag is per process.
		 * It's possible that the context flag is enabled and the
		 * SIE flag is not, so we set the flag always; if it was
		 * already set, nothing changes, otherwise we enable it
		 * on this CPU too.
		 */
		vcpu->arch.sie_block->ecb2 |= ECB2_CMMA;
		/* Retry the ESSA instruction */
		kvm_s390_retry_instr(vcpu);
	} else {
		int srcu_idx;

		down_read(&vcpu->kvm->mm->mmap_sem);
		srcu_idx = srcu_read_lock(&vcpu->kvm->srcu);
		i = __do_essa(vcpu, orc);
		srcu_read_unlock(&vcpu->kvm->srcu, srcu_idx);
		up_read(&vcpu->kvm->mm->mmap_sem);
		if (i < 0)
			return i;
		/* Account for the possible extra cbrl entry */
		entries += i;
	}
	vcpu->arch.sie_block->cbrlo &= PAGE_MASK;	/* reset nceo */
	cbrlo = phys_to_virt(vcpu->arch.sie_block->cbrlo);
	down_read(&gmap->mm->mmap_sem);
	for (i = 0; i < entries; ++i)
		__gmap_zap(gmap, cbrlo[i]);
	up_read(&gmap->mm->mmap_sem);
	return 0;
}

int kvm_s390_handle_b9(struct kvm_vcpu *vcpu)
{
	switch (vcpu->arch.sie_block->ipa & 0x00ff) {
	case 0x8a:
	case 0x8e:
	case 0x8f:
		return handle_ipte_interlock(vcpu);
	case 0x8d:
		return handle_epsw(vcpu);
	case 0xab:
		return handle_essa(vcpu);
	case 0xaf:
		return handle_pfmf(vcpu);
	default:
		return -EOPNOTSUPP;
	}
}

int kvm_s390_handle_lctl(struct kvm_vcpu *vcpu)
{
	int reg1 = (vcpu->arch.sie_block->ipa & 0x00f0) >> 4;
	int reg3 = vcpu->arch.sie_block->ipa & 0x000f;
	int reg, rc, nr_regs;
	u32 ctl_array[16];
	u64 ga;
	u8 ar;

	vcpu->stat.instruction_lctl++;

	if (vcpu->arch.sie_block->gpsw.mask & PSW_MASK_PSTATE)
		return kvm_s390_inject_program_int(vcpu, PGM_PRIVILEGED_OP);

	ga = kvm_s390_get_base_disp_rs(vcpu, &ar);

	if (ga & 3)
		return kvm_s390_inject_program_int(vcpu, PGM_SPECIFICATION);

	VCPU_EVENT(vcpu, 4, "LCTL: r1:%d, r3:%d, addr: 0x%llx", reg1, reg3, ga);
	trace_kvm_s390_handle_lctl(vcpu, 0, reg1, reg3, ga);

	nr_regs = ((reg3 - reg1) & 0xf) + 1;
	rc = read_guest(vcpu, ga, ar, ctl_array, nr_regs * sizeof(u32));
	if (rc)
		return kvm_s390_inject_prog_cond(vcpu, rc);
	reg = reg1;
	nr_regs = 0;
	do {
		vcpu->arch.sie_block->gcr[reg] &= 0xffffffff00000000ul;
		vcpu->arch.sie_block->gcr[reg] |= ctl_array[nr_regs++];
		if (reg == reg3)
			break;
		reg = (reg + 1) % 16;
	} while (1);
	kvm_make_request(KVM_REQ_TLB_FLUSH, vcpu);
	return 0;
}

int kvm_s390_handle_stctl(struct kvm_vcpu *vcpu)
{
	int reg1 = (vcpu->arch.sie_block->ipa & 0x00f0) >> 4;
	int reg3 = vcpu->arch.sie_block->ipa & 0x000f;
	int reg, rc, nr_regs;
	u32 ctl_array[16];
	u64 ga;
	u8 ar;

	vcpu->stat.instruction_stctl++;

	if (vcpu->arch.sie_block->gpsw.mask & PSW_MASK_PSTATE)
		return kvm_s390_inject_program_int(vcpu, PGM_PRIVILEGED_OP);

	ga = kvm_s390_get_base_disp_rs(vcpu, &ar);

	if (ga & 3)
		return kvm_s390_inject_program_int(vcpu, PGM_SPECIFICATION);

	VCPU_EVENT(vcpu, 4, "STCTL r1:%d, r3:%d, addr: 0x%llx", reg1, reg3, ga);
	trace_kvm_s390_handle_stctl(vcpu, 0, reg1, reg3, ga);

	reg = reg1;
	nr_regs = 0;
	do {
		ctl_array[nr_regs++] = vcpu->arch.sie_block->gcr[reg];
		if (reg == reg3)
			break;
		reg = (reg + 1) % 16;
	} while (1);
	rc = write_guest(vcpu, ga, ar, ctl_array, nr_regs * sizeof(u32));
	return rc ? kvm_s390_inject_prog_cond(vcpu, rc) : 0;
}

static int handle_lctlg(struct kvm_vcpu *vcpu)
{
	int reg1 = (vcpu->arch.sie_block->ipa & 0x00f0) >> 4;
	int reg3 = vcpu->arch.sie_block->ipa & 0x000f;
	int reg, rc, nr_regs;
	u64 ctl_array[16];
	u64 ga;
	u8 ar;

	vcpu->stat.instruction_lctlg++;

	if (vcpu->arch.sie_block->gpsw.mask & PSW_MASK_PSTATE)
		return kvm_s390_inject_program_int(vcpu, PGM_PRIVILEGED_OP);

	ga = kvm_s390_get_base_disp_rsy(vcpu, &ar);

	if (ga & 7)
		return kvm_s390_inject_program_int(vcpu, PGM_SPECIFICATION);

	VCPU_EVENT(vcpu, 4, "LCTLG: r1:%d, r3:%d, addr: 0x%llx", reg1, reg3, ga);
	trace_kvm_s390_handle_lctl(vcpu, 1, reg1, reg3, ga);

	nr_regs = ((reg3 - reg1) & 0xf) + 1;
	rc = read_guest(vcpu, ga, ar, ctl_array, nr_regs * sizeof(u64));
	if (rc)
		return kvm_s390_inject_prog_cond(vcpu, rc);
	reg = reg1;
	nr_regs = 0;
	do {
		vcpu->arch.sie_block->gcr[reg] = ctl_array[nr_regs++];
		if (reg == reg3)
			break;
		reg = (reg + 1) % 16;
	} while (1);
	kvm_make_request(KVM_REQ_TLB_FLUSH, vcpu);
	return 0;
}

static int handle_stctg(struct kvm_vcpu *vcpu)
{
	int reg1 = (vcpu->arch.sie_block->ipa & 0x00f0) >> 4;
	int reg3 = vcpu->arch.sie_block->ipa & 0x000f;
	int reg, rc, nr_regs;
	u64 ctl_array[16];
	u64 ga;
	u8 ar;

	vcpu->stat.instruction_stctg++;

	if (vcpu->arch.sie_block->gpsw.mask & PSW_MASK_PSTATE)
		return kvm_s390_inject_program_int(vcpu, PGM_PRIVILEGED_OP);

	ga = kvm_s390_get_base_disp_rsy(vcpu, &ar);

	if (ga & 7)
		return kvm_s390_inject_program_int(vcpu, PGM_SPECIFICATION);

	VCPU_EVENT(vcpu, 4, "STCTG r1:%d, r3:%d, addr: 0x%llx", reg1, reg3, ga);
	trace_kvm_s390_handle_stctl(vcpu, 1, reg1, reg3, ga);

	reg = reg1;
	nr_regs = 0;
	do {
		ctl_array[nr_regs++] = vcpu->arch.sie_block->gcr[reg];
		if (reg == reg3)
			break;
		reg = (reg + 1) % 16;
	} while (1);
	rc = write_guest(vcpu, ga, ar, ctl_array, nr_regs * sizeof(u64));
	return rc ? kvm_s390_inject_prog_cond(vcpu, rc) : 0;
}

int kvm_s390_handle_eb(struct kvm_vcpu *vcpu)
{
	switch (vcpu->arch.sie_block->ipb & 0x000000ff) {
	case 0x25:
		return handle_stctg(vcpu);
	case 0x2f:
		return handle_lctlg(vcpu);
	case 0x60:
	case 0x61:
	case 0x62:
		return handle_ri(vcpu);
	default:
		return -EOPNOTSUPP;
	}
}

static int handle_tprot(struct kvm_vcpu *vcpu)
{
	u64 address1, address2;
	unsigned long hva, gpa;
	int ret = 0, cc = 0;
	bool writable;
	u8 ar;

	vcpu->stat.instruction_tprot++;

	if (vcpu->arch.sie_block->gpsw.mask & PSW_MASK_PSTATE)
		return kvm_s390_inject_program_int(vcpu, PGM_PRIVILEGED_OP);

	kvm_s390_get_base_disp_sse(vcpu, &address1, &address2, &ar, NULL);

	/* we only handle the Linux memory detection case:
	 * access key == 0
	 * everything else goes to userspace. */
	if (address2 & 0xf0)
		return -EOPNOTSUPP;
	if (vcpu->arch.sie_block->gpsw.mask & PSW_MASK_DAT)
		ipte_lock(vcpu);
	ret = guest_translate_address(vcpu, address1, ar, &gpa, GACC_STORE);
	if (ret == PGM_PROTECTION) {
		/* Write protected? Try again with read-only... */
		cc = 1;
		ret = guest_translate_address(vcpu, address1, ar, &gpa,
					      GACC_FETCH);
	}
	if (ret) {
		if (ret == PGM_ADDRESSING || ret == PGM_TRANSLATION_SPEC) {
			ret = kvm_s390_inject_program_int(vcpu, ret);
		} else if (ret > 0) {
			/* Translation not available */
			kvm_s390_set_psw_cc(vcpu, 3);
			ret = 0;
		}
		goto out_unlock;
	}

	hva = gfn_to_hva_prot(vcpu->kvm, gpa_to_gfn(gpa), &writable);
	if (kvm_is_error_hva(hva)) {
		ret = kvm_s390_inject_program_int(vcpu, PGM_ADDRESSING);
	} else {
		if (!writable)
			cc = 1;		/* Write not permitted ==> read-only */
		kvm_s390_set_psw_cc(vcpu, cc);
		/* Note: CC2 only occurs for storage keys (not supported yet) */
	}
out_unlock:
	if (vcpu->arch.sie_block->gpsw.mask & PSW_MASK_DAT)
		ipte_unlock(vcpu);
	return ret;
}

int kvm_s390_handle_e5(struct kvm_vcpu *vcpu)
{
	switch (vcpu->arch.sie_block->ipa & 0x00ff) {
	case 0x01:
		return handle_tprot(vcpu);
	default:
		return -EOPNOTSUPP;
	}
}

static int handle_sckpf(struct kvm_vcpu *vcpu)
{
	u32 value;

	vcpu->stat.instruction_sckpf++;

	if (vcpu->arch.sie_block->gpsw.mask & PSW_MASK_PSTATE)
		return kvm_s390_inject_program_int(vcpu, PGM_PRIVILEGED_OP);

	if (vcpu->run->s.regs.gprs[0] & 0x00000000ffff0000)
		return kvm_s390_inject_program_int(vcpu,
						   PGM_SPECIFICATION);

	value = vcpu->run->s.regs.gprs[0] & 0x000000000000ffff;
	vcpu->arch.sie_block->todpr = value;

	return 0;
}

static int handle_ptff(struct kvm_vcpu *vcpu)
{
	vcpu->stat.instruction_ptff++;

	/* we don't emulate any control instructions yet */
	kvm_s390_set_psw_cc(vcpu, 3);
	return 0;
}

int kvm_s390_handle_01(struct kvm_vcpu *vcpu)
{
	switch (vcpu->arch.sie_block->ipa & 0x00ff) {
	case 0x04:
		return handle_ptff(vcpu);
	case 0x07:
		return handle_sckpf(vcpu);
	default:
		return -EOPNOTSUPP;
	}
}<|MERGE_RESOLUTION|>--- conflicted
+++ resolved
@@ -280,17 +280,11 @@
 			goto retry;
 		}
 	}
-<<<<<<< HEAD
-	if (rc)
-		return kvm_s390_inject_program_int(vcpu, PGM_ADDRESSING);
-	up_read(&current->mm->mmap_sem);
-=======
 	up_read(&current->mm->mmap_sem);
 	if (rc == -EFAULT)
 		return kvm_s390_inject_program_int(vcpu, PGM_ADDRESSING);
 	if (rc < 0)
 		return rc;
->>>>>>> f9885ef8
 	vcpu->run->s.regs.gprs[reg1] &= ~0xff;
 	vcpu->run->s.regs.gprs[reg1] |= key;
 	return 0;
@@ -332,17 +326,11 @@
 			goto retry;
 		}
 	}
-<<<<<<< HEAD
-	if (rc < 0)
-		return kvm_s390_inject_program_int(vcpu, PGM_ADDRESSING);
-	up_read(&current->mm->mmap_sem);
-=======
 	up_read(&current->mm->mmap_sem);
 	if (rc == -EFAULT)
 		return kvm_s390_inject_program_int(vcpu, PGM_ADDRESSING);
 	if (rc < 0)
 		return rc;
->>>>>>> f9885ef8
 	kvm_s390_set_psw_cc(vcpu, rc);
 	return 0;
 }
@@ -406,21 +394,12 @@
 					      FAULT_FLAG_WRITE, &unlocked);
 			rc = !rc ? -EAGAIN : rc;
 		}
-<<<<<<< HEAD
-		if (rc == -EFAULT)
-			return kvm_s390_inject_program_int(vcpu, PGM_ADDRESSING);
-
-		up_read(&current->mm->mmap_sem);
-		if (rc >= 0)
-			start += PAGE_SIZE;
-=======
 		up_read(&current->mm->mmap_sem);
 		if (rc == -EFAULT)
 			return kvm_s390_inject_program_int(vcpu, PGM_ADDRESSING);
 		if (rc < 0)
 			return rc;
 		start += PAGE_SIZE;
->>>>>>> f9885ef8
 	}
 
 	if (m3 & (SSKE_MC | SSKE_MR)) {
@@ -1027,15 +1006,6 @@
 						      FAULT_FLAG_WRITE, &unlocked);
 				rc = !rc ? -EAGAIN : rc;
 			}
-<<<<<<< HEAD
-			if (rc == -EFAULT)
-				return kvm_s390_inject_program_int(vcpu, PGM_ADDRESSING);
-
-			up_read(&current->mm->mmap_sem);
-			if (rc >= 0)
-				start += PAGE_SIZE;
-		}
-=======
 			up_read(&current->mm->mmap_sem);
 			if (rc == -EFAULT)
 				return kvm_s390_inject_program_int(vcpu, PGM_ADDRESSING);
@@ -1045,7 +1015,6 @@
 				return rc;
 		}
 		start += PAGE_SIZE;
->>>>>>> f9885ef8
 	}
 	if (vcpu->run->s.regs.gprs[reg1] & PFMF_FSC) {
 		if (psw_bits(vcpu->arch.sie_block->gpsw).eaba == PSW_BITS_AMODE_64BIT) {

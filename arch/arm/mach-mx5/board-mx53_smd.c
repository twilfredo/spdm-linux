--- conflicted
+++ resolved
@@ -125,15 +125,12 @@
 	}
 }
 
-<<<<<<< HEAD
-=======
 void __init imx53_smd_common_init(void)
 {
 	mxc_iomux_v3_setup_multiple_pads(mx53_smd_pads,
 					 ARRAY_SIZE(mx53_smd_pads));
 }
 
->>>>>>> c72dbae9
 static void __init mx53_smd_board_init(void)
 {
 	imx53_soc_init();

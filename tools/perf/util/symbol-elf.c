// SPDX-License-Identifier: GPL-2.0
#include <fcntl.h>
#include <stdio.h>
#include <errno.h>
#include <stdlib.h>
#include <string.h>
#include <unistd.h>
#include <inttypes.h>

#include "dso.h"
#include "map.h"
#include "maps.h"
#include "symbol.h"
#include "symsrc.h"
#include "demangle-cxx.h"
#include "demangle-ocaml.h"
#include "demangle-java.h"
#include "demangle-rust.h"
#include "machine.h"
#include "vdso.h"
#include "debug.h"
#include "util/copyfile.h"
#include <linux/ctype.h>
#include <linux/kernel.h>
#include <linux/zalloc.h>
#include <linux/string.h>
#include <symbol/kallsyms.h>
#include <internal/lib.h>

#ifdef HAVE_LIBBFD_SUPPORT
#define PACKAGE 'perf'
#include <bfd.h>
#endif

#if defined(HAVE_LIBBFD_SUPPORT) || defined(HAVE_CPLUS_DEMANGLE_SUPPORT)
#ifndef DMGL_PARAMS
#define DMGL_PARAMS     (1 << 0)  /* Include function args */
#define DMGL_ANSI       (1 << 1)  /* Include const, volatile, etc */
#endif
#endif

#ifndef EM_AARCH64
#define EM_AARCH64	183  /* ARM 64 bit */
#endif

#ifndef EM_LOONGARCH
#define EM_LOONGARCH	258
#endif

#ifndef ELF32_ST_VISIBILITY
#define ELF32_ST_VISIBILITY(o)	((o) & 0x03)
#endif

/* For ELF64 the definitions are the same.  */
#ifndef ELF64_ST_VISIBILITY
#define ELF64_ST_VISIBILITY(o)	ELF32_ST_VISIBILITY (o)
#endif

/* How to extract information held in the st_other field.  */
#ifndef GELF_ST_VISIBILITY
#define GELF_ST_VISIBILITY(val)	ELF64_ST_VISIBILITY (val)
#endif

typedef Elf64_Nhdr GElf_Nhdr;


#ifndef HAVE_ELF_GETPHDRNUM_SUPPORT
static int elf_getphdrnum(Elf *elf, size_t *dst)
{
	GElf_Ehdr gehdr;
	GElf_Ehdr *ehdr;

	ehdr = gelf_getehdr(elf, &gehdr);
	if (!ehdr)
		return -1;

	*dst = ehdr->e_phnum;

	return 0;
}
#endif

#ifndef HAVE_ELF_GETSHDRSTRNDX_SUPPORT
static int elf_getshdrstrndx(Elf *elf __maybe_unused, size_t *dst __maybe_unused)
{
	pr_err("%s: update your libelf to > 0.140, this one lacks elf_getshdrstrndx().\n", __func__);
	return -1;
}
#endif

#ifndef NT_GNU_BUILD_ID
#define NT_GNU_BUILD_ID 3
#endif

/**
 * elf_symtab__for_each_symbol - iterate thru all the symbols
 *
 * @syms: struct elf_symtab instance to iterate
 * @idx: uint32_t idx
 * @sym: GElf_Sym iterator
 */
#define elf_symtab__for_each_symbol(syms, nr_syms, idx, sym) \
	for (idx = 0, gelf_getsym(syms, idx, &sym);\
	     idx < nr_syms; \
	     idx++, gelf_getsym(syms, idx, &sym))

static inline uint8_t elf_sym__type(const GElf_Sym *sym)
{
	return GELF_ST_TYPE(sym->st_info);
}

static inline uint8_t elf_sym__visibility(const GElf_Sym *sym)
{
	return GELF_ST_VISIBILITY(sym->st_other);
}

#ifndef STT_GNU_IFUNC
#define STT_GNU_IFUNC 10
#endif

static inline int elf_sym__is_function(const GElf_Sym *sym)
{
	return (elf_sym__type(sym) == STT_FUNC ||
		elf_sym__type(sym) == STT_GNU_IFUNC) &&
	       sym->st_name != 0 &&
	       sym->st_shndx != SHN_UNDEF;
}

static inline bool elf_sym__is_object(const GElf_Sym *sym)
{
	return elf_sym__type(sym) == STT_OBJECT &&
		sym->st_name != 0 &&
		sym->st_shndx != SHN_UNDEF;
}

static inline int elf_sym__is_label(const GElf_Sym *sym)
{
	return elf_sym__type(sym) == STT_NOTYPE &&
		sym->st_name != 0 &&
		sym->st_shndx != SHN_UNDEF &&
		sym->st_shndx != SHN_ABS &&
		elf_sym__visibility(sym) != STV_HIDDEN &&
		elf_sym__visibility(sym) != STV_INTERNAL;
}

static bool elf_sym__filter(GElf_Sym *sym)
{
	return elf_sym__is_function(sym) || elf_sym__is_object(sym);
}

static inline const char *elf_sym__name(const GElf_Sym *sym,
					const Elf_Data *symstrs)
{
	return symstrs->d_buf + sym->st_name;
}

static inline const char *elf_sec__name(const GElf_Shdr *shdr,
					const Elf_Data *secstrs)
{
	return secstrs->d_buf + shdr->sh_name;
}

static inline int elf_sec__is_text(const GElf_Shdr *shdr,
					const Elf_Data *secstrs)
{
	return strstr(elf_sec__name(shdr, secstrs), "text") != NULL;
}

static inline bool elf_sec__is_data(const GElf_Shdr *shdr,
				    const Elf_Data *secstrs)
{
	return strstr(elf_sec__name(shdr, secstrs), "data") != NULL;
}

static bool elf_sec__filter(GElf_Shdr *shdr, Elf_Data *secstrs)
{
	return elf_sec__is_text(shdr, secstrs) ||
	       elf_sec__is_data(shdr, secstrs);
}

static size_t elf_addr_to_index(Elf *elf, GElf_Addr addr)
{
	Elf_Scn *sec = NULL;
	GElf_Shdr shdr;
	size_t cnt = 1;

	while ((sec = elf_nextscn(elf, sec)) != NULL) {
		gelf_getshdr(sec, &shdr);

		if ((addr >= shdr.sh_addr) &&
		    (addr < (shdr.sh_addr + shdr.sh_size)))
			return cnt;

		++cnt;
	}

	return -1;
}

Elf_Scn *elf_section_by_name(Elf *elf, GElf_Ehdr *ep,
			     GElf_Shdr *shp, const char *name, size_t *idx)
{
	Elf_Scn *sec = NULL;
	size_t cnt = 1;

	/* ELF is corrupted/truncated, avoid calling elf_strptr. */
	if (!elf_rawdata(elf_getscn(elf, ep->e_shstrndx), NULL))
		return NULL;

	while ((sec = elf_nextscn(elf, sec)) != NULL) {
		char *str;

		gelf_getshdr(sec, shp);
		str = elf_strptr(elf, ep->e_shstrndx, shp->sh_name);
		if (str && !strcmp(name, str)) {
			if (idx)
				*idx = cnt;
			return sec;
		}
		++cnt;
	}

	return NULL;
}

bool filename__has_section(const char *filename, const char *sec)
{
	int fd;
	Elf *elf;
	GElf_Ehdr ehdr;
	GElf_Shdr shdr;
	bool found = false;

	fd = open(filename, O_RDONLY);
	if (fd < 0)
		return false;

	elf = elf_begin(fd, PERF_ELF_C_READ_MMAP, NULL);
	if (elf == NULL)
		goto out;

	if (gelf_getehdr(elf, &ehdr) == NULL)
		goto elf_out;

	found = !!elf_section_by_name(elf, &ehdr, &shdr, sec, NULL);

elf_out:
	elf_end(elf);
out:
	close(fd);
	return found;
}

static int elf_read_program_header(Elf *elf, u64 vaddr, GElf_Phdr *phdr)
{
	size_t i, phdrnum;
	u64 sz;

	if (elf_getphdrnum(elf, &phdrnum))
		return -1;

	for (i = 0; i < phdrnum; i++) {
		if (gelf_getphdr(elf, i, phdr) == NULL)
			return -1;

		if (phdr->p_type != PT_LOAD)
			continue;

		sz = max(phdr->p_memsz, phdr->p_filesz);
		if (!sz)
			continue;

		if (vaddr >= phdr->p_vaddr && (vaddr < phdr->p_vaddr + sz))
			return 0;
	}

	/* Not found any valid program header */
	return -1;
}

static bool want_demangle(bool is_kernel_sym)
{
	return is_kernel_sym ? symbol_conf.demangle_kernel : symbol_conf.demangle;
}

/*
 * Demangle C++ function signature, typically replaced by demangle-cxx.cpp
 * version.
 */
__weak char *cxx_demangle_sym(const char *str __maybe_unused, bool params __maybe_unused,
			      bool modifiers __maybe_unused)
{
#ifdef HAVE_LIBBFD_SUPPORT
	int flags = (params ? DMGL_PARAMS : 0) | (modifiers ? DMGL_ANSI : 0);

	return bfd_demangle(NULL, str, flags);
#elif defined(HAVE_CPLUS_DEMANGLE_SUPPORT)
	int flags = (params ? DMGL_PARAMS : 0) | (modifiers ? DMGL_ANSI : 0);

	return cplus_demangle(str, flags);
#else
	return NULL;
#endif
}

static char *demangle_sym(struct dso *dso, int kmodule, const char *elf_name)
{
	char *demangled = NULL;

	/*
	 * We need to figure out if the object was created from C++ sources
	 * DWARF DW_compile_unit has this, but we don't always have access
	 * to it...
	 */
	if (!want_demangle(dso__kernel(dso) || kmodule))
		return demangled;

	demangled = cxx_demangle_sym(elf_name, verbose > 0, verbose > 0);
	if (demangled == NULL) {
		demangled = ocaml_demangle_sym(elf_name);
		if (demangled == NULL) {
			demangled = java_demangle_sym(elf_name, JAVA_DEMANGLE_NORET);
		}
	}
	else if (rust_is_mangled(demangled))
		/*
		    * Input to Rust demangling is the BFD-demangled
		    * name which it Rust-demangles in place.
		    */
		rust_demangle_sym(demangled);

	return demangled;
}

struct rel_info {
	u32		nr_entries;
	u32		*sorted;
	bool		is_rela;
	Elf_Data	*reldata;
	GElf_Rela	rela;
	GElf_Rel	rel;
};

static u32 get_rel_symidx(struct rel_info *ri, u32 idx)
{
	idx = ri->sorted ? ri->sorted[idx] : idx;
	if (ri->is_rela) {
		gelf_getrela(ri->reldata, idx, &ri->rela);
		return GELF_R_SYM(ri->rela.r_info);
	}
	gelf_getrel(ri->reldata, idx, &ri->rel);
	return GELF_R_SYM(ri->rel.r_info);
}

static u64 get_rel_offset(struct rel_info *ri, u32 x)
{
	if (ri->is_rela) {
		GElf_Rela rela;

		gelf_getrela(ri->reldata, x, &rela);
		return rela.r_offset;
	} else {
		GElf_Rel rel;

		gelf_getrel(ri->reldata, x, &rel);
		return rel.r_offset;
	}
}

static int rel_cmp(const void *a, const void *b, void *r)
{
	struct rel_info *ri = r;
	u64 a_offset = get_rel_offset(ri, *(const u32 *)a);
	u64 b_offset = get_rel_offset(ri, *(const u32 *)b);

	return a_offset < b_offset ? -1 : (a_offset > b_offset ? 1 : 0);
}

static int sort_rel(struct rel_info *ri)
{
	size_t sz = sizeof(ri->sorted[0]);
	u32 i;

	ri->sorted = calloc(ri->nr_entries, sz);
	if (!ri->sorted)
		return -1;
	for (i = 0; i < ri->nr_entries; i++)
		ri->sorted[i] = i;
	qsort_r(ri->sorted, ri->nr_entries, sz, rel_cmp, ri);
	return 0;
}

/*
 * For x86_64, the GNU linker is putting IFUNC information in the relocation
 * addend.
 */
static bool addend_may_be_ifunc(GElf_Ehdr *ehdr, struct rel_info *ri)
{
	return ehdr->e_machine == EM_X86_64 && ri->is_rela &&
	       GELF_R_TYPE(ri->rela.r_info) == R_X86_64_IRELATIVE;
}

static bool get_ifunc_name(Elf *elf, struct dso *dso, GElf_Ehdr *ehdr,
			   struct rel_info *ri, char *buf, size_t buf_sz)
{
	u64 addr = ri->rela.r_addend;
	struct symbol *sym;
	GElf_Phdr phdr;

	if (!addend_may_be_ifunc(ehdr, ri))
		return false;

	if (elf_read_program_header(elf, addr, &phdr))
		return false;

	addr -= phdr.p_vaddr - phdr.p_offset;

	sym = dso__find_symbol_nocache(dso, addr);

	/* Expecting the address to be an IFUNC or IFUNC alias */
	if (!sym || sym->start != addr || (sym->type != STT_GNU_IFUNC && !sym->ifunc_alias))
		return false;

	snprintf(buf, buf_sz, "%s@plt", sym->name);

	return true;
}

static void exit_rel(struct rel_info *ri)
{
	zfree(&ri->sorted);
}

static bool get_plt_sizes(struct dso *dso, GElf_Ehdr *ehdr, GElf_Shdr *shdr_plt,
			  u64 *plt_header_size, u64 *plt_entry_size)
{
	switch (ehdr->e_machine) {
	case EM_ARM:
		*plt_header_size = 20;
		*plt_entry_size = 12;
		return true;
	case EM_AARCH64:
		*plt_header_size = 32;
		*plt_entry_size = 16;
		return true;
	case EM_LOONGARCH:
		*plt_header_size = 32;
		*plt_entry_size = 16;
		return true;
	case EM_SPARC:
		*plt_header_size = 48;
		*plt_entry_size = 12;
		return true;
	case EM_SPARCV9:
		*plt_header_size = 128;
		*plt_entry_size = 32;
		return true;
	case EM_386:
	case EM_X86_64:
		*plt_entry_size = shdr_plt->sh_entsize;
		/* Size is 8 or 16, if not, assume alignment indicates size */
		if (*plt_entry_size != 8 && *plt_entry_size != 16)
			*plt_entry_size = shdr_plt->sh_addralign == 8 ? 8 : 16;
		*plt_header_size = *plt_entry_size;
		break;
	default: /* FIXME: s390/alpha/mips/parisc/poperpc/sh/xtensa need to be checked */
		*plt_header_size = shdr_plt->sh_entsize;
		*plt_entry_size = shdr_plt->sh_entsize;
		break;
	}
	if (*plt_entry_size)
		return true;
	pr_debug("Missing PLT entry size for %s\n", dso__long_name(dso));
	return false;
}

static bool machine_is_x86(GElf_Half e_machine)
{
	return e_machine == EM_386 || e_machine == EM_X86_64;
}

struct rela_dyn {
	GElf_Addr	offset;
	u32		sym_idx;
};

struct rela_dyn_info {
	struct dso	*dso;
	Elf_Data	*plt_got_data;
	u32		nr_entries;
	struct rela_dyn	*sorted;
	Elf_Data	*dynsym_data;
	Elf_Data	*dynstr_data;
	Elf_Data	*rela_dyn_data;
};

static void exit_rela_dyn(struct rela_dyn_info *di)
{
	zfree(&di->sorted);
}

static int cmp_offset(const void *a, const void *b)
{
	const struct rela_dyn *va = a;
	const struct rela_dyn *vb = b;

	return va->offset < vb->offset ? -1 : (va->offset > vb->offset ? 1 : 0);
}

static int sort_rela_dyn(struct rela_dyn_info *di)
{
	u32 i, n;

	di->sorted = calloc(di->nr_entries, sizeof(di->sorted[0]));
	if (!di->sorted)
		return -1;

	/* Get data for sorting: the offset and symbol index */
	for (i = 0, n = 0; i < di->nr_entries; i++) {
		GElf_Rela rela;
		u32 sym_idx;

		gelf_getrela(di->rela_dyn_data, i, &rela);
		sym_idx = GELF_R_SYM(rela.r_info);
		if (sym_idx) {
			di->sorted[n].sym_idx = sym_idx;
			di->sorted[n].offset = rela.r_offset;
			n += 1;
		}
	}

	/* Sort by offset */
	di->nr_entries = n;
	qsort(di->sorted, n, sizeof(di->sorted[0]), cmp_offset);

	return 0;
}

static void get_rela_dyn_info(Elf *elf, GElf_Ehdr *ehdr, struct rela_dyn_info *di, Elf_Scn *scn)
{
	GElf_Shdr rela_dyn_shdr;
	GElf_Shdr shdr;

	di->plt_got_data = elf_getdata(scn, NULL);

	scn = elf_section_by_name(elf, ehdr, &rela_dyn_shdr, ".rela.dyn", NULL);
	if (!scn || !rela_dyn_shdr.sh_link || !rela_dyn_shdr.sh_entsize)
		return;

	di->nr_entries = rela_dyn_shdr.sh_size / rela_dyn_shdr.sh_entsize;
	di->rela_dyn_data = elf_getdata(scn, NULL);

	scn = elf_getscn(elf, rela_dyn_shdr.sh_link);
	if (!scn || !gelf_getshdr(scn, &shdr) || !shdr.sh_link)
		return;

	di->dynsym_data = elf_getdata(scn, NULL);
	di->dynstr_data = elf_getdata(elf_getscn(elf, shdr.sh_link), NULL);

	if (!di->plt_got_data || !di->dynstr_data || !di->dynsym_data || !di->rela_dyn_data)
		return;

	/* Sort into offset order */
	sort_rela_dyn(di);
}

/* Get instruction displacement from a plt entry for x86_64 */
static u32 get_x86_64_plt_disp(const u8 *p)
{
	u8 endbr64[] = {0xf3, 0x0f, 0x1e, 0xfa};
	int n = 0;

	/* Skip endbr64 */
	if (!memcmp(p, endbr64, sizeof(endbr64)))
		n += sizeof(endbr64);
	/* Skip bnd prefix */
	if (p[n] == 0xf2)
		n += 1;
	/* jmp with 4-byte displacement */
	if (p[n] == 0xff && p[n + 1] == 0x25) {
		u32 disp;

		n += 2;
		/* Also add offset from start of entry to end of instruction */
		memcpy(&disp, p + n, sizeof(disp));
		return n + 4 + le32toh(disp);
	}
	return 0;
}

static bool get_plt_got_name(GElf_Shdr *shdr, size_t i,
			     struct rela_dyn_info *di,
			     char *buf, size_t buf_sz)
{
	struct rela_dyn vi, *vr;
	const char *sym_name;
	char *demangled;
	GElf_Sym sym;
	bool result;
	u32 disp;

	if (!di->sorted)
		return false;

	disp = get_x86_64_plt_disp(di->plt_got_data->d_buf + i);
	if (!disp)
		return false;

	/* Compute target offset of the .plt.got entry */
	vi.offset = shdr->sh_offset + di->plt_got_data->d_off + i + disp;

	/* Find that offset in .rela.dyn (sorted by offset) */
	vr = bsearch(&vi, di->sorted, di->nr_entries, sizeof(di->sorted[0]), cmp_offset);
	if (!vr)
		return false;

	/* Get the associated symbol */
	gelf_getsym(di->dynsym_data, vr->sym_idx, &sym);
	sym_name = elf_sym__name(&sym, di->dynstr_data);
	demangled = demangle_sym(di->dso, 0, sym_name);
	if (demangled != NULL)
		sym_name = demangled;

	snprintf(buf, buf_sz, "%s@plt", sym_name);

	result = *sym_name;

	free(demangled);

	return result;
}

static int dso__synthesize_plt_got_symbols(struct dso *dso, Elf *elf,
					   GElf_Ehdr *ehdr,
					   char *buf, size_t buf_sz)
{
	struct rela_dyn_info di = { .dso = dso };
	struct symbol *sym;
	GElf_Shdr shdr;
	Elf_Scn *scn;
	int err = -1;
	size_t i;

	scn = elf_section_by_name(elf, ehdr, &shdr, ".plt.got", NULL);
	if (!scn || !shdr.sh_entsize)
		return 0;

	if (ehdr->e_machine == EM_X86_64)
		get_rela_dyn_info(elf, ehdr, &di, scn);

	for (i = 0; i < shdr.sh_size; i += shdr.sh_entsize) {
		if (!get_plt_got_name(&shdr, i, &di, buf, buf_sz))
			snprintf(buf, buf_sz, "offset_%#" PRIx64 "@plt", (u64)shdr.sh_offset + i);
		sym = symbol__new(shdr.sh_offset + i, shdr.sh_entsize, STB_GLOBAL, STT_FUNC, buf);
		if (!sym)
			goto out;
		symbols__insert(dso__symbols(dso), sym);
	}
	err = 0;
out:
	exit_rela_dyn(&di);
	return err;
}

/*
 * We need to check if we have a .dynsym, so that we can handle the
 * .plt, synthesizing its symbols, that aren't on the symtabs (be it
 * .dynsym or .symtab).
 * And always look at the original dso, not at debuginfo packages, that
 * have the PLT data stripped out (shdr_rel_plt.sh_type == SHT_NOBITS).
 */
int dso__synthesize_plt_symbols(struct dso *dso, struct symsrc *ss)
{
	uint32_t idx;
	GElf_Sym sym;
	u64 plt_offset, plt_header_size, plt_entry_size;
	GElf_Shdr shdr_plt, plt_sec_shdr;
	struct symbol *f, *plt_sym;
	GElf_Shdr shdr_rel_plt, shdr_dynsym;
	Elf_Data *syms, *symstrs;
	Elf_Scn *scn_plt_rel, *scn_symstrs, *scn_dynsym;
	GElf_Ehdr ehdr;
	char sympltname[1024];
	Elf *elf;
	int nr = 0, err = -1;
	struct rel_info ri = { .is_rela = false };
	bool lazy_plt;

	elf = ss->elf;
	ehdr = ss->ehdr;

	if (!elf_section_by_name(elf, &ehdr, &shdr_plt, ".plt", NULL))
		return 0;

	/*
	 * A symbol from a previous section (e.g. .init) can have been expanded
	 * by symbols__fixup_end() to overlap .plt. Truncate it before adding
	 * a symbol for .plt header.
	 */
	f = dso__find_symbol_nocache(dso, shdr_plt.sh_offset);
	if (f && f->start < shdr_plt.sh_offset && f->end > shdr_plt.sh_offset)
		f->end = shdr_plt.sh_offset;

	if (!get_plt_sizes(dso, &ehdr, &shdr_plt, &plt_header_size, &plt_entry_size))
		return 0;

	/* Add a symbol for .plt header */
	plt_sym = symbol__new(shdr_plt.sh_offset, plt_header_size, STB_GLOBAL, STT_FUNC, ".plt");
	if (!plt_sym)
		goto out_elf_end;
	symbols__insert(dso__symbols(dso), plt_sym);

	/* Only x86 has .plt.got */
	if (machine_is_x86(ehdr.e_machine) &&
	    dso__synthesize_plt_got_symbols(dso, elf, &ehdr, sympltname, sizeof(sympltname)))
		goto out_elf_end;

	/* Only x86 has .plt.sec */
	if (machine_is_x86(ehdr.e_machine) &&
	    elf_section_by_name(elf, &ehdr, &plt_sec_shdr, ".plt.sec", NULL)) {
		if (!get_plt_sizes(dso, &ehdr, &plt_sec_shdr, &plt_header_size, &plt_entry_size))
			return 0;
		/* Extend .plt symbol to entire .plt */
		plt_sym->end = plt_sym->start + shdr_plt.sh_size;
		/* Use .plt.sec offset */
		plt_offset = plt_sec_shdr.sh_offset;
		lazy_plt = false;
	} else {
		plt_offset = shdr_plt.sh_offset;
		lazy_plt = true;
	}

	scn_plt_rel = elf_section_by_name(elf, &ehdr, &shdr_rel_plt,
					  ".rela.plt", NULL);
	if (scn_plt_rel == NULL) {
		scn_plt_rel = elf_section_by_name(elf, &ehdr, &shdr_rel_plt,
						  ".rel.plt", NULL);
		if (scn_plt_rel == NULL)
			return 0;
	}

	if (shdr_rel_plt.sh_type != SHT_RELA &&
	    shdr_rel_plt.sh_type != SHT_REL)
		return 0;

	if (!shdr_rel_plt.sh_link)
		return 0;

	if (shdr_rel_plt.sh_link == ss->dynsym_idx) {
		scn_dynsym = ss->dynsym;
		shdr_dynsym = ss->dynshdr;
	} else if (shdr_rel_plt.sh_link == ss->symtab_idx) {
		/*
		 * A static executable can have a .plt due to IFUNCs, in which
		 * case .symtab is used not .dynsym.
		 */
		scn_dynsym = ss->symtab;
		shdr_dynsym = ss->symshdr;
	} else {
		goto out_elf_end;
	}

	if (!scn_dynsym)
		return 0;

	/*
	 * Fetch the relocation section to find the idxes to the GOT
	 * and the symbols in the .dynsym they refer to.
	 */
	ri.reldata = elf_getdata(scn_plt_rel, NULL);
	if (!ri.reldata)
		goto out_elf_end;

	syms = elf_getdata(scn_dynsym, NULL);
	if (syms == NULL)
		goto out_elf_end;

	scn_symstrs = elf_getscn(elf, shdr_dynsym.sh_link);
	if (scn_symstrs == NULL)
		goto out_elf_end;

	symstrs = elf_getdata(scn_symstrs, NULL);
	if (symstrs == NULL)
		goto out_elf_end;

	if (symstrs->d_size == 0)
		goto out_elf_end;

	ri.nr_entries = shdr_rel_plt.sh_size / shdr_rel_plt.sh_entsize;

	ri.is_rela = shdr_rel_plt.sh_type == SHT_RELA;

	if (lazy_plt) {
		/*
		 * Assume a .plt with the same number of entries as the number
		 * of relocation entries is not lazy and does not have a header.
		 */
		if (ri.nr_entries * plt_entry_size == shdr_plt.sh_size)
			dso__delete_symbol(dso, plt_sym);
		else
			plt_offset += plt_header_size;
	}

	/*
	 * x86 doesn't insert IFUNC relocations in .plt order, so sort to get
	 * back in order.
	 */
	if (machine_is_x86(ehdr.e_machine) && sort_rel(&ri))
		goto out_elf_end;

	for (idx = 0; idx < ri.nr_entries; idx++) {
		const char *elf_name = NULL;
		char *demangled = NULL;

		gelf_getsym(syms, get_rel_symidx(&ri, idx), &sym);

		elf_name = elf_sym__name(&sym, symstrs);
		demangled = demangle_sym(dso, 0, elf_name);
		if (demangled)
			elf_name = demangled;
		if (*elf_name)
			snprintf(sympltname, sizeof(sympltname), "%s@plt", elf_name);
		else if (!get_ifunc_name(elf, dso, &ehdr, &ri, sympltname, sizeof(sympltname)))
			snprintf(sympltname, sizeof(sympltname),
				 "offset_%#" PRIx64 "@plt", plt_offset);
		free(demangled);

		f = symbol__new(plt_offset, plt_entry_size, STB_GLOBAL, STT_FUNC, sympltname);
		if (!f)
			goto out_elf_end;

		plt_offset += plt_entry_size;
		symbols__insert(dso__symbols(dso), f);
		++nr;
	}

	err = 0;
out_elf_end:
	exit_rel(&ri);
	if (err == 0)
		return nr;
	pr_debug("%s: problems reading %s PLT info.\n",
		 __func__, dso__long_name(dso));
	return 0;
}

char *dso__demangle_sym(struct dso *dso, int kmodule, const char *elf_name)
{
	return demangle_sym(dso, kmodule, elf_name);
}

/*
 * Align offset to 4 bytes as needed for note name and descriptor data.
 */
#define NOTE_ALIGN(n) (((n) + 3) & -4U)

static int elf_read_build_id(Elf *elf, void *bf, size_t size)
{
	int err = -1;
	GElf_Ehdr ehdr;
	GElf_Shdr shdr;
	Elf_Data *data;
	Elf_Scn *sec;
	Elf_Kind ek;
	void *ptr;

	if (size < BUILD_ID_SIZE)
		goto out;

	ek = elf_kind(elf);
	if (ek != ELF_K_ELF)
		goto out;

	if (gelf_getehdr(elf, &ehdr) == NULL) {
		pr_err("%s: cannot get elf header.\n", __func__);
		goto out;
	}

	/*
	 * Check following sections for notes:
	 *   '.note.gnu.build-id'
	 *   '.notes'
	 *   '.note' (VDSO specific)
	 */
	do {
		sec = elf_section_by_name(elf, &ehdr, &shdr,
					  ".note.gnu.build-id", NULL);
		if (sec)
			break;

		sec = elf_section_by_name(elf, &ehdr, &shdr,
					  ".notes", NULL);
		if (sec)
			break;

		sec = elf_section_by_name(elf, &ehdr, &shdr,
					  ".note", NULL);
		if (sec)
			break;

		return err;

	} while (0);

	data = elf_getdata(sec, NULL);
	if (data == NULL)
		goto out;

	ptr = data->d_buf;
	while (ptr < (data->d_buf + data->d_size)) {
		GElf_Nhdr *nhdr = ptr;
		size_t namesz = NOTE_ALIGN(nhdr->n_namesz),
		       descsz = NOTE_ALIGN(nhdr->n_descsz);
		const char *name;

		ptr += sizeof(*nhdr);
		name = ptr;
		ptr += namesz;
		if (nhdr->n_type == NT_GNU_BUILD_ID &&
		    nhdr->n_namesz == sizeof("GNU")) {
			if (memcmp(name, "GNU", sizeof("GNU")) == 0) {
				size_t sz = min(size, descsz);
				memcpy(bf, ptr, sz);
				memset(bf + sz, 0, size - sz);
				err = sz;
				break;
			}
		}
		ptr += descsz;
	}

out:
	return err;
}

#ifdef HAVE_LIBBFD_BUILDID_SUPPORT

static int read_build_id(const char *filename, struct build_id *bid)
{
	size_t size = sizeof(bid->data);
	int err = -1;
	bfd *abfd;

	abfd = bfd_openr(filename, NULL);
	if (!abfd)
		return -1;

	if (!bfd_check_format(abfd, bfd_object)) {
		pr_debug2("%s: cannot read %s bfd file.\n", __func__, filename);
		goto out_close;
	}

	if (!abfd->build_id || abfd->build_id->size > size)
		goto out_close;

	memcpy(bid->data, abfd->build_id->data, abfd->build_id->size);
	memset(bid->data + abfd->build_id->size, 0, size - abfd->build_id->size);
	err = bid->size = abfd->build_id->size;

out_close:
	bfd_close(abfd);
	return err;
}

#else // HAVE_LIBBFD_BUILDID_SUPPORT

static int read_build_id(const char *filename, struct build_id *bid)
{
	size_t size = sizeof(bid->data);
	int fd, err = -1;
	Elf *elf;

	if (size < BUILD_ID_SIZE)
		goto out;

	fd = open(filename, O_RDONLY);
	if (fd < 0)
		goto out;

	elf = elf_begin(fd, PERF_ELF_C_READ_MMAP, NULL);
	if (elf == NULL) {
		pr_debug2("%s: cannot read %s ELF file.\n", __func__, filename);
		goto out_close;
	}

	err = elf_read_build_id(elf, bid->data, size);
	if (err > 0)
		bid->size = err;

	elf_end(elf);
out_close:
	close(fd);
out:
	return err;
}

#endif // HAVE_LIBBFD_BUILDID_SUPPORT

int filename__read_build_id(const char *filename, struct build_id *bid)
{
	struct kmod_path m = { .name = NULL, };
	char path[PATH_MAX];
	int err;

	if (!filename)
		return -EFAULT;

	err = kmod_path__parse(&m, filename);
	if (err)
		return -1;

	if (m.comp) {
		int error = 0, fd;

		fd = filename__decompress(filename, path, sizeof(path), m.comp, &error);
		if (fd < 0) {
			pr_debug("Failed to decompress (error %d) %s\n",
				 error, filename);
			return -1;
		}
		close(fd);
		filename = path;
	}

	err = read_build_id(filename, bid);

	if (m.comp)
		unlink(filename);
	return err;
}

int sysfs__read_build_id(const char *filename, struct build_id *bid)
{
	size_t size = sizeof(bid->data);
	int fd, err = -1;

	fd = open(filename, O_RDONLY);
	if (fd < 0)
		goto out;

	while (1) {
		char bf[BUFSIZ];
		GElf_Nhdr nhdr;
		size_t namesz, descsz;

		if (read(fd, &nhdr, sizeof(nhdr)) != sizeof(nhdr))
			break;

		namesz = NOTE_ALIGN(nhdr.n_namesz);
		descsz = NOTE_ALIGN(nhdr.n_descsz);
		if (nhdr.n_type == NT_GNU_BUILD_ID &&
		    nhdr.n_namesz == sizeof("GNU")) {
			if (read(fd, bf, namesz) != (ssize_t)namesz)
				break;
			if (memcmp(bf, "GNU", sizeof("GNU")) == 0) {
				size_t sz = min(descsz, size);
				if (read(fd, bid->data, sz) == (ssize_t)sz) {
					memset(bid->data + sz, 0, size - sz);
					bid->size = sz;
					err = 0;
					break;
				}
			} else if (read(fd, bf, descsz) != (ssize_t)descsz)
				break;
		} else {
			int n = namesz + descsz;

			if (n > (int)sizeof(bf)) {
				n = sizeof(bf);
				pr_debug("%s: truncating reading of build id in sysfs file %s: n_namesz=%u, n_descsz=%u.\n",
					 __func__, filename, nhdr.n_namesz, nhdr.n_descsz);
			}
			if (read(fd, bf, n) != n)
				break;
		}
	}
	close(fd);
out:
	return err;
}

#ifdef HAVE_LIBBFD_SUPPORT

int filename__read_debuglink(const char *filename, char *debuglink,
			     size_t size)
{
	int err = -1;
	asection *section;
	bfd *abfd;

	abfd = bfd_openr(filename, NULL);
	if (!abfd)
		return -1;

	if (!bfd_check_format(abfd, bfd_object)) {
		pr_debug2("%s: cannot read %s bfd file.\n", __func__, filename);
		goto out_close;
	}

	section = bfd_get_section_by_name(abfd, ".gnu_debuglink");
	if (!section)
		goto out_close;

	if (section->size > size)
		goto out_close;

	if (!bfd_get_section_contents(abfd, section, debuglink, 0,
				      section->size))
		goto out_close;

	err = 0;

out_close:
	bfd_close(abfd);
	return err;
}

#else

int filename__read_debuglink(const char *filename, char *debuglink,
			     size_t size)
{
	int fd, err = -1;
	Elf *elf;
	GElf_Ehdr ehdr;
	GElf_Shdr shdr;
	Elf_Data *data;
	Elf_Scn *sec;
	Elf_Kind ek;

	fd = open(filename, O_RDONLY);
	if (fd < 0)
		goto out;

	elf = elf_begin(fd, PERF_ELF_C_READ_MMAP, NULL);
	if (elf == NULL) {
		pr_debug2("%s: cannot read %s ELF file.\n", __func__, filename);
		goto out_close;
	}

	ek = elf_kind(elf);
	if (ek != ELF_K_ELF)
		goto out_elf_end;

	if (gelf_getehdr(elf, &ehdr) == NULL) {
		pr_err("%s: cannot get elf header.\n", __func__);
		goto out_elf_end;
	}

	sec = elf_section_by_name(elf, &ehdr, &shdr,
				  ".gnu_debuglink", NULL);
	if (sec == NULL)
		goto out_elf_end;

	data = elf_getdata(sec, NULL);
	if (data == NULL)
		goto out_elf_end;

	/* the start of this section is a zero-terminated string */
	strncpy(debuglink, data->d_buf, size);

	err = 0;

out_elf_end:
	elf_end(elf);
out_close:
	close(fd);
out:
	return err;
}

#endif

static int dso__swap_init(struct dso *dso, unsigned char eidata)
{
	static unsigned int const endian = 1;

	dso__set_needs_swap(dso, DSO_SWAP__NO);

	switch (eidata) {
	case ELFDATA2LSB:
		/* We are big endian, DSO is little endian. */
		if (*(unsigned char const *)&endian != 1)
			dso__set_needs_swap(dso, DSO_SWAP__YES);
		break;

	case ELFDATA2MSB:
		/* We are little endian, DSO is big endian. */
		if (*(unsigned char const *)&endian != 0)
			dso__set_needs_swap(dso, DSO_SWAP__YES);
		break;

	default:
		pr_err("unrecognized DSO data encoding %d\n", eidata);
		return -EINVAL;
	}

	return 0;
}

bool symsrc__possibly_runtime(struct symsrc *ss)
{
	return ss->dynsym || ss->opdsec;
}

bool symsrc__has_symtab(struct symsrc *ss)
{
	return ss->symtab != NULL;
}

void symsrc__destroy(struct symsrc *ss)
{
	zfree(&ss->name);
	elf_end(ss->elf);
	close(ss->fd);
}

bool elf__needs_adjust_symbols(GElf_Ehdr ehdr)
{
	/*
	 * Usually vmlinux is an ELF file with type ET_EXEC for most
	 * architectures; except Arm64 kernel is linked with option
	 * '-share', so need to check type ET_DYN.
	 */
	return ehdr.e_type == ET_EXEC || ehdr.e_type == ET_REL ||
	       ehdr.e_type == ET_DYN;
}

int symsrc__init(struct symsrc *ss, struct dso *dso, const char *name,
		 enum dso_binary_type type)
{
	GElf_Ehdr ehdr;
	Elf *elf;
	int fd;

	if (dso__needs_decompress(dso)) {
		fd = dso__decompress_kmodule_fd(dso, name);
		if (fd < 0)
			return -1;

		type = dso__symtab_type(dso);
	} else {
		fd = open(name, O_RDONLY);
		if (fd < 0) {
			*dso__load_errno(dso) = errno;
			return -1;
		}
	}

	elf = elf_begin(fd, PERF_ELF_C_READ_MMAP, NULL);
	if (elf == NULL) {
		pr_debug("%s: cannot read %s ELF file.\n", __func__, name);
		*dso__load_errno(dso) = DSO_LOAD_ERRNO__INVALID_ELF;
		goto out_close;
	}

	if (gelf_getehdr(elf, &ehdr) == NULL) {
		*dso__load_errno(dso) = DSO_LOAD_ERRNO__INVALID_ELF;
		pr_debug("%s: cannot get elf header.\n", __func__);
		goto out_elf_end;
	}

	if (dso__swap_init(dso, ehdr.e_ident[EI_DATA])) {
		*dso__load_errno(dso) = DSO_LOAD_ERRNO__INTERNAL_ERROR;
		goto out_elf_end;
	}

	/* Always reject images with a mismatched build-id: */
	if (dso__has_build_id(dso) && !symbol_conf.ignore_vmlinux_buildid) {
		u8 build_id[BUILD_ID_SIZE];
		struct build_id bid;
		int size;

		size = elf_read_build_id(elf, build_id, BUILD_ID_SIZE);
		if (size <= 0) {
			*dso__load_errno(dso) = DSO_LOAD_ERRNO__CANNOT_READ_BUILDID;
			goto out_elf_end;
		}

		build_id__init(&bid, build_id, size);
		if (!dso__build_id_equal(dso, &bid)) {
			pr_debug("%s: build id mismatch for %s.\n", __func__, name);
			*dso__load_errno(dso) = DSO_LOAD_ERRNO__MISMATCHING_BUILDID;
			goto out_elf_end;
		}
	}

	ss->is_64_bit = (gelf_getclass(elf) == ELFCLASS64);

	ss->symtab_idx = 0;
	ss->symtab = elf_section_by_name(elf, &ehdr, &ss->symshdr, ".symtab",
			&ss->symtab_idx);
	if (ss->symshdr.sh_type != SHT_SYMTAB)
		ss->symtab = NULL;

	ss->dynsym_idx = 0;
	ss->dynsym = elf_section_by_name(elf, &ehdr, &ss->dynshdr, ".dynsym",
			&ss->dynsym_idx);
	if (ss->dynshdr.sh_type != SHT_DYNSYM)
		ss->dynsym = NULL;

	ss->opdidx = 0;
	ss->opdsec = elf_section_by_name(elf, &ehdr, &ss->opdshdr, ".opd",
			&ss->opdidx);
	if (ss->opdshdr.sh_type != SHT_PROGBITS)
		ss->opdsec = NULL;

	if (dso__kernel(dso) == DSO_SPACE__USER)
		ss->adjust_symbols = true;
	else
		ss->adjust_symbols = elf__needs_adjust_symbols(ehdr);

	ss->name   = strdup(name);
	if (!ss->name) {
		*dso__load_errno(dso) = errno;
		goto out_elf_end;
	}

	ss->elf    = elf;
	ss->fd     = fd;
	ss->ehdr   = ehdr;
	ss->type   = type;

	return 0;

out_elf_end:
	elf_end(elf);
out_close:
	close(fd);
	return -1;
}

static bool is_exe_text(int flags)
{
	return (flags & (SHF_ALLOC | SHF_EXECINSTR)) == (SHF_ALLOC | SHF_EXECINSTR);
}

/*
 * Some executable module sections like .noinstr.text might be laid out with
 * .text so they can use the same mapping (memory address to file offset).
 * Check if that is the case. Refer to kernel layout_sections(). Return the
 * maximum offset.
 */
static u64 max_text_section(Elf *elf, GElf_Ehdr *ehdr)
{
	Elf_Scn *sec = NULL;
	GElf_Shdr shdr;
	u64 offs = 0;

	/* Doesn't work for some arch */
	if (ehdr->e_machine == EM_PARISC ||
	    ehdr->e_machine == EM_ALPHA)
		return 0;

	/* ELF is corrupted/truncated, avoid calling elf_strptr. */
	if (!elf_rawdata(elf_getscn(elf, ehdr->e_shstrndx), NULL))
		return 0;

	while ((sec = elf_nextscn(elf, sec)) != NULL) {
		char *sec_name;

		if (!gelf_getshdr(sec, &shdr))
			break;

		if (!is_exe_text(shdr.sh_flags))
			continue;

		/* .init and .exit sections are not placed with .text */
		sec_name = elf_strptr(elf, ehdr->e_shstrndx, shdr.sh_name);
		if (!sec_name ||
		    strstarts(sec_name, ".init") ||
		    strstarts(sec_name, ".exit"))
			break;

		/* Must be next to previous, assumes .text is first */
		if (offs && PERF_ALIGN(offs, shdr.sh_addralign ?: 1) != shdr.sh_offset)
			break;

		offs = shdr.sh_offset + shdr.sh_size;
	}

	return offs;
}

/**
 * ref_reloc_sym_not_found - has kernel relocation symbol been found.
 * @kmap: kernel maps and relocation reference symbol
 *
 * This function returns %true if we are dealing with the kernel maps and the
 * relocation reference symbol has not yet been found.  Otherwise %false is
 * returned.
 */
static bool ref_reloc_sym_not_found(struct kmap *kmap)
{
	return kmap && kmap->ref_reloc_sym && kmap->ref_reloc_sym->name &&
	       !kmap->ref_reloc_sym->unrelocated_addr;
}

/**
 * ref_reloc - kernel relocation offset.
 * @kmap: kernel maps and relocation reference symbol
 *
 * This function returns the offset of kernel addresses as determined by using
 * the relocation reference symbol i.e. if the kernel has not been relocated
 * then the return value is zero.
 */
static u64 ref_reloc(struct kmap *kmap)
{
	if (kmap && kmap->ref_reloc_sym &&
	    kmap->ref_reloc_sym->unrelocated_addr)
		return kmap->ref_reloc_sym->addr -
		       kmap->ref_reloc_sym->unrelocated_addr;
	return 0;
}

void __weak arch__sym_update(struct symbol *s __maybe_unused,
		GElf_Sym *sym __maybe_unused) { }

static int dso__process_kernel_symbol(struct dso *dso, struct map *map,
				      GElf_Sym *sym, GElf_Shdr *shdr,
				      struct maps *kmaps, struct kmap *kmap,
				      struct dso **curr_dsop,
				      const char *section_name,
				      bool adjust_kernel_syms, bool kmodule, bool *remap_kernel,
				      u64 max_text_sh_offset)
{
	struct dso *curr_dso = *curr_dsop;
	struct map *curr_map;
	char dso_name[PATH_MAX];

	/* Adjust symbol to map to file offset */
	if (adjust_kernel_syms)
		sym->st_value -= shdr->sh_addr - shdr->sh_offset;

	if (strcmp(section_name, (dso__short_name(curr_dso) + dso__short_name_len(dso))) == 0)
		return 0;

	if (strcmp(section_name, ".text") == 0) {
		/*
		 * The initial kernel mapping is based on
		 * kallsyms and identity maps.  Overwrite it to
		 * map to the kernel dso.
		 */
		if (*remap_kernel && dso__kernel(dso) && !kmodule) {
			*remap_kernel = false;
			map__set_start(map, shdr->sh_addr + ref_reloc(kmap));
			map__set_end(map, map__start(map) + shdr->sh_size);
			map__set_pgoff(map, shdr->sh_offset);
			map__set_mapping_type(map, MAPPING_TYPE__DSO);
			/* Ensure maps are correctly ordered */
			if (kmaps) {
				int err;
				struct map *tmp = map__get(map);

				maps__remove(kmaps, map);
				err = maps__insert(kmaps, map);
				map__put(tmp);
				if (err)
					return err;
			}
		}

		/*
		 * The initial module mapping is based on
		 * /proc/modules mapped to offset zero.
		 * Overwrite it to map to the module dso.
		 */
		if (*remap_kernel && kmodule) {
			*remap_kernel = false;
			map__set_pgoff(map, shdr->sh_offset);
		}

		dso__put(*curr_dsop);
		*curr_dsop = dso__get(dso);
		return 0;
	}

	if (!kmap)
		return 0;

	/*
	 * perf does not record module section addresses except for .text, but
	 * some sections can use the same mapping as .text.
	 */
	if (kmodule && adjust_kernel_syms && is_exe_text(shdr->sh_flags) &&
	    shdr->sh_offset <= max_text_sh_offset) {
<<<<<<< HEAD
		*curr_mapp = map;
		*curr_dsop = dso;
		return 0;
	}

	snprintf(dso_name, sizeof(dso_name), "%s%s", dso->short_name, section_name);
=======
		dso__put(*curr_dsop);
		*curr_dsop = dso__get(dso);
		return 0;
	}

	snprintf(dso_name, sizeof(dso_name), "%s%s", dso__short_name(dso), section_name);
>>>>>>> 0c383648

	curr_map = maps__find_by_name(kmaps, dso_name);
	if (curr_map == NULL) {
		u64 start = sym->st_value;

		if (kmodule)
			start += map__start(map) + shdr->sh_offset;

		curr_dso = dso__new(dso_name);
		if (curr_dso == NULL)
			return -1;
<<<<<<< HEAD
		curr_dso->kernel = dso->kernel;
		curr_dso->long_name = dso->long_name;
		curr_dso->long_name_len = dso->long_name_len;
		curr_dso->binary_type = dso->binary_type;
		curr_dso->adjust_symbols = dso->adjust_symbols;
=======
		dso__set_kernel(curr_dso, dso__kernel(dso));
		RC_CHK_ACCESS(curr_dso)->long_name = dso__long_name(dso);
		RC_CHK_ACCESS(curr_dso)->long_name_len = dso__long_name_len(dso);
		dso__set_binary_type(curr_dso, dso__binary_type(dso));
		dso__set_adjust_symbols(curr_dso, dso__adjust_symbols(dso));
>>>>>>> 0c383648
		curr_map = map__new2(start, curr_dso);
		if (curr_map == NULL) {
			dso__put(curr_dso);
			return -1;
		}
		if (dso__kernel(curr_dso))
			map__kmap(curr_map)->kmaps = kmaps;

		if (adjust_kernel_syms) {
			map__set_start(curr_map, shdr->sh_addr + ref_reloc(kmap));
			map__set_end(curr_map, map__start(curr_map) + shdr->sh_size);
			map__set_pgoff(curr_map, shdr->sh_offset);
		} else {
			map__set_mapping_type(curr_map, MAPPING_TYPE__IDENTITY);
		}
		dso__set_symtab_type(curr_dso, dso__symtab_type(dso));
		if (maps__insert(kmaps, curr_map))
			return -1;
		dsos__add(&maps__machine(kmaps)->dsos, curr_dso);
		dso__set_loaded(curr_dso);
		dso__put(*curr_dsop);
		*curr_dsop = curr_dso;
	} else {
<<<<<<< HEAD
		*curr_dsop = map__dso(curr_map);
		map__put(curr_map);
	}
=======
		dso__put(*curr_dsop);
		*curr_dsop = dso__get(map__dso(curr_map));
	}
	map__put(curr_map);
>>>>>>> 0c383648

	return 0;
}

static int
dso__load_sym_internal(struct dso *dso, struct map *map, struct symsrc *syms_ss,
		       struct symsrc *runtime_ss, int kmodule, int dynsym)
{
	struct kmap *kmap = dso__kernel(dso) ? map__kmap(map) : NULL;
	struct maps *kmaps = kmap ? map__kmaps(map) : NULL;
	struct dso *curr_dso = NULL;
	Elf_Data *symstrs, *secstrs, *secstrs_run, *secstrs_sym;
	uint32_t nr_syms;
	uint32_t idx;
	GElf_Ehdr ehdr;
	GElf_Shdr shdr;
	GElf_Shdr tshdr;
	Elf_Data *syms, *opddata = NULL;
	GElf_Sym sym;
	Elf_Scn *sec, *sec_strndx;
	Elf *elf;
	int nr = 0;
	bool remap_kernel = false, adjust_kernel_syms = false;
	u64 max_text_sh_offset = 0;

	if (kmap && !kmaps)
		return -1;

	elf = syms_ss->elf;
	ehdr = syms_ss->ehdr;
	if (dynsym) {
		sec  = syms_ss->dynsym;
		shdr = syms_ss->dynshdr;
	} else {
		sec =  syms_ss->symtab;
		shdr = syms_ss->symshdr;
	}

	if (elf_section_by_name(runtime_ss->elf, &runtime_ss->ehdr, &tshdr,
				".text", NULL)) {
<<<<<<< HEAD
		dso->text_offset = tshdr.sh_addr - tshdr.sh_offset;
		dso->text_end = tshdr.sh_offset + tshdr.sh_size;
=======
		dso__set_text_offset(dso, tshdr.sh_addr - tshdr.sh_offset);
		dso__set_text_end(dso, tshdr.sh_offset + tshdr.sh_size);
>>>>>>> 0c383648
	}

	if (runtime_ss->opdsec)
		opddata = elf_rawdata(runtime_ss->opdsec, NULL);

	syms = elf_getdata(sec, NULL);
	if (syms == NULL)
		goto out_elf_end;

	sec = elf_getscn(elf, shdr.sh_link);
	if (sec == NULL)
		goto out_elf_end;

	symstrs = elf_getdata(sec, NULL);
	if (symstrs == NULL)
		goto out_elf_end;

	sec_strndx = elf_getscn(runtime_ss->elf, runtime_ss->ehdr.e_shstrndx);
	if (sec_strndx == NULL)
		goto out_elf_end;

	secstrs_run = elf_getdata(sec_strndx, NULL);
	if (secstrs_run == NULL)
		goto out_elf_end;

	sec_strndx = elf_getscn(elf, ehdr.e_shstrndx);
	if (sec_strndx == NULL)
		goto out_elf_end;

	secstrs_sym = elf_getdata(sec_strndx, NULL);
	if (secstrs_sym == NULL)
		goto out_elf_end;

	nr_syms = shdr.sh_size / shdr.sh_entsize;

	memset(&sym, 0, sizeof(sym));

	/*
	 * The kernel relocation symbol is needed in advance in order to adjust
	 * kernel maps correctly.
	 */
	if (ref_reloc_sym_not_found(kmap)) {
		elf_symtab__for_each_symbol(syms, nr_syms, idx, sym) {
			const char *elf_name = elf_sym__name(&sym, symstrs);

			if (strcmp(elf_name, kmap->ref_reloc_sym->name))
				continue;
			kmap->ref_reloc_sym->unrelocated_addr = sym.st_value;
			map__set_reloc(map, kmap->ref_reloc_sym->addr - kmap->ref_reloc_sym->unrelocated_addr);
			break;
		}
	}

	/*
	 * Handle any relocation of vdso necessary because older kernels
	 * attempted to prelink vdso to its virtual address.
	 */
	if (dso__is_vdso(dso))
		map__set_reloc(map, map__start(map) - dso__text_offset(dso));

	dso__set_adjust_symbols(dso, runtime_ss->adjust_symbols || ref_reloc(kmap));
	/*
	 * Initial kernel and module mappings do not map to the dso.
	 * Flag the fixups.
	 */
	if (dso__kernel(dso)) {
		remap_kernel = true;
		adjust_kernel_syms = dso__adjust_symbols(dso);
	}

	if (kmodule && adjust_kernel_syms)
		max_text_sh_offset = max_text_section(runtime_ss->elf, &runtime_ss->ehdr);

<<<<<<< HEAD
=======
	curr_dso = dso__get(dso);
>>>>>>> 0c383648
	elf_symtab__for_each_symbol(syms, nr_syms, idx, sym) {
		struct symbol *f;
		const char *elf_name = elf_sym__name(&sym, symstrs);
		char *demangled = NULL;
		int is_label = elf_sym__is_label(&sym);
		const char *section_name;
		bool used_opd = false;

		if (!is_label && !elf_sym__filter(&sym))
			continue;

		/* Reject ARM ELF "mapping symbols": these aren't unique and
		 * don't identify functions, so will confuse the profile
		 * output: */
		if (ehdr.e_machine == EM_ARM || ehdr.e_machine == EM_AARCH64) {
			if (elf_name[0] == '$' && strchr("adtx", elf_name[1])
			    && (elf_name[2] == '\0' || elf_name[2] == '.'))
				continue;
		}

		if (runtime_ss->opdsec && sym.st_shndx == runtime_ss->opdidx) {
			u32 offset = sym.st_value - syms_ss->opdshdr.sh_addr;
			u64 *opd = opddata->d_buf + offset;
			sym.st_value = DSO__SWAP(dso, u64, *opd);
			sym.st_shndx = elf_addr_to_index(runtime_ss->elf,
					sym.st_value);
			used_opd = true;
		}

		/*
		 * When loading symbols in a data mapping, ABS symbols (which
		 * has a value of SHN_ABS in its st_shndx) failed at
		 * elf_getscn().  And it marks the loading as a failure so
		 * already loaded symbols cannot be fixed up.
		 *
		 * I'm not sure what should be done. Just ignore them for now.
		 * - Namhyung Kim
		 */
		if (sym.st_shndx == SHN_ABS)
			continue;

		sec = elf_getscn(syms_ss->elf, sym.st_shndx);
		if (!sec)
			goto out_elf_end;

		gelf_getshdr(sec, &shdr);

		/*
		 * If the attribute bit SHF_ALLOC is not set, the section
		 * doesn't occupy memory during process execution.
		 * E.g. ".gnu.warning.*" section is used by linker to generate
		 * warnings when calling deprecated functions, the symbols in
		 * the section aren't loaded to memory during process execution,
		 * so skip them.
		 */
		if (!(shdr.sh_flags & SHF_ALLOC))
			continue;

		secstrs = secstrs_sym;

		/*
		 * We have to fallback to runtime when syms' section header has
		 * NOBITS set. NOBITS results in file offset (sh_offset) not
		 * being incremented. So sh_offset used below has different
		 * values for syms (invalid) and runtime (valid).
		 */
		if (shdr.sh_type == SHT_NOBITS) {
			sec = elf_getscn(runtime_ss->elf, sym.st_shndx);
			if (!sec)
				goto out_elf_end;

			gelf_getshdr(sec, &shdr);
			secstrs = secstrs_run;
		}

		if (is_label && !elf_sec__filter(&shdr, secstrs))
			continue;

		section_name = elf_sec__name(&shdr, secstrs);

		/* On ARM, symbols for thumb functions have 1 added to
		 * the symbol address as a flag - remove it */
		if ((ehdr.e_machine == EM_ARM) &&
		    (GELF_ST_TYPE(sym.st_info) == STT_FUNC) &&
		    (sym.st_value & 1))
			--sym.st_value;

<<<<<<< HEAD
		if (dso->kernel) {
			if (dso__process_kernel_symbol(dso, map, &sym, &shdr, kmaps, kmap, &curr_dso, &curr_map,
						       section_name, adjust_kernel_syms, kmodule,
						       &remap_kernel, max_text_sh_offset))
=======
		if (dso__kernel(dso)) {
			if (dso__process_kernel_symbol(dso, map, &sym, &shdr,
						       kmaps, kmap, &curr_dso,
						       section_name,
						       adjust_kernel_syms,
						       kmodule,
						       &remap_kernel,
						       max_text_sh_offset))
>>>>>>> 0c383648
				goto out_elf_end;
		} else if ((used_opd && runtime_ss->adjust_symbols) ||
			   (!used_opd && syms_ss->adjust_symbols)) {
			GElf_Phdr phdr;

			if (elf_read_program_header(runtime_ss->elf,
						    (u64)sym.st_value, &phdr)) {
				pr_debug4("%s: failed to find program header for "
					   "symbol: %s st_value: %#" PRIx64 "\n",
					   __func__, elf_name, (u64)sym.st_value);
				pr_debug4("%s: adjusting symbol: st_value: %#" PRIx64 " "
					"sh_addr: %#" PRIx64 " sh_offset: %#" PRIx64 "\n",
					__func__, (u64)sym.st_value, (u64)shdr.sh_addr,
					(u64)shdr.sh_offset);
				/*
				 * Fail to find program header, let's rollback
				 * to use shdr.sh_addr and shdr.sh_offset to
				 * calibrate symbol's file address, though this
				 * is not necessary for normal C ELF file, we
				 * still need to handle java JIT symbols in this
				 * case.
				 */
				sym.st_value -= shdr.sh_addr - shdr.sh_offset;
			} else {
				pr_debug4("%s: adjusting symbol: st_value: %#" PRIx64 " "
					"p_vaddr: %#" PRIx64 " p_offset: %#" PRIx64 "\n",
					__func__, (u64)sym.st_value, (u64)phdr.p_vaddr,
					(u64)phdr.p_offset);
				sym.st_value -= phdr.p_vaddr - phdr.p_offset;
			}
		}

		demangled = demangle_sym(dso, kmodule, elf_name);
		if (demangled != NULL)
			elf_name = demangled;

		f = symbol__new(sym.st_value, sym.st_size,
				GELF_ST_BIND(sym.st_info),
				GELF_ST_TYPE(sym.st_info), elf_name);
		free(demangled);
		if (!f)
			goto out_elf_end;

		arch__sym_update(f, &sym);

		__symbols__insert(dso__symbols(curr_dso), f, dso__kernel(dso));
		nr++;
	}
	dso__put(curr_dso);

	/*
	 * For misannotated, zeroed, ASM function sizes.
	 */
	if (nr > 0) {
		symbols__fixup_end(dso__symbols(dso), false);
		symbols__fixup_duplicate(dso__symbols(dso));
		if (kmap) {
			/*
			 * We need to fixup this here too because we create new
			 * maps here, for things like vsyscall sections.
			 */
			maps__fixup_end(kmaps);
		}
	}
	return nr;
out_elf_end:
	dso__put(curr_dso);
	return -1;
}

int dso__load_sym(struct dso *dso, struct map *map, struct symsrc *syms_ss,
		  struct symsrc *runtime_ss, int kmodule)
{
	int nr = 0;
	int err = -1;

	dso__set_symtab_type(dso, syms_ss->type);
	dso__set_is_64_bit(dso, syms_ss->is_64_bit);
	dso__set_rel(dso, syms_ss->ehdr.e_type == ET_REL);

	/*
	 * Modules may already have symbols from kallsyms, but those symbols
	 * have the wrong values for the dso maps, so remove them.
	 */
	if (kmodule && syms_ss->symtab)
		symbols__delete(dso__symbols(dso));

	if (!syms_ss->symtab) {
		/*
		 * If the vmlinux is stripped, fail so we will fall back
		 * to using kallsyms. The vmlinux runtime symbols aren't
		 * of much use.
		 */
		if (dso__kernel(dso))
			return err;
	} else  {
		err = dso__load_sym_internal(dso, map, syms_ss, runtime_ss,
					     kmodule, 0);
		if (err < 0)
			return err;
		nr = err;
	}

	if (syms_ss->dynsym) {
		err = dso__load_sym_internal(dso, map, syms_ss, runtime_ss,
					     kmodule, 1);
		if (err < 0)
			return err;
		err += nr;
	}

	return err;
}

static int elf_read_maps(Elf *elf, bool exe, mapfn_t mapfn, void *data)
{
	GElf_Phdr phdr;
	size_t i, phdrnum;
	int err;
	u64 sz;

	if (elf_getphdrnum(elf, &phdrnum))
		return -1;

	for (i = 0; i < phdrnum; i++) {
		if (gelf_getphdr(elf, i, &phdr) == NULL)
			return -1;
		if (phdr.p_type != PT_LOAD)
			continue;
		if (exe) {
			if (!(phdr.p_flags & PF_X))
				continue;
		} else {
			if (!(phdr.p_flags & PF_R))
				continue;
		}
		sz = min(phdr.p_memsz, phdr.p_filesz);
		if (!sz)
			continue;
		err = mapfn(phdr.p_vaddr, sz, phdr.p_offset, data);
		if (err)
			return err;
	}
	return 0;
}

int file__read_maps(int fd, bool exe, mapfn_t mapfn, void *data,
		    bool *is_64_bit)
{
	int err;
	Elf *elf;

	elf = elf_begin(fd, PERF_ELF_C_READ_MMAP, NULL);
	if (elf == NULL)
		return -1;

	if (is_64_bit)
		*is_64_bit = (gelf_getclass(elf) == ELFCLASS64);

	err = elf_read_maps(elf, exe, mapfn, data);

	elf_end(elf);
	return err;
}

enum dso_type dso__type_fd(int fd)
{
	enum dso_type dso_type = DSO__TYPE_UNKNOWN;
	GElf_Ehdr ehdr;
	Elf_Kind ek;
	Elf *elf;

	elf = elf_begin(fd, PERF_ELF_C_READ_MMAP, NULL);
	if (elf == NULL)
		goto out;

	ek = elf_kind(elf);
	if (ek != ELF_K_ELF)
		goto out_end;

	if (gelf_getclass(elf) == ELFCLASS64) {
		dso_type = DSO__TYPE_64BIT;
		goto out_end;
	}

	if (gelf_getehdr(elf, &ehdr) == NULL)
		goto out_end;

	if (ehdr.e_machine == EM_X86_64)
		dso_type = DSO__TYPE_X32BIT;
	else
		dso_type = DSO__TYPE_32BIT;
out_end:
	elf_end(elf);
out:
	return dso_type;
}

static int copy_bytes(int from, off_t from_offs, int to, off_t to_offs, u64 len)
{
	ssize_t r;
	size_t n;
	int err = -1;
	char *buf = malloc(page_size);

	if (buf == NULL)
		return -1;

	if (lseek(to, to_offs, SEEK_SET) != to_offs)
		goto out;

	if (lseek(from, from_offs, SEEK_SET) != from_offs)
		goto out;

	while (len) {
		n = page_size;
		if (len < n)
			n = len;
		/* Use read because mmap won't work on proc files */
		r = read(from, buf, n);
		if (r < 0)
			goto out;
		if (!r)
			break;
		n = r;
		r = write(to, buf, n);
		if (r < 0)
			goto out;
		if ((size_t)r != n)
			goto out;
		len -= n;
	}

	err = 0;
out:
	free(buf);
	return err;
}

struct kcore {
	int fd;
	int elfclass;
	Elf *elf;
	GElf_Ehdr ehdr;
};

static int kcore__open(struct kcore *kcore, const char *filename)
{
	GElf_Ehdr *ehdr;

	kcore->fd = open(filename, O_RDONLY);
	if (kcore->fd == -1)
		return -1;

	kcore->elf = elf_begin(kcore->fd, ELF_C_READ, NULL);
	if (!kcore->elf)
		goto out_close;

	kcore->elfclass = gelf_getclass(kcore->elf);
	if (kcore->elfclass == ELFCLASSNONE)
		goto out_end;

	ehdr = gelf_getehdr(kcore->elf, &kcore->ehdr);
	if (!ehdr)
		goto out_end;

	return 0;

out_end:
	elf_end(kcore->elf);
out_close:
	close(kcore->fd);
	return -1;
}

static int kcore__init(struct kcore *kcore, char *filename, int elfclass,
		       bool temp)
{
	kcore->elfclass = elfclass;

	if (temp)
		kcore->fd = mkstemp(filename);
	else
		kcore->fd = open(filename, O_WRONLY | O_CREAT | O_EXCL, 0400);
	if (kcore->fd == -1)
		return -1;

	kcore->elf = elf_begin(kcore->fd, ELF_C_WRITE, NULL);
	if (!kcore->elf)
		goto out_close;

	if (!gelf_newehdr(kcore->elf, elfclass))
		goto out_end;

	memset(&kcore->ehdr, 0, sizeof(GElf_Ehdr));

	return 0;

out_end:
	elf_end(kcore->elf);
out_close:
	close(kcore->fd);
	unlink(filename);
	return -1;
}

static void kcore__close(struct kcore *kcore)
{
	elf_end(kcore->elf);
	close(kcore->fd);
}

static int kcore__copy_hdr(struct kcore *from, struct kcore *to, size_t count)
{
	GElf_Ehdr *ehdr = &to->ehdr;
	GElf_Ehdr *kehdr = &from->ehdr;

	memcpy(ehdr->e_ident, kehdr->e_ident, EI_NIDENT);
	ehdr->e_type      = kehdr->e_type;
	ehdr->e_machine   = kehdr->e_machine;
	ehdr->e_version   = kehdr->e_version;
	ehdr->e_entry     = 0;
	ehdr->e_shoff     = 0;
	ehdr->e_flags     = kehdr->e_flags;
	ehdr->e_phnum     = count;
	ehdr->e_shentsize = 0;
	ehdr->e_shnum     = 0;
	ehdr->e_shstrndx  = 0;

	if (from->elfclass == ELFCLASS32) {
		ehdr->e_phoff     = sizeof(Elf32_Ehdr);
		ehdr->e_ehsize    = sizeof(Elf32_Ehdr);
		ehdr->e_phentsize = sizeof(Elf32_Phdr);
	} else {
		ehdr->e_phoff     = sizeof(Elf64_Ehdr);
		ehdr->e_ehsize    = sizeof(Elf64_Ehdr);
		ehdr->e_phentsize = sizeof(Elf64_Phdr);
	}

	if (!gelf_update_ehdr(to->elf, ehdr))
		return -1;

	if (!gelf_newphdr(to->elf, count))
		return -1;

	return 0;
}

static int kcore__add_phdr(struct kcore *kcore, int idx, off_t offset,
			   u64 addr, u64 len)
{
	GElf_Phdr phdr = {
		.p_type		= PT_LOAD,
		.p_flags	= PF_R | PF_W | PF_X,
		.p_offset	= offset,
		.p_vaddr	= addr,
		.p_paddr	= 0,
		.p_filesz	= len,
		.p_memsz	= len,
		.p_align	= page_size,
	};

	if (!gelf_update_phdr(kcore->elf, idx, &phdr))
		return -1;

	return 0;
}

static off_t kcore__write(struct kcore *kcore)
{
	return elf_update(kcore->elf, ELF_C_WRITE);
}

struct phdr_data {
	off_t offset;
	off_t rel;
	u64 addr;
	u64 len;
	struct list_head node;
	struct phdr_data *remaps;
};

struct sym_data {
	u64 addr;
	struct list_head node;
};

struct kcore_copy_info {
	u64 stext;
	u64 etext;
	u64 first_symbol;
	u64 last_symbol;
	u64 first_module;
	u64 first_module_symbol;
	u64 last_module_symbol;
	size_t phnum;
	struct list_head phdrs;
	struct list_head syms;
};

#define kcore_copy__for_each_phdr(k, p) \
	list_for_each_entry((p), &(k)->phdrs, node)

static struct phdr_data *phdr_data__new(u64 addr, u64 len, off_t offset)
{
	struct phdr_data *p = zalloc(sizeof(*p));

	if (p) {
		p->addr   = addr;
		p->len    = len;
		p->offset = offset;
	}

	return p;
}

static struct phdr_data *kcore_copy_info__addnew(struct kcore_copy_info *kci,
						 u64 addr, u64 len,
						 off_t offset)
{
	struct phdr_data *p = phdr_data__new(addr, len, offset);

	if (p)
		list_add_tail(&p->node, &kci->phdrs);

	return p;
}

static void kcore_copy__free_phdrs(struct kcore_copy_info *kci)
{
	struct phdr_data *p, *tmp;

	list_for_each_entry_safe(p, tmp, &kci->phdrs, node) {
		list_del_init(&p->node);
		free(p);
	}
}

static struct sym_data *kcore_copy__new_sym(struct kcore_copy_info *kci,
					    u64 addr)
{
	struct sym_data *s = zalloc(sizeof(*s));

	if (s) {
		s->addr = addr;
		list_add_tail(&s->node, &kci->syms);
	}

	return s;
}

static void kcore_copy__free_syms(struct kcore_copy_info *kci)
{
	struct sym_data *s, *tmp;

	list_for_each_entry_safe(s, tmp, &kci->syms, node) {
		list_del_init(&s->node);
		free(s);
	}
}

static int kcore_copy__process_kallsyms(void *arg, const char *name, char type,
					u64 start)
{
	struct kcore_copy_info *kci = arg;

	if (!kallsyms__is_function(type))
		return 0;

	if (strchr(name, '[')) {
		if (!kci->first_module_symbol || start < kci->first_module_symbol)
			kci->first_module_symbol = start;
		if (start > kci->last_module_symbol)
			kci->last_module_symbol = start;
		return 0;
	}

	if (!kci->first_symbol || start < kci->first_symbol)
		kci->first_symbol = start;

	if (!kci->last_symbol || start > kci->last_symbol)
		kci->last_symbol = start;

	if (!strcmp(name, "_stext")) {
		kci->stext = start;
		return 0;
	}

	if (!strcmp(name, "_etext")) {
		kci->etext = start;
		return 0;
	}

	if (is_entry_trampoline(name) && !kcore_copy__new_sym(kci, start))
		return -1;

	return 0;
}

static int kcore_copy__parse_kallsyms(struct kcore_copy_info *kci,
				      const char *dir)
{
	char kallsyms_filename[PATH_MAX];

	scnprintf(kallsyms_filename, PATH_MAX, "%s/kallsyms", dir);

	if (symbol__restricted_filename(kallsyms_filename, "/proc/kallsyms"))
		return -1;

	if (kallsyms__parse(kallsyms_filename, kci,
			    kcore_copy__process_kallsyms) < 0)
		return -1;

	return 0;
}

static int kcore_copy__process_modules(void *arg,
				       const char *name __maybe_unused,
				       u64 start, u64 size __maybe_unused)
{
	struct kcore_copy_info *kci = arg;

	if (!kci->first_module || start < kci->first_module)
		kci->first_module = start;

	return 0;
}

static int kcore_copy__parse_modules(struct kcore_copy_info *kci,
				     const char *dir)
{
	char modules_filename[PATH_MAX];

	scnprintf(modules_filename, PATH_MAX, "%s/modules", dir);

	if (symbol__restricted_filename(modules_filename, "/proc/modules"))
		return -1;

	if (modules__parse(modules_filename, kci,
			   kcore_copy__process_modules) < 0)
		return -1;

	return 0;
}

static int kcore_copy__map(struct kcore_copy_info *kci, u64 start, u64 end,
			   u64 pgoff, u64 s, u64 e)
{
	u64 len, offset;

	if (s < start || s >= end)
		return 0;

	offset = (s - start) + pgoff;
	len = e < end ? e - s : end - s;

	return kcore_copy_info__addnew(kci, s, len, offset) ? 0 : -1;
}

static int kcore_copy__read_map(u64 start, u64 len, u64 pgoff, void *data)
{
	struct kcore_copy_info *kci = data;
	u64 end = start + len;
	struct sym_data *sdat;

	if (kcore_copy__map(kci, start, end, pgoff, kci->stext, kci->etext))
		return -1;

	if (kcore_copy__map(kci, start, end, pgoff, kci->first_module,
			    kci->last_module_symbol))
		return -1;

	list_for_each_entry(sdat, &kci->syms, node) {
		u64 s = round_down(sdat->addr, page_size);

		if (kcore_copy__map(kci, start, end, pgoff, s, s + len))
			return -1;
	}

	return 0;
}

static int kcore_copy__read_maps(struct kcore_copy_info *kci, Elf *elf)
{
	if (elf_read_maps(elf, true, kcore_copy__read_map, kci) < 0)
		return -1;

	return 0;
}

static void kcore_copy__find_remaps(struct kcore_copy_info *kci)
{
	struct phdr_data *p, *k = NULL;
	u64 kend;

	if (!kci->stext)
		return;

	/* Find phdr that corresponds to the kernel map (contains stext) */
	kcore_copy__for_each_phdr(kci, p) {
		u64 pend = p->addr + p->len - 1;

		if (p->addr <= kci->stext && pend >= kci->stext) {
			k = p;
			break;
		}
	}

	if (!k)
		return;

	kend = k->offset + k->len;

	/* Find phdrs that remap the kernel */
	kcore_copy__for_each_phdr(kci, p) {
		u64 pend = p->offset + p->len;

		if (p == k)
			continue;

		if (p->offset >= k->offset && pend <= kend)
			p->remaps = k;
	}
}

static void kcore_copy__layout(struct kcore_copy_info *kci)
{
	struct phdr_data *p;
	off_t rel = 0;

	kcore_copy__find_remaps(kci);

	kcore_copy__for_each_phdr(kci, p) {
		if (!p->remaps) {
			p->rel = rel;
			rel += p->len;
		}
		kci->phnum += 1;
	}

	kcore_copy__for_each_phdr(kci, p) {
		struct phdr_data *k = p->remaps;

		if (k)
			p->rel = p->offset - k->offset + k->rel;
	}
}

static int kcore_copy__calc_maps(struct kcore_copy_info *kci, const char *dir,
				 Elf *elf)
{
	if (kcore_copy__parse_kallsyms(kci, dir))
		return -1;

	if (kcore_copy__parse_modules(kci, dir))
		return -1;

	if (kci->stext)
		kci->stext = round_down(kci->stext, page_size);
	else
		kci->stext = round_down(kci->first_symbol, page_size);

	if (kci->etext) {
		kci->etext = round_up(kci->etext, page_size);
	} else if (kci->last_symbol) {
		kci->etext = round_up(kci->last_symbol, page_size);
		kci->etext += page_size;
	}

	if (kci->first_module_symbol &&
	    (!kci->first_module || kci->first_module_symbol < kci->first_module))
		kci->first_module = kci->first_module_symbol;

	kci->first_module = round_down(kci->first_module, page_size);

	if (kci->last_module_symbol) {
		kci->last_module_symbol = round_up(kci->last_module_symbol,
						   page_size);
		kci->last_module_symbol += page_size;
	}

	if (!kci->stext || !kci->etext)
		return -1;

	if (kci->first_module && !kci->last_module_symbol)
		return -1;

	if (kcore_copy__read_maps(kci, elf))
		return -1;

	kcore_copy__layout(kci);

	return 0;
}

static int kcore_copy__copy_file(const char *from_dir, const char *to_dir,
				 const char *name)
{
	char from_filename[PATH_MAX];
	char to_filename[PATH_MAX];

	scnprintf(from_filename, PATH_MAX, "%s/%s", from_dir, name);
	scnprintf(to_filename, PATH_MAX, "%s/%s", to_dir, name);

	return copyfile_mode(from_filename, to_filename, 0400);
}

static int kcore_copy__unlink(const char *dir, const char *name)
{
	char filename[PATH_MAX];

	scnprintf(filename, PATH_MAX, "%s/%s", dir, name);

	return unlink(filename);
}

static int kcore_copy__compare_fds(int from, int to)
{
	char *buf_from;
	char *buf_to;
	ssize_t ret;
	size_t len;
	int err = -1;

	buf_from = malloc(page_size);
	buf_to = malloc(page_size);
	if (!buf_from || !buf_to)
		goto out;

	while (1) {
		/* Use read because mmap won't work on proc files */
		ret = read(from, buf_from, page_size);
		if (ret < 0)
			goto out;

		if (!ret)
			break;

		len = ret;

		if (readn(to, buf_to, len) != (int)len)
			goto out;

		if (memcmp(buf_from, buf_to, len))
			goto out;
	}

	err = 0;
out:
	free(buf_to);
	free(buf_from);
	return err;
}

static int kcore_copy__compare_files(const char *from_filename,
				     const char *to_filename)
{
	int from, to, err = -1;

	from = open(from_filename, O_RDONLY);
	if (from < 0)
		return -1;

	to = open(to_filename, O_RDONLY);
	if (to < 0)
		goto out_close_from;

	err = kcore_copy__compare_fds(from, to);

	close(to);
out_close_from:
	close(from);
	return err;
}

static int kcore_copy__compare_file(const char *from_dir, const char *to_dir,
				    const char *name)
{
	char from_filename[PATH_MAX];
	char to_filename[PATH_MAX];

	scnprintf(from_filename, PATH_MAX, "%s/%s", from_dir, name);
	scnprintf(to_filename, PATH_MAX, "%s/%s", to_dir, name);

	return kcore_copy__compare_files(from_filename, to_filename);
}

/**
 * kcore_copy - copy kallsyms, modules and kcore from one directory to another.
 * @from_dir: from directory
 * @to_dir: to directory
 *
 * This function copies kallsyms, modules and kcore files from one directory to
 * another.  kallsyms and modules are copied entirely.  Only code segments are
 * copied from kcore.  It is assumed that two segments suffice: one for the
 * kernel proper and one for all the modules.  The code segments are determined
 * from kallsyms and modules files.  The kernel map starts at _stext or the
 * lowest function symbol, and ends at _etext or the highest function symbol.
 * The module map starts at the lowest module address and ends at the highest
 * module symbol.  Start addresses are rounded down to the nearest page.  End
 * addresses are rounded up to the nearest page.  An extra page is added to the
 * highest kernel symbol and highest module symbol to, hopefully, encompass that
 * symbol too.  Because it contains only code sections, the resulting kcore is
 * unusual.  One significant peculiarity is that the mapping (start -> pgoff)
 * is not the same for the kernel map and the modules map.  That happens because
 * the data is copied adjacently whereas the original kcore has gaps.  Finally,
 * kallsyms file is compared with its copy to check that modules have not been
 * loaded or unloaded while the copies were taking place.
 *
 * Return: %0 on success, %-1 on failure.
 */
int kcore_copy(const char *from_dir, const char *to_dir)
{
	struct kcore kcore;
	struct kcore extract;
	int idx = 0, err = -1;
	off_t offset, sz;
	struct kcore_copy_info kci = { .stext = 0, };
	char kcore_filename[PATH_MAX];
	char extract_filename[PATH_MAX];
	struct phdr_data *p;

	INIT_LIST_HEAD(&kci.phdrs);
	INIT_LIST_HEAD(&kci.syms);

	if (kcore_copy__copy_file(from_dir, to_dir, "kallsyms"))
		return -1;

	if (kcore_copy__copy_file(from_dir, to_dir, "modules"))
		goto out_unlink_kallsyms;

	scnprintf(kcore_filename, PATH_MAX, "%s/kcore", from_dir);
	scnprintf(extract_filename, PATH_MAX, "%s/kcore", to_dir);

	if (kcore__open(&kcore, kcore_filename))
		goto out_unlink_modules;

	if (kcore_copy__calc_maps(&kci, from_dir, kcore.elf))
		goto out_kcore_close;

	if (kcore__init(&extract, extract_filename, kcore.elfclass, false))
		goto out_kcore_close;

	if (kcore__copy_hdr(&kcore, &extract, kci.phnum))
		goto out_extract_close;

	offset = gelf_fsize(extract.elf, ELF_T_EHDR, 1, EV_CURRENT) +
		 gelf_fsize(extract.elf, ELF_T_PHDR, kci.phnum, EV_CURRENT);
	offset = round_up(offset, page_size);

	kcore_copy__for_each_phdr(&kci, p) {
		off_t offs = p->rel + offset;

		if (kcore__add_phdr(&extract, idx++, offs, p->addr, p->len))
			goto out_extract_close;
	}

	sz = kcore__write(&extract);
	if (sz < 0 || sz > offset)
		goto out_extract_close;

	kcore_copy__for_each_phdr(&kci, p) {
		off_t offs = p->rel + offset;

		if (p->remaps)
			continue;
		if (copy_bytes(kcore.fd, p->offset, extract.fd, offs, p->len))
			goto out_extract_close;
	}

	if (kcore_copy__compare_file(from_dir, to_dir, "kallsyms"))
		goto out_extract_close;

	err = 0;

out_extract_close:
	kcore__close(&extract);
	if (err)
		unlink(extract_filename);
out_kcore_close:
	kcore__close(&kcore);
out_unlink_modules:
	if (err)
		kcore_copy__unlink(to_dir, "modules");
out_unlink_kallsyms:
	if (err)
		kcore_copy__unlink(to_dir, "kallsyms");

	kcore_copy__free_phdrs(&kci);
	kcore_copy__free_syms(&kci);

	return err;
}

int kcore_extract__create(struct kcore_extract *kce)
{
	struct kcore kcore;
	struct kcore extract;
	size_t count = 1;
	int idx = 0, err = -1;
	off_t offset = page_size, sz;

	if (kcore__open(&kcore, kce->kcore_filename))
		return -1;

	strcpy(kce->extract_filename, PERF_KCORE_EXTRACT);
	if (kcore__init(&extract, kce->extract_filename, kcore.elfclass, true))
		goto out_kcore_close;

	if (kcore__copy_hdr(&kcore, &extract, count))
		goto out_extract_close;

	if (kcore__add_phdr(&extract, idx, offset, kce->addr, kce->len))
		goto out_extract_close;

	sz = kcore__write(&extract);
	if (sz < 0 || sz > offset)
		goto out_extract_close;

	if (copy_bytes(kcore.fd, kce->offs, extract.fd, offset, kce->len))
		goto out_extract_close;

	err = 0;

out_extract_close:
	kcore__close(&extract);
	if (err)
		unlink(kce->extract_filename);
out_kcore_close:
	kcore__close(&kcore);

	return err;
}

void kcore_extract__delete(struct kcore_extract *kce)
{
	unlink(kce->extract_filename);
}

#ifdef HAVE_GELF_GETNOTE_SUPPORT

static void sdt_adjust_loc(struct sdt_note *tmp, GElf_Addr base_off)
{
	if (!base_off)
		return;

	if (tmp->bit32)
		tmp->addr.a32[SDT_NOTE_IDX_LOC] =
			tmp->addr.a32[SDT_NOTE_IDX_LOC] + base_off -
			tmp->addr.a32[SDT_NOTE_IDX_BASE];
	else
		tmp->addr.a64[SDT_NOTE_IDX_LOC] =
			tmp->addr.a64[SDT_NOTE_IDX_LOC] + base_off -
			tmp->addr.a64[SDT_NOTE_IDX_BASE];
}

static void sdt_adjust_refctr(struct sdt_note *tmp, GElf_Addr base_addr,
			      GElf_Addr base_off)
{
	if (!base_off)
		return;

	if (tmp->bit32 && tmp->addr.a32[SDT_NOTE_IDX_REFCTR])
		tmp->addr.a32[SDT_NOTE_IDX_REFCTR] -= (base_addr - base_off);
	else if (tmp->addr.a64[SDT_NOTE_IDX_REFCTR])
		tmp->addr.a64[SDT_NOTE_IDX_REFCTR] -= (base_addr - base_off);
}

/**
 * populate_sdt_note : Parse raw data and identify SDT note
 * @elf: elf of the opened file
 * @data: raw data of a section with description offset applied
 * @len: note description size
 * @type: type of the note
 * @sdt_notes: List to add the SDT note
 *
 * Responsible for parsing the @data in section .note.stapsdt in @elf and
 * if its an SDT note, it appends to @sdt_notes list.
 */
static int populate_sdt_note(Elf **elf, const char *data, size_t len,
			     struct list_head *sdt_notes)
{
	const char *provider, *name, *args;
	struct sdt_note *tmp = NULL;
	GElf_Ehdr ehdr;
	GElf_Shdr shdr;
	int ret = -EINVAL;

	union {
		Elf64_Addr a64[NR_ADDR];
		Elf32_Addr a32[NR_ADDR];
	} buf;

	Elf_Data dst = {
		.d_buf = &buf, .d_type = ELF_T_ADDR, .d_version = EV_CURRENT,
		.d_size = gelf_fsize((*elf), ELF_T_ADDR, NR_ADDR, EV_CURRENT),
		.d_off = 0, .d_align = 0
	};
	Elf_Data src = {
		.d_buf = (void *) data, .d_type = ELF_T_ADDR,
		.d_version = EV_CURRENT, .d_size = dst.d_size, .d_off = 0,
		.d_align = 0
	};

	tmp = (struct sdt_note *)calloc(1, sizeof(struct sdt_note));
	if (!tmp) {
		ret = -ENOMEM;
		goto out_err;
	}

	INIT_LIST_HEAD(&tmp->note_list);

	if (len < dst.d_size + 3)
		goto out_free_note;

	/* Translation from file representation to memory representation */
	if (gelf_xlatetom(*elf, &dst, &src,
			  elf_getident(*elf, NULL)[EI_DATA]) == NULL) {
		pr_err("gelf_xlatetom : %s\n", elf_errmsg(-1));
		goto out_free_note;
	}

	/* Populate the fields of sdt_note */
	provider = data + dst.d_size;

	name = (const char *)memchr(provider, '\0', data + len - provider);
	if (name++ == NULL)
		goto out_free_note;

	tmp->provider = strdup(provider);
	if (!tmp->provider) {
		ret = -ENOMEM;
		goto out_free_note;
	}
	tmp->name = strdup(name);
	if (!tmp->name) {
		ret = -ENOMEM;
		goto out_free_prov;
	}

	args = memchr(name, '\0', data + len - name);

	/*
	 * There is no argument if:
	 * - We reached the end of the note;
	 * - There is not enough room to hold a potential string;
	 * - The argument string is empty or just contains ':'.
	 */
	if (args == NULL || data + len - args < 2 ||
		args[1] == ':' || args[1] == '\0')
		tmp->args = NULL;
	else {
		tmp->args = strdup(++args);
		if (!tmp->args) {
			ret = -ENOMEM;
			goto out_free_name;
		}
	}

	if (gelf_getclass(*elf) == ELFCLASS32) {
		memcpy(&tmp->addr, &buf, 3 * sizeof(Elf32_Addr));
		tmp->bit32 = true;
	} else {
		memcpy(&tmp->addr, &buf, 3 * sizeof(Elf64_Addr));
		tmp->bit32 = false;
	}

	if (!gelf_getehdr(*elf, &ehdr)) {
		pr_debug("%s : cannot get elf header.\n", __func__);
		ret = -EBADF;
		goto out_free_args;
	}

	/* Adjust the prelink effect :
	 * Find out the .stapsdt.base section.
	 * This scn will help us to handle prelinking (if present).
	 * Compare the retrieved file offset of the base section with the
	 * base address in the description of the SDT note. If its different,
	 * then accordingly, adjust the note location.
	 */
	if (elf_section_by_name(*elf, &ehdr, &shdr, SDT_BASE_SCN, NULL))
		sdt_adjust_loc(tmp, shdr.sh_offset);

	/* Adjust reference counter offset */
	if (elf_section_by_name(*elf, &ehdr, &shdr, SDT_PROBES_SCN, NULL))
		sdt_adjust_refctr(tmp, shdr.sh_addr, shdr.sh_offset);

	list_add_tail(&tmp->note_list, sdt_notes);
	return 0;

out_free_args:
	zfree(&tmp->args);
out_free_name:
	zfree(&tmp->name);
out_free_prov:
	zfree(&tmp->provider);
out_free_note:
	free(tmp);
out_err:
	return ret;
}

/**
 * construct_sdt_notes_list : constructs a list of SDT notes
 * @elf : elf to look into
 * @sdt_notes : empty list_head
 *
 * Scans the sections in 'elf' for the section
 * .note.stapsdt. It, then calls populate_sdt_note to find
 * out the SDT events and populates the 'sdt_notes'.
 */
static int construct_sdt_notes_list(Elf *elf, struct list_head *sdt_notes)
{
	GElf_Ehdr ehdr;
	Elf_Scn *scn = NULL;
	Elf_Data *data;
	GElf_Shdr shdr;
	size_t shstrndx, next;
	GElf_Nhdr nhdr;
	size_t name_off, desc_off, offset;
	int ret = 0;

	if (gelf_getehdr(elf, &ehdr) == NULL) {
		ret = -EBADF;
		goto out_ret;
	}
	if (elf_getshdrstrndx(elf, &shstrndx) != 0) {
		ret = -EBADF;
		goto out_ret;
	}

	/* Look for the required section */
	scn = elf_section_by_name(elf, &ehdr, &shdr, SDT_NOTE_SCN, NULL);
	if (!scn) {
		ret = -ENOENT;
		goto out_ret;
	}

	if ((shdr.sh_type != SHT_NOTE) || (shdr.sh_flags & SHF_ALLOC)) {
		ret = -ENOENT;
		goto out_ret;
	}

	data = elf_getdata(scn, NULL);

	/* Get the SDT notes */
	for (offset = 0; (next = gelf_getnote(data, offset, &nhdr, &name_off,
					      &desc_off)) > 0; offset = next) {
		if (nhdr.n_namesz == sizeof(SDT_NOTE_NAME) &&
		    !memcmp(data->d_buf + name_off, SDT_NOTE_NAME,
			    sizeof(SDT_NOTE_NAME))) {
			/* Check the type of the note */
			if (nhdr.n_type != SDT_NOTE_TYPE)
				goto out_ret;

			ret = populate_sdt_note(&elf, ((data->d_buf) + desc_off),
						nhdr.n_descsz, sdt_notes);
			if (ret < 0)
				goto out_ret;
		}
	}
	if (list_empty(sdt_notes))
		ret = -ENOENT;

out_ret:
	return ret;
}

/**
 * get_sdt_note_list : Wrapper to construct a list of sdt notes
 * @head : empty list_head
 * @target : file to find SDT notes from
 *
 * This opens the file, initializes
 * the ELF and then calls construct_sdt_notes_list.
 */
int get_sdt_note_list(struct list_head *head, const char *target)
{
	Elf *elf;
	int fd, ret;

	fd = open(target, O_RDONLY);
	if (fd < 0)
		return -EBADF;

	elf = elf_begin(fd, PERF_ELF_C_READ_MMAP, NULL);
	if (!elf) {
		ret = -EBADF;
		goto out_close;
	}
	ret = construct_sdt_notes_list(elf, head);
	elf_end(elf);
out_close:
	close(fd);
	return ret;
}

/**
 * cleanup_sdt_note_list : free the sdt notes' list
 * @sdt_notes: sdt notes' list
 *
 * Free up the SDT notes in @sdt_notes.
 * Returns the number of SDT notes free'd.
 */
int cleanup_sdt_note_list(struct list_head *sdt_notes)
{
	struct sdt_note *tmp, *pos;
	int nr_free = 0;

	list_for_each_entry_safe(pos, tmp, sdt_notes, note_list) {
		list_del_init(&pos->note_list);
		zfree(&pos->args);
		zfree(&pos->name);
		zfree(&pos->provider);
		free(pos);
		nr_free++;
	}
	return nr_free;
}

/**
 * sdt_notes__get_count: Counts the number of sdt events
 * @start: list_head to sdt_notes list
 *
 * Returns the number of SDT notes in a list
 */
int sdt_notes__get_count(struct list_head *start)
{
	struct sdt_note *sdt_ptr;
	int count = 0;

	list_for_each_entry(sdt_ptr, start, note_list)
		count++;
	return count;
}
#endif

void symbol__elf_init(void)
{
	elf_version(EV_CURRENT);
}<|MERGE_RESOLUTION|>--- conflicted
+++ resolved
@@ -1484,21 +1484,12 @@
 	 */
 	if (kmodule && adjust_kernel_syms && is_exe_text(shdr->sh_flags) &&
 	    shdr->sh_offset <= max_text_sh_offset) {
-<<<<<<< HEAD
-		*curr_mapp = map;
-		*curr_dsop = dso;
-		return 0;
-	}
-
-	snprintf(dso_name, sizeof(dso_name), "%s%s", dso->short_name, section_name);
-=======
 		dso__put(*curr_dsop);
 		*curr_dsop = dso__get(dso);
 		return 0;
 	}
 
 	snprintf(dso_name, sizeof(dso_name), "%s%s", dso__short_name(dso), section_name);
->>>>>>> 0c383648
 
 	curr_map = maps__find_by_name(kmaps, dso_name);
 	if (curr_map == NULL) {
@@ -1510,19 +1501,11 @@
 		curr_dso = dso__new(dso_name);
 		if (curr_dso == NULL)
 			return -1;
-<<<<<<< HEAD
-		curr_dso->kernel = dso->kernel;
-		curr_dso->long_name = dso->long_name;
-		curr_dso->long_name_len = dso->long_name_len;
-		curr_dso->binary_type = dso->binary_type;
-		curr_dso->adjust_symbols = dso->adjust_symbols;
-=======
 		dso__set_kernel(curr_dso, dso__kernel(dso));
 		RC_CHK_ACCESS(curr_dso)->long_name = dso__long_name(dso);
 		RC_CHK_ACCESS(curr_dso)->long_name_len = dso__long_name_len(dso);
 		dso__set_binary_type(curr_dso, dso__binary_type(dso));
 		dso__set_adjust_symbols(curr_dso, dso__adjust_symbols(dso));
->>>>>>> 0c383648
 		curr_map = map__new2(start, curr_dso);
 		if (curr_map == NULL) {
 			dso__put(curr_dso);
@@ -1546,16 +1529,10 @@
 		dso__put(*curr_dsop);
 		*curr_dsop = curr_dso;
 	} else {
-<<<<<<< HEAD
-		*curr_dsop = map__dso(curr_map);
-		map__put(curr_map);
-	}
-=======
 		dso__put(*curr_dsop);
 		*curr_dsop = dso__get(map__dso(curr_map));
 	}
 	map__put(curr_map);
->>>>>>> 0c383648
 
 	return 0;
 }
@@ -1596,13 +1573,8 @@
 
 	if (elf_section_by_name(runtime_ss->elf, &runtime_ss->ehdr, &tshdr,
 				".text", NULL)) {
-<<<<<<< HEAD
-		dso->text_offset = tshdr.sh_addr - tshdr.sh_offset;
-		dso->text_end = tshdr.sh_offset + tshdr.sh_size;
-=======
 		dso__set_text_offset(dso, tshdr.sh_addr - tshdr.sh_offset);
 		dso__set_text_end(dso, tshdr.sh_offset + tshdr.sh_size);
->>>>>>> 0c383648
 	}
 
 	if (runtime_ss->opdsec)
@@ -1676,10 +1648,7 @@
 	if (kmodule && adjust_kernel_syms)
 		max_text_sh_offset = max_text_section(runtime_ss->elf, &runtime_ss->ehdr);
 
-<<<<<<< HEAD
-=======
 	curr_dso = dso__get(dso);
->>>>>>> 0c383648
 	elf_symtab__for_each_symbol(syms, nr_syms, idx, sym) {
 		struct symbol *f;
 		const char *elf_name = elf_sym__name(&sym, symstrs);
@@ -1767,12 +1736,6 @@
 		    (sym.st_value & 1))
 			--sym.st_value;
 
-<<<<<<< HEAD
-		if (dso->kernel) {
-			if (dso__process_kernel_symbol(dso, map, &sym, &shdr, kmaps, kmap, &curr_dso, &curr_map,
-						       section_name, adjust_kernel_syms, kmodule,
-						       &remap_kernel, max_text_sh_offset))
-=======
 		if (dso__kernel(dso)) {
 			if (dso__process_kernel_symbol(dso, map, &sym, &shdr,
 						       kmaps, kmap, &curr_dso,
@@ -1781,7 +1744,6 @@
 						       kmodule,
 						       &remap_kernel,
 						       max_text_sh_offset))
->>>>>>> 0c383648
 				goto out_elf_end;
 		} else if ((used_opd && runtime_ss->adjust_symbols) ||
 			   (!used_opd && syms_ss->adjust_symbols)) {

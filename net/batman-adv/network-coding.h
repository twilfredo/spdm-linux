--- conflicted
+++ resolved
@@ -22,10 +22,7 @@
 
 #ifdef CONFIG_BATMAN_ADV_NC
 
-<<<<<<< HEAD
-=======
 void batadv_nc_status_update(struct net_device *net_dev);
->>>>>>> d8ec26d7
 int batadv_nc_init(void);
 int batadv_nc_mesh_init(struct batadv_priv *bat_priv);
 void batadv_nc_mesh_free(struct batadv_priv *bat_priv);
@@ -51,9 +48,6 @@
 
 #else /* ifdef CONFIG_BATMAN_ADV_NC */
 
-<<<<<<< HEAD
-static inline int batadv_nc_init(void)
-=======
 static inline void batadv_nc_status_update(struct net_device *net_dev)
 {
 }
@@ -64,19 +58,10 @@
 }
 
 static inline int batadv_nc_mesh_init(struct batadv_priv *bat_priv)
->>>>>>> d8ec26d7
 {
 	return 0;
 }
 
-<<<<<<< HEAD
-static inline int batadv_nc_mesh_init(struct batadv_priv *bat_priv)
-{
-	return 0;
-}
-
-=======
->>>>>>> d8ec26d7
 static inline void batadv_nc_mesh_free(struct batadv_priv *bat_priv)
 {
 	return;

// SPDX-License-Identifier: GPL-2.0-only
/*
 * Copyright (c) 2008-2009 Patrick McHardy <kaber@trash.net>
 * Copyright (c) 2016 Pablo Neira Ayuso <pablo@netfilter.org>
 *
 * Development of this code funded by Astaro AG (http://www.astaro.com/)
 */

#include <linux/kernel.h>
#include <linux/init.h>
#include <linux/module.h>
#include <linux/netlink.h>
#include <linux/netfilter.h>
#include <linux/netfilter/nf_tables.h>
#include <net/netfilter/nf_tables_core.h>
#include <net/netfilter/nf_conntrack.h>
#include <net/netfilter/nf_conntrack_acct.h>
#include <net/netfilter/nf_conntrack_tuple.h>
#include <net/netfilter/nf_conntrack_helper.h>
#include <net/netfilter/nf_conntrack_ecache.h>
#include <net/netfilter/nf_conntrack_labels.h>
#include <net/netfilter/nf_conntrack_timeout.h>
#include <net/netfilter/nf_conntrack_l4proto.h>
#include <net/netfilter/nf_conntrack_expect.h>

struct nft_ct_helper_obj  {
	struct nf_conntrack_helper *helper4;
	struct nf_conntrack_helper *helper6;
	u8 l4proto;
};

#ifdef CONFIG_NF_CONNTRACK_ZONES
static DEFINE_PER_CPU(struct nf_conn *, nft_ct_pcpu_template);
static unsigned int nft_ct_pcpu_template_refcnt __read_mostly;
static DEFINE_MUTEX(nft_ct_pcpu_mutex);
#endif

static u64 nft_ct_get_eval_counter(const struct nf_conn_counter *c,
				   enum nft_ct_keys k,
				   enum ip_conntrack_dir d)
{
	if (d < IP_CT_DIR_MAX)
		return k == NFT_CT_BYTES ? atomic64_read(&c[d].bytes) :
					   atomic64_read(&c[d].packets);

	return nft_ct_get_eval_counter(c, k, IP_CT_DIR_ORIGINAL) +
	       nft_ct_get_eval_counter(c, k, IP_CT_DIR_REPLY);
}

static void nft_ct_get_eval(const struct nft_expr *expr,
			    struct nft_regs *regs,
			    const struct nft_pktinfo *pkt)
{
	const struct nft_ct *priv = nft_expr_priv(expr);
	u32 *dest = &regs->data[priv->dreg];
	enum ip_conntrack_info ctinfo;
	const struct nf_conn *ct;
	const struct nf_conn_help *help;
	const struct nf_conntrack_tuple *tuple;
	const struct nf_conntrack_helper *helper;
	unsigned int state;

	ct = nf_ct_get(pkt->skb, &ctinfo);

	switch (priv->key) {
	case NFT_CT_STATE:
		if (ct)
			state = NF_CT_STATE_BIT(ctinfo);
		else if (ctinfo == IP_CT_UNTRACKED)
			state = NF_CT_STATE_UNTRACKED_BIT;
		else
			state = NF_CT_STATE_INVALID_BIT;
		*dest = state;
		return;
	default:
		break;
	}

	if (ct == NULL)
		goto err;

	switch (priv->key) {
	case NFT_CT_DIRECTION:
		nft_reg_store8(dest, CTINFO2DIR(ctinfo));
		return;
	case NFT_CT_STATUS:
		*dest = ct->status;
		return;
#ifdef CONFIG_NF_CONNTRACK_MARK
	case NFT_CT_MARK:
		*dest = READ_ONCE(ct->mark);
		return;
#endif
#ifdef CONFIG_NF_CONNTRACK_SECMARK
	case NFT_CT_SECMARK:
		*dest = ct->secmark;
		return;
#endif
	case NFT_CT_EXPIRATION:
		*dest = jiffies_to_msecs(nf_ct_expires(ct));
		return;
	case NFT_CT_HELPER:
		if (ct->master == NULL)
			goto err;
		help = nfct_help(ct->master);
		if (help == NULL)
			goto err;
		helper = rcu_dereference(help->helper);
		if (helper == NULL)
			goto err;
		strscpy_pad((char *)dest, helper->name, NF_CT_HELPER_NAME_LEN);
		return;
#ifdef CONFIG_NF_CONNTRACK_LABELS
	case NFT_CT_LABELS: {
		struct nf_conn_labels *labels = nf_ct_labels_find(ct);

		if (labels)
			memcpy(dest, labels->bits, NF_CT_LABELS_MAX_SIZE);
		else
			memset(dest, 0, NF_CT_LABELS_MAX_SIZE);
		return;
	}
#endif
	case NFT_CT_BYTES:
	case NFT_CT_PKTS: {
		const struct nf_conn_acct *acct = nf_conn_acct_find(ct);
		u64 count = 0;

		if (acct)
			count = nft_ct_get_eval_counter(acct->counter,
							priv->key, priv->dir);
		memcpy(dest, &count, sizeof(count));
		return;
	}
	case NFT_CT_AVGPKT: {
		const struct nf_conn_acct *acct = nf_conn_acct_find(ct);
		u64 avgcnt = 0, bcnt = 0, pcnt = 0;

		if (acct) {
			pcnt = nft_ct_get_eval_counter(acct->counter,
						       NFT_CT_PKTS, priv->dir);
			bcnt = nft_ct_get_eval_counter(acct->counter,
						       NFT_CT_BYTES, priv->dir);
			if (pcnt != 0)
				avgcnt = div64_u64(bcnt, pcnt);
		}

		memcpy(dest, &avgcnt, sizeof(avgcnt));
		return;
	}
	case NFT_CT_L3PROTOCOL:
		nft_reg_store8(dest, nf_ct_l3num(ct));
		return;
	case NFT_CT_PROTOCOL:
		nft_reg_store8(dest, nf_ct_protonum(ct));
		return;
#ifdef CONFIG_NF_CONNTRACK_ZONES
	case NFT_CT_ZONE: {
		const struct nf_conntrack_zone *zone = nf_ct_zone(ct);
		u16 zoneid;

		if (priv->dir < IP_CT_DIR_MAX)
			zoneid = nf_ct_zone_id(zone, priv->dir);
		else
			zoneid = zone->id;

		nft_reg_store16(dest, zoneid);
		return;
	}
#endif
	case NFT_CT_ID:
		*dest = nf_ct_get_id(ct);
		return;
	default:
		break;
	}

	tuple = &ct->tuplehash[priv->dir].tuple;
	switch (priv->key) {
	case NFT_CT_SRC:
		memcpy(dest, tuple->src.u3.all,
		       nf_ct_l3num(ct) == NFPROTO_IPV4 ? 4 : 16);
		return;
	case NFT_CT_DST:
		memcpy(dest, tuple->dst.u3.all,
		       nf_ct_l3num(ct) == NFPROTO_IPV4 ? 4 : 16);
		return;
	case NFT_CT_PROTO_SRC:
		nft_reg_store16(dest, (__force u16)tuple->src.u.all);
		return;
	case NFT_CT_PROTO_DST:
		nft_reg_store16(dest, (__force u16)tuple->dst.u.all);
		return;
	case NFT_CT_SRC_IP:
		if (nf_ct_l3num(ct) != NFPROTO_IPV4)
			goto err;
		*dest = (__force __u32)tuple->src.u3.ip;
		return;
	case NFT_CT_DST_IP:
		if (nf_ct_l3num(ct) != NFPROTO_IPV4)
			goto err;
		*dest = (__force __u32)tuple->dst.u3.ip;
		return;
	case NFT_CT_SRC_IP6:
		if (nf_ct_l3num(ct) != NFPROTO_IPV6)
			goto err;
		memcpy(dest, tuple->src.u3.ip6, sizeof(struct in6_addr));
		return;
	case NFT_CT_DST_IP6:
		if (nf_ct_l3num(ct) != NFPROTO_IPV6)
			goto err;
		memcpy(dest, tuple->dst.u3.ip6, sizeof(struct in6_addr));
		return;
	default:
		break;
	}
	return;
err:
	regs->verdict.code = NFT_BREAK;
}

#ifdef CONFIG_NF_CONNTRACK_ZONES
static void nft_ct_set_zone_eval(const struct nft_expr *expr,
				 struct nft_regs *regs,
				 const struct nft_pktinfo *pkt)
{
	struct nf_conntrack_zone zone = { .dir = NF_CT_DEFAULT_ZONE_DIR };
	const struct nft_ct *priv = nft_expr_priv(expr);
	struct sk_buff *skb = pkt->skb;
	enum ip_conntrack_info ctinfo;
	u16 value = nft_reg_load16(&regs->data[priv->sreg]);
	struct nf_conn *ct;

	ct = nf_ct_get(skb, &ctinfo);
	if (ct) /* already tracked */
		return;

	zone.id = value;

	switch (priv->dir) {
	case IP_CT_DIR_ORIGINAL:
		zone.dir = NF_CT_ZONE_DIR_ORIG;
		break;
	case IP_CT_DIR_REPLY:
		zone.dir = NF_CT_ZONE_DIR_REPL;
		break;
	default:
		break;
	}

	ct = this_cpu_read(nft_ct_pcpu_template);

	if (likely(refcount_read(&ct->ct_general.use) == 1)) {
		refcount_inc(&ct->ct_general.use);
		nf_ct_zone_add(ct, &zone);
	} else {
		/* previous skb got queued to userspace, allocate temporary
		 * one until percpu template can be reused.
		 */
		ct = nf_ct_tmpl_alloc(nft_net(pkt), &zone, GFP_ATOMIC);
		if (!ct) {
			regs->verdict.code = NF_DROP;
			return;
		}
		__set_bit(IPS_CONFIRMED_BIT, &ct->status);
	}

	nf_ct_set(skb, ct, IP_CT_NEW);
}
#endif

static void nft_ct_set_eval(const struct nft_expr *expr,
			    struct nft_regs *regs,
			    const struct nft_pktinfo *pkt)
{
	const struct nft_ct *priv = nft_expr_priv(expr);
	struct sk_buff *skb = pkt->skb;
#if defined(CONFIG_NF_CONNTRACK_MARK) || defined(CONFIG_NF_CONNTRACK_SECMARK)
	u32 value = regs->data[priv->sreg];
#endif
	enum ip_conntrack_info ctinfo;
	struct nf_conn *ct;

	ct = nf_ct_get(skb, &ctinfo);
	if (ct == NULL || nf_ct_is_template(ct))
		return;

	switch (priv->key) {
#ifdef CONFIG_NF_CONNTRACK_MARK
	case NFT_CT_MARK:
		if (READ_ONCE(ct->mark) != value) {
			WRITE_ONCE(ct->mark, value);
			nf_conntrack_event_cache(IPCT_MARK, ct);
		}
		break;
#endif
#ifdef CONFIG_NF_CONNTRACK_SECMARK
	case NFT_CT_SECMARK:
		if (ct->secmark != value) {
			ct->secmark = value;
			nf_conntrack_event_cache(IPCT_SECMARK, ct);
		}
		break;
#endif
#ifdef CONFIG_NF_CONNTRACK_LABELS
	case NFT_CT_LABELS:
		nf_connlabels_replace(ct,
				      &regs->data[priv->sreg],
				      &regs->data[priv->sreg],
				      NF_CT_LABELS_MAX_SIZE / sizeof(u32));
		break;
#endif
#ifdef CONFIG_NF_CONNTRACK_EVENTS
	case NFT_CT_EVENTMASK: {
		struct nf_conntrack_ecache *e = nf_ct_ecache_find(ct);
		u32 ctmask = regs->data[priv->sreg];

		if (e) {
			if (e->ctmask != ctmask)
				e->ctmask = ctmask;
			break;
		}

		if (ctmask && !nf_ct_is_confirmed(ct))
			nf_ct_ecache_ext_add(ct, ctmask, 0, GFP_ATOMIC);
		break;
	}
#endif
	default:
		break;
	}
}

static const struct nla_policy nft_ct_policy[NFTA_CT_MAX + 1] = {
	[NFTA_CT_DREG]		= { .type = NLA_U32 },
	[NFTA_CT_KEY]		= NLA_POLICY_MAX(NLA_BE32, 255),
	[NFTA_CT_DIRECTION]	= { .type = NLA_U8 },
	[NFTA_CT_SREG]		= { .type = NLA_U32 },
};

#ifdef CONFIG_NF_CONNTRACK_ZONES
static void nft_ct_tmpl_put_pcpu(void)
{
	struct nf_conn *ct;
	int cpu;

	for_each_possible_cpu(cpu) {
		ct = per_cpu(nft_ct_pcpu_template, cpu);
		if (!ct)
			break;
		nf_ct_put(ct);
		per_cpu(nft_ct_pcpu_template, cpu) = NULL;
	}
}

static bool nft_ct_tmpl_alloc_pcpu(void)
{
	struct nf_conntrack_zone zone = { .id = 0 };
	struct nf_conn *tmp;
	int cpu;

	if (nft_ct_pcpu_template_refcnt)
		return true;

	for_each_possible_cpu(cpu) {
		tmp = nf_ct_tmpl_alloc(&init_net, &zone, GFP_KERNEL);
		if (!tmp) {
			nft_ct_tmpl_put_pcpu();
			return false;
		}

		__set_bit(IPS_CONFIRMED_BIT, &tmp->status);
		per_cpu(nft_ct_pcpu_template, cpu) = tmp;
	}

	return true;
}
#endif

static int nft_ct_get_init(const struct nft_ctx *ctx,
			   const struct nft_expr *expr,
			   const struct nlattr * const tb[])
{
	struct nft_ct *priv = nft_expr_priv(expr);
	unsigned int len;
	int err;

	priv->key = ntohl(nla_get_be32(tb[NFTA_CT_KEY]));
	priv->dir = IP_CT_DIR_MAX;
	switch (priv->key) {
	case NFT_CT_DIRECTION:
		if (tb[NFTA_CT_DIRECTION] != NULL)
			return -EINVAL;
		len = sizeof(u8);
		break;
	case NFT_CT_STATE:
	case NFT_CT_STATUS:
#ifdef CONFIG_NF_CONNTRACK_MARK
	case NFT_CT_MARK:
#endif
#ifdef CONFIG_NF_CONNTRACK_SECMARK
	case NFT_CT_SECMARK:
#endif
	case NFT_CT_EXPIRATION:
		if (tb[NFTA_CT_DIRECTION] != NULL)
			return -EINVAL;
		len = sizeof(u32);
		break;
#ifdef CONFIG_NF_CONNTRACK_LABELS
	case NFT_CT_LABELS:
		if (tb[NFTA_CT_DIRECTION] != NULL)
			return -EINVAL;
		len = NF_CT_LABELS_MAX_SIZE;
		break;
#endif
	case NFT_CT_HELPER:
		if (tb[NFTA_CT_DIRECTION] != NULL)
			return -EINVAL;
		len = NF_CT_HELPER_NAME_LEN;
		break;

	case NFT_CT_L3PROTOCOL:
	case NFT_CT_PROTOCOL:
		/* For compatibility, do not report error if NFTA_CT_DIRECTION
		 * attribute is specified.
		 */
		len = sizeof(u8);
		break;
	case NFT_CT_SRC:
	case NFT_CT_DST:
		if (tb[NFTA_CT_DIRECTION] == NULL)
			return -EINVAL;

		switch (ctx->family) {
		case NFPROTO_IPV4:
			len = sizeof_field(struct nf_conntrack_tuple,
					   src.u3.ip);
			break;
		case NFPROTO_IPV6:
		case NFPROTO_INET:
			len = sizeof_field(struct nf_conntrack_tuple,
					   src.u3.ip6);
			break;
		default:
			return -EAFNOSUPPORT;
		}
		break;
	case NFT_CT_SRC_IP:
	case NFT_CT_DST_IP:
		if (tb[NFTA_CT_DIRECTION] == NULL)
			return -EINVAL;

		len = sizeof_field(struct nf_conntrack_tuple, src.u3.ip);
		break;
	case NFT_CT_SRC_IP6:
	case NFT_CT_DST_IP6:
		if (tb[NFTA_CT_DIRECTION] == NULL)
			return -EINVAL;

		len = sizeof_field(struct nf_conntrack_tuple, src.u3.ip6);
		break;
	case NFT_CT_PROTO_SRC:
	case NFT_CT_PROTO_DST:
		if (tb[NFTA_CT_DIRECTION] == NULL)
			return -EINVAL;
		len = sizeof_field(struct nf_conntrack_tuple, src.u.all);
		break;
	case NFT_CT_BYTES:
	case NFT_CT_PKTS:
	case NFT_CT_AVGPKT:
		len = sizeof(u64);
		break;
#ifdef CONFIG_NF_CONNTRACK_ZONES
	case NFT_CT_ZONE:
		len = sizeof(u16);
		break;
#endif
	case NFT_CT_ID:
		if (tb[NFTA_CT_DIRECTION])
			return -EINVAL;

		len = sizeof(u32);
		break;
	default:
		return -EOPNOTSUPP;
	}

	if (tb[NFTA_CT_DIRECTION] != NULL) {
		priv->dir = nla_get_u8(tb[NFTA_CT_DIRECTION]);
		switch (priv->dir) {
		case IP_CT_DIR_ORIGINAL:
		case IP_CT_DIR_REPLY:
			break;
		default:
			return -EINVAL;
		}
	}

	priv->len = len;
	err = nft_parse_register_store(ctx, tb[NFTA_CT_DREG], &priv->dreg, NULL,
				       NFT_DATA_VALUE, len);
	if (err < 0)
		return err;

	err = nf_ct_netns_get(ctx->net, ctx->family);
	if (err < 0)
		return err;

	if (priv->key == NFT_CT_BYTES ||
	    priv->key == NFT_CT_PKTS  ||
	    priv->key == NFT_CT_AVGPKT)
		nf_ct_set_acct(ctx->net, true);

	return 0;
}

static void __nft_ct_set_destroy(const struct nft_ctx *ctx, struct nft_ct *priv)
{
	switch (priv->key) {
#ifdef CONFIG_NF_CONNTRACK_LABELS
	case NFT_CT_LABELS:
		nf_connlabels_put(ctx->net);
		break;
#endif
#ifdef CONFIG_NF_CONNTRACK_ZONES
	case NFT_CT_ZONE:
		mutex_lock(&nft_ct_pcpu_mutex);
		if (--nft_ct_pcpu_template_refcnt == 0)
			nft_ct_tmpl_put_pcpu();
		mutex_unlock(&nft_ct_pcpu_mutex);
		break;
#endif
	default:
		break;
	}
}

static int nft_ct_set_init(const struct nft_ctx *ctx,
			   const struct nft_expr *expr,
			   const struct nlattr * const tb[])
{
	struct nft_ct *priv = nft_expr_priv(expr);
	unsigned int len;
	int err;

	priv->dir = IP_CT_DIR_MAX;
	priv->key = ntohl(nla_get_be32(tb[NFTA_CT_KEY]));
	switch (priv->key) {
#ifdef CONFIG_NF_CONNTRACK_MARK
	case NFT_CT_MARK:
		if (tb[NFTA_CT_DIRECTION])
			return -EINVAL;
		len = sizeof_field(struct nf_conn, mark);
		break;
#endif
#ifdef CONFIG_NF_CONNTRACK_LABELS
	case NFT_CT_LABELS:
		if (tb[NFTA_CT_DIRECTION])
			return -EINVAL;
		len = NF_CT_LABELS_MAX_SIZE;
		err = nf_connlabels_get(ctx->net, (len * BITS_PER_BYTE) - 1);
		if (err)
			return err;
		break;
#endif
#ifdef CONFIG_NF_CONNTRACK_ZONES
	case NFT_CT_ZONE:
		mutex_lock(&nft_ct_pcpu_mutex);
		if (!nft_ct_tmpl_alloc_pcpu()) {
			mutex_unlock(&nft_ct_pcpu_mutex);
			return -ENOMEM;
		}
		nft_ct_pcpu_template_refcnt++;
		mutex_unlock(&nft_ct_pcpu_mutex);
		len = sizeof(u16);
		break;
#endif
#ifdef CONFIG_NF_CONNTRACK_EVENTS
	case NFT_CT_EVENTMASK:
		if (tb[NFTA_CT_DIRECTION])
			return -EINVAL;
		len = sizeof(u32);
		break;
#endif
#ifdef CONFIG_NF_CONNTRACK_SECMARK
	case NFT_CT_SECMARK:
		if (tb[NFTA_CT_DIRECTION])
			return -EINVAL;
		len = sizeof(u32);
		break;
#endif
	default:
		return -EOPNOTSUPP;
	}

	if (tb[NFTA_CT_DIRECTION]) {
		priv->dir = nla_get_u8(tb[NFTA_CT_DIRECTION]);
		switch (priv->dir) {
		case IP_CT_DIR_ORIGINAL:
		case IP_CT_DIR_REPLY:
			break;
		default:
			err = -EINVAL;
			goto err1;
		}
	}

	priv->len = len;
	err = nft_parse_register_load(tb[NFTA_CT_SREG], &priv->sreg, len);
	if (err < 0)
		goto err1;

	err = nf_ct_netns_get(ctx->net, ctx->family);
	if (err < 0)
		goto err1;

	return 0;

err1:
	__nft_ct_set_destroy(ctx, priv);
	return err;
}

static void nft_ct_get_destroy(const struct nft_ctx *ctx,
			       const struct nft_expr *expr)
{
	nf_ct_netns_put(ctx->net, ctx->family);
}

static void nft_ct_set_destroy(const struct nft_ctx *ctx,
			       const struct nft_expr *expr)
{
	struct nft_ct *priv = nft_expr_priv(expr);

	__nft_ct_set_destroy(ctx, priv);
	nf_ct_netns_put(ctx->net, ctx->family);
}

static int nft_ct_get_dump(struct sk_buff *skb,
			   const struct nft_expr *expr, bool reset)
{
	const struct nft_ct *priv = nft_expr_priv(expr);

	if (nft_dump_register(skb, NFTA_CT_DREG, priv->dreg))
		goto nla_put_failure;
	if (nla_put_be32(skb, NFTA_CT_KEY, htonl(priv->key)))
		goto nla_put_failure;

	switch (priv->key) {
	case NFT_CT_SRC:
	case NFT_CT_DST:
	case NFT_CT_SRC_IP:
	case NFT_CT_DST_IP:
	case NFT_CT_SRC_IP6:
	case NFT_CT_DST_IP6:
	case NFT_CT_PROTO_SRC:
	case NFT_CT_PROTO_DST:
		if (nla_put_u8(skb, NFTA_CT_DIRECTION, priv->dir))
			goto nla_put_failure;
		break;
	case NFT_CT_BYTES:
	case NFT_CT_PKTS:
	case NFT_CT_AVGPKT:
	case NFT_CT_ZONE:
		if (priv->dir < IP_CT_DIR_MAX &&
		    nla_put_u8(skb, NFTA_CT_DIRECTION, priv->dir))
			goto nla_put_failure;
		break;
	default:
		break;
	}

	return 0;

nla_put_failure:
	return -1;
}

static bool nft_ct_get_reduce(struct nft_regs_track *track,
			      const struct nft_expr *expr)
{
	const struct nft_ct *priv = nft_expr_priv(expr);
	const struct nft_ct *ct;

	if (!nft_reg_track_cmp(track, expr, priv->dreg)) {
		nft_reg_track_update(track, expr, priv->dreg, priv->len);
		return false;
	}

	ct = nft_expr_priv(track->regs[priv->dreg].selector);
	if (priv->key != ct->key) {
		nft_reg_track_update(track, expr, priv->dreg, priv->len);
		return false;
	}

	if (!track->regs[priv->dreg].bitwise)
		return true;

	return nft_expr_reduce_bitwise(track, expr);
}

static int nft_ct_set_dump(struct sk_buff *skb,
			   const struct nft_expr *expr, bool reset)
{
	const struct nft_ct *priv = nft_expr_priv(expr);

	if (nft_dump_register(skb, NFTA_CT_SREG, priv->sreg))
		goto nla_put_failure;
	if (nla_put_be32(skb, NFTA_CT_KEY, htonl(priv->key)))
		goto nla_put_failure;

	switch (priv->key) {
	case NFT_CT_ZONE:
		if (priv->dir < IP_CT_DIR_MAX &&
		    nla_put_u8(skb, NFTA_CT_DIRECTION, priv->dir))
			goto nla_put_failure;
		break;
	default:
		break;
	}

	return 0;

nla_put_failure:
	return -1;
}

static struct nft_expr_type nft_ct_type;
static const struct nft_expr_ops nft_ct_get_ops = {
	.type		= &nft_ct_type,
	.size		= NFT_EXPR_SIZE(sizeof(struct nft_ct)),
	.eval		= nft_ct_get_eval,
	.init		= nft_ct_get_init,
	.destroy	= nft_ct_get_destroy,
	.dump		= nft_ct_get_dump,
	.reduce		= nft_ct_get_reduce,
};

static bool nft_ct_set_reduce(struct nft_regs_track *track,
			      const struct nft_expr *expr)
{
	int i;

	for (i = 0; i < NFT_REG32_NUM; i++) {
		if (!track->regs[i].selector)
			continue;

		if (track->regs[i].selector->ops != &nft_ct_get_ops)
			continue;

		__nft_reg_track_cancel(track, i);
	}

	return false;
}

#ifdef CONFIG_RETPOLINE
static const struct nft_expr_ops nft_ct_get_fast_ops = {
	.type		= &nft_ct_type,
	.size		= NFT_EXPR_SIZE(sizeof(struct nft_ct)),
	.eval		= nft_ct_get_fast_eval,
	.init		= nft_ct_get_init,
	.destroy	= nft_ct_get_destroy,
	.dump		= nft_ct_get_dump,
	.reduce		= nft_ct_set_reduce,
};
#endif

static const struct nft_expr_ops nft_ct_set_ops = {
	.type		= &nft_ct_type,
	.size		= NFT_EXPR_SIZE(sizeof(struct nft_ct)),
	.eval		= nft_ct_set_eval,
	.init		= nft_ct_set_init,
	.destroy	= nft_ct_set_destroy,
	.dump		= nft_ct_set_dump,
	.reduce		= nft_ct_set_reduce,
};

#ifdef CONFIG_NF_CONNTRACK_ZONES
static const struct nft_expr_ops nft_ct_set_zone_ops = {
	.type		= &nft_ct_type,
	.size		= NFT_EXPR_SIZE(sizeof(struct nft_ct)),
	.eval		= nft_ct_set_zone_eval,
	.init		= nft_ct_set_init,
	.destroy	= nft_ct_set_destroy,
	.dump		= nft_ct_set_dump,
	.reduce		= nft_ct_set_reduce,
};
#endif

static const struct nft_expr_ops *
nft_ct_select_ops(const struct nft_ctx *ctx,
		    const struct nlattr * const tb[])
{
	if (tb[NFTA_CT_KEY] == NULL)
		return ERR_PTR(-EINVAL);

	if (tb[NFTA_CT_DREG] && tb[NFTA_CT_SREG])
		return ERR_PTR(-EINVAL);

	if (tb[NFTA_CT_DREG]) {
#ifdef CONFIG_RETPOLINE
		u32 k = ntohl(nla_get_be32(tb[NFTA_CT_KEY]));

		switch (k) {
		case NFT_CT_STATE:
		case NFT_CT_DIRECTION:
		case NFT_CT_STATUS:
		case NFT_CT_MARK:
		case NFT_CT_SECMARK:
			return &nft_ct_get_fast_ops;
		}
#endif
		return &nft_ct_get_ops;
	}

	if (tb[NFTA_CT_SREG]) {
#ifdef CONFIG_NF_CONNTRACK_ZONES
		if (nla_get_be32(tb[NFTA_CT_KEY]) == htonl(NFT_CT_ZONE))
			return &nft_ct_set_zone_ops;
#endif
		return &nft_ct_set_ops;
	}

	return ERR_PTR(-EINVAL);
}

static struct nft_expr_type nft_ct_type __read_mostly = {
	.name		= "ct",
	.select_ops	= nft_ct_select_ops,
	.policy		= nft_ct_policy,
	.maxattr	= NFTA_CT_MAX,
	.owner		= THIS_MODULE,
};

static void nft_notrack_eval(const struct nft_expr *expr,
			     struct nft_regs *regs,
			     const struct nft_pktinfo *pkt)
{
	struct sk_buff *skb = pkt->skb;
	enum ip_conntrack_info ctinfo;
	struct nf_conn *ct;

	ct = nf_ct_get(pkt->skb, &ctinfo);
	/* Previously seen (loopback or untracked)?  Ignore. */
	if (ct || ctinfo == IP_CT_UNTRACKED)
		return;

	nf_ct_set(skb, ct, IP_CT_UNTRACKED);
}

static struct nft_expr_type nft_notrack_type;
static const struct nft_expr_ops nft_notrack_ops = {
	.type		= &nft_notrack_type,
	.size		= NFT_EXPR_SIZE(0),
	.eval		= nft_notrack_eval,
	.reduce		= NFT_REDUCE_READONLY,
};

static struct nft_expr_type nft_notrack_type __read_mostly = {
	.name		= "notrack",
	.ops		= &nft_notrack_ops,
	.owner		= THIS_MODULE,
};

#ifdef CONFIG_NF_CONNTRACK_TIMEOUT
static int
nft_ct_timeout_parse_policy(void *timeouts,
			    const struct nf_conntrack_l4proto *l4proto,
			    struct net *net, const struct nlattr *attr)
{
	struct nlattr **tb;
	int ret = 0;

	tb = kcalloc(l4proto->ctnl_timeout.nlattr_max + 1, sizeof(*tb),
		     GFP_KERNEL);

	if (!tb)
		return -ENOMEM;

	ret = nla_parse_nested_deprecated(tb,
					  l4proto->ctnl_timeout.nlattr_max,
					  attr,
					  l4proto->ctnl_timeout.nla_policy,
					  NULL);
	if (ret < 0)
		goto err;

	ret = l4proto->ctnl_timeout.nlattr_to_obj(tb, net, timeouts);

err:
	kfree(tb);
	return ret;
}

struct nft_ct_timeout_obj {
	struct nf_ct_timeout    *timeout;
	u8			l4proto;
};

static void nft_ct_timeout_obj_eval(struct nft_object *obj,
				    struct nft_regs *regs,
				    const struct nft_pktinfo *pkt)
{
	const struct nft_ct_timeout_obj *priv = nft_obj_data(obj);
	struct nf_conn *ct = (struct nf_conn *)skb_nfct(pkt->skb);
	struct nf_conn_timeout *timeout;
	const unsigned int *values;

	if (priv->l4proto != pkt->tprot)
		return;

	if (!ct || nf_ct_is_template(ct) || nf_ct_is_confirmed(ct))
		return;

	timeout = nf_ct_timeout_find(ct);
	if (!timeout) {
		timeout = nf_ct_timeout_ext_add(ct, priv->timeout, GFP_ATOMIC);
		if (!timeout) {
			regs->verdict.code = NF_DROP;
			return;
		}
	}

	rcu_assign_pointer(timeout->timeout, priv->timeout);

	/* adjust the timeout as per 'new' state. ct is unconfirmed,
	 * so the current timestamp must not be added.
	 */
	values = nf_ct_timeout_data(timeout);
	if (values)
		nf_ct_refresh(ct, pkt->skb, values[0]);
}

static int nft_ct_timeout_obj_init(const struct nft_ctx *ctx,
				   const struct nlattr * const tb[],
				   struct nft_object *obj)
{
	struct nft_ct_timeout_obj *priv = nft_obj_data(obj);
	const struct nf_conntrack_l4proto *l4proto;
	struct nf_ct_timeout *timeout;
	int l3num = ctx->family;
	__u8 l4num;
	int ret;

	if (!tb[NFTA_CT_TIMEOUT_L4PROTO] ||
	    !tb[NFTA_CT_TIMEOUT_DATA])
		return -EINVAL;

	if (tb[NFTA_CT_TIMEOUT_L3PROTO])
		l3num = ntohs(nla_get_be16(tb[NFTA_CT_TIMEOUT_L3PROTO]));

	l4num = nla_get_u8(tb[NFTA_CT_TIMEOUT_L4PROTO]);
	priv->l4proto = l4num;

	l4proto = nf_ct_l4proto_find(l4num);

	if (l4proto->l4proto != l4num) {
		ret = -EOPNOTSUPP;
		goto err_proto_put;
	}

	timeout = kzalloc(sizeof(struct nf_ct_timeout) +
			  l4proto->ctnl_timeout.obj_size, GFP_KERNEL);
	if (timeout == NULL) {
		ret = -ENOMEM;
		goto err_proto_put;
	}

	ret = nft_ct_timeout_parse_policy(&timeout->data, l4proto, ctx->net,
					  tb[NFTA_CT_TIMEOUT_DATA]);
	if (ret < 0)
		goto err_free_timeout;

	timeout->l3num = l3num;
	timeout->l4proto = l4proto;

	ret = nf_ct_netns_get(ctx->net, ctx->family);
	if (ret < 0)
		goto err_free_timeout;

	priv->timeout = timeout;
	return 0;

err_free_timeout:
	kfree(timeout);
err_proto_put:
	return ret;
}

static void nft_ct_timeout_obj_destroy(const struct nft_ctx *ctx,
				       struct nft_object *obj)
{
	struct nft_ct_timeout_obj *priv = nft_obj_data(obj);
	struct nf_ct_timeout *timeout = priv->timeout;

	nf_ct_untimeout(ctx->net, timeout);
	nf_ct_netns_put(ctx->net, ctx->family);
	kfree(priv->timeout);
}

static int nft_ct_timeout_obj_dump(struct sk_buff *skb,
				   struct nft_object *obj, bool reset)
{
	const struct nft_ct_timeout_obj *priv = nft_obj_data(obj);
	const struct nf_ct_timeout *timeout = priv->timeout;
	struct nlattr *nest_params;
	int ret;

	if (nla_put_u8(skb, NFTA_CT_TIMEOUT_L4PROTO, timeout->l4proto->l4proto) ||
	    nla_put_be16(skb, NFTA_CT_TIMEOUT_L3PROTO, htons(timeout->l3num)))
		return -1;

	nest_params = nla_nest_start(skb, NFTA_CT_TIMEOUT_DATA);
	if (!nest_params)
		return -1;

	ret = timeout->l4proto->ctnl_timeout.obj_to_nlattr(skb, &timeout->data);
	if (ret < 0)
		return -1;
	nla_nest_end(skb, nest_params);
	return 0;
}

static const struct nla_policy nft_ct_timeout_policy[NFTA_CT_TIMEOUT_MAX + 1] = {
	[NFTA_CT_TIMEOUT_L3PROTO] = {.type = NLA_U16 },
	[NFTA_CT_TIMEOUT_L4PROTO] = {.type = NLA_U8 },
	[NFTA_CT_TIMEOUT_DATA]	  = {.type = NLA_NESTED },
};

static struct nft_object_type nft_ct_timeout_obj_type;

static const struct nft_object_ops nft_ct_timeout_obj_ops = {
	.type		= &nft_ct_timeout_obj_type,
	.size		= sizeof(struct nft_ct_timeout_obj),
	.eval		= nft_ct_timeout_obj_eval,
	.init		= nft_ct_timeout_obj_init,
	.destroy	= nft_ct_timeout_obj_destroy,
	.dump		= nft_ct_timeout_obj_dump,
};

static struct nft_object_type nft_ct_timeout_obj_type __read_mostly = {
	.type		= NFT_OBJECT_CT_TIMEOUT,
	.ops		= &nft_ct_timeout_obj_ops,
	.maxattr	= NFTA_CT_TIMEOUT_MAX,
	.policy		= nft_ct_timeout_policy,
	.owner		= THIS_MODULE,
};
#endif /* CONFIG_NF_CONNTRACK_TIMEOUT */

static int nft_ct_helper_obj_init(const struct nft_ctx *ctx,
				  const struct nlattr * const tb[],
				  struct nft_object *obj)
{
	struct nft_ct_helper_obj *priv = nft_obj_data(obj);
	struct nf_conntrack_helper *help4, *help6;
	char name[NF_CT_HELPER_NAME_LEN];
	int family = ctx->family;
	int err;

	if (!tb[NFTA_CT_HELPER_NAME] || !tb[NFTA_CT_HELPER_L4PROTO])
		return -EINVAL;

	priv->l4proto = nla_get_u8(tb[NFTA_CT_HELPER_L4PROTO]);
	if (!priv->l4proto)
		return -ENOENT;

	nla_strscpy(name, tb[NFTA_CT_HELPER_NAME], sizeof(name));

	if (tb[NFTA_CT_HELPER_L3PROTO])
		family = ntohs(nla_get_be16(tb[NFTA_CT_HELPER_L3PROTO]));

	help4 = NULL;
	help6 = NULL;

	switch (family) {
	case NFPROTO_IPV4:
		if (ctx->family == NFPROTO_IPV6)
			return -EINVAL;

		help4 = nf_conntrack_helper_try_module_get(name, family,
							   priv->l4proto);
		break;
	case NFPROTO_IPV6:
		if (ctx->family == NFPROTO_IPV4)
			return -EINVAL;

		help6 = nf_conntrack_helper_try_module_get(name, family,
							   priv->l4proto);
		break;
	case NFPROTO_NETDEV:
	case NFPROTO_BRIDGE:
	case NFPROTO_INET:
		help4 = nf_conntrack_helper_try_module_get(name, NFPROTO_IPV4,
							   priv->l4proto);
		help6 = nf_conntrack_helper_try_module_get(name, NFPROTO_IPV6,
							   priv->l4proto);
		break;
	default:
		return -EAFNOSUPPORT;
	}

	/* && is intentional; only error if INET found neither ipv4 or ipv6 */
	if (!help4 && !help6)
		return -ENOENT;

	priv->helper4 = help4;
	priv->helper6 = help6;

	err = nf_ct_netns_get(ctx->net, ctx->family);
	if (err < 0)
		goto err_put_helper;

	return 0;

err_put_helper:
	if (priv->helper4)
		nf_conntrack_helper_put(priv->helper4);
	if (priv->helper6)
		nf_conntrack_helper_put(priv->helper6);
	return err;
}

static void nft_ct_helper_obj_destroy(const struct nft_ctx *ctx,
				      struct nft_object *obj)
{
	struct nft_ct_helper_obj *priv = nft_obj_data(obj);

	if (priv->helper4)
		nf_conntrack_helper_put(priv->helper4);
	if (priv->helper6)
		nf_conntrack_helper_put(priv->helper6);

	nf_ct_netns_put(ctx->net, ctx->family);
}

static void nft_ct_helper_obj_eval(struct nft_object *obj,
				   struct nft_regs *regs,
				   const struct nft_pktinfo *pkt)
{
	const struct nft_ct_helper_obj *priv = nft_obj_data(obj);
	struct nf_conn *ct = (struct nf_conn *)skb_nfct(pkt->skb);
	struct nf_conntrack_helper *to_assign = NULL;
	struct nf_conn_help *help;

	if (!ct ||
	    nf_ct_is_confirmed(ct) ||
	    nf_ct_is_template(ct) ||
	    priv->l4proto != nf_ct_protonum(ct))
		return;

	switch (nf_ct_l3num(ct)) {
	case NFPROTO_IPV4:
		to_assign = priv->helper4;
		break;
	case NFPROTO_IPV6:
		to_assign = priv->helper6;
		break;
	default:
		WARN_ON_ONCE(1);
		return;
	}

	if (!to_assign)
		return;

	if (test_bit(IPS_HELPER_BIT, &ct->status))
		return;

	help = nf_ct_helper_ext_add(ct, GFP_ATOMIC);
	if (help) {
		rcu_assign_pointer(help->helper, to_assign);
		set_bit(IPS_HELPER_BIT, &ct->status);
	}
}

static int nft_ct_helper_obj_dump(struct sk_buff *skb,
				  struct nft_object *obj, bool reset)
{
	const struct nft_ct_helper_obj *priv = nft_obj_data(obj);
	const struct nf_conntrack_helper *helper;
	u16 family;

	if (priv->helper4 && priv->helper6) {
		family = NFPROTO_INET;
		helper = priv->helper4;
	} else if (priv->helper6) {
		family = NFPROTO_IPV6;
		helper = priv->helper6;
	} else {
		family = NFPROTO_IPV4;
		helper = priv->helper4;
	}

	if (nla_put_string(skb, NFTA_CT_HELPER_NAME, helper->name))
		return -1;

	if (nla_put_u8(skb, NFTA_CT_HELPER_L4PROTO, priv->l4proto))
		return -1;

	if (nla_put_be16(skb, NFTA_CT_HELPER_L3PROTO, htons(family)))
		return -1;

	return 0;
}

static const struct nla_policy nft_ct_helper_policy[NFTA_CT_HELPER_MAX + 1] = {
	[NFTA_CT_HELPER_NAME] = { .type = NLA_STRING,
				  .len = NF_CT_HELPER_NAME_LEN - 1 },
	[NFTA_CT_HELPER_L3PROTO] = { .type = NLA_U16 },
	[NFTA_CT_HELPER_L4PROTO] = { .type = NLA_U8 },
};

static struct nft_object_type nft_ct_helper_obj_type;
static const struct nft_object_ops nft_ct_helper_obj_ops = {
	.type		= &nft_ct_helper_obj_type,
	.size		= sizeof(struct nft_ct_helper_obj),
	.eval		= nft_ct_helper_obj_eval,
	.init		= nft_ct_helper_obj_init,
	.destroy	= nft_ct_helper_obj_destroy,
	.dump		= nft_ct_helper_obj_dump,
};

static struct nft_object_type nft_ct_helper_obj_type __read_mostly = {
	.type		= NFT_OBJECT_CT_HELPER,
	.ops		= &nft_ct_helper_obj_ops,
	.maxattr	= NFTA_CT_HELPER_MAX,
	.policy		= nft_ct_helper_policy,
	.owner		= THIS_MODULE,
};

struct nft_ct_expect_obj {
	u16		l3num;
	__be16		dport;
	u8		l4proto;
	u8		size;
	u32		timeout;
};

static int nft_ct_expect_obj_init(const struct nft_ctx *ctx,
				  const struct nlattr * const tb[],
				  struct nft_object *obj)
{
	struct nft_ct_expect_obj *priv = nft_obj_data(obj);

	if (!tb[NFTA_CT_EXPECT_L4PROTO] ||
	    !tb[NFTA_CT_EXPECT_DPORT] ||
	    !tb[NFTA_CT_EXPECT_TIMEOUT] ||
	    !tb[NFTA_CT_EXPECT_SIZE])
		return -EINVAL;

	priv->l3num = ctx->family;
	if (tb[NFTA_CT_EXPECT_L3PROTO])
		priv->l3num = ntohs(nla_get_be16(tb[NFTA_CT_EXPECT_L3PROTO]));

	switch (priv->l3num) {
	case NFPROTO_IPV4:
	case NFPROTO_IPV6:
<<<<<<< HEAD
		if (priv->l3num != ctx->family)
			return -EINVAL;

		fallthrough;
	case NFPROTO_INET:
		break;
	default:
		return -EOPNOTSUPP;
=======
		if (priv->l3num == ctx->family || ctx->family == NFPROTO_INET)
			break;

		return -EINVAL;
	case NFPROTO_INET: /* tuple.src.l3num supports NFPROTO_IPV4/6 only */
	default:
		return -EAFNOSUPPORT;
>>>>>>> 9a8b202f
	}

	priv->l4proto = nla_get_u8(tb[NFTA_CT_EXPECT_L4PROTO]);
	switch (priv->l4proto) {
	case IPPROTO_TCP:
	case IPPROTO_UDP:
	case IPPROTO_UDPLITE:
	case IPPROTO_DCCP:
	case IPPROTO_SCTP:
		break;
	default:
		return -EOPNOTSUPP;
	}

	priv->dport = nla_get_be16(tb[NFTA_CT_EXPECT_DPORT]);
	priv->timeout = nla_get_u32(tb[NFTA_CT_EXPECT_TIMEOUT]);
	priv->size = nla_get_u8(tb[NFTA_CT_EXPECT_SIZE]);

	return nf_ct_netns_get(ctx->net, ctx->family);
}

static void nft_ct_expect_obj_destroy(const struct nft_ctx *ctx,
				       struct nft_object *obj)
{
	nf_ct_netns_put(ctx->net, ctx->family);
}

static int nft_ct_expect_obj_dump(struct sk_buff *skb,
				  struct nft_object *obj, bool reset)
{
	const struct nft_ct_expect_obj *priv = nft_obj_data(obj);

	if (nla_put_be16(skb, NFTA_CT_EXPECT_L3PROTO, htons(priv->l3num)) ||
	    nla_put_u8(skb, NFTA_CT_EXPECT_L4PROTO, priv->l4proto) ||
	    nla_put_be16(skb, NFTA_CT_EXPECT_DPORT, priv->dport) ||
	    nla_put_u32(skb, NFTA_CT_EXPECT_TIMEOUT, priv->timeout) ||
	    nla_put_u8(skb, NFTA_CT_EXPECT_SIZE, priv->size))
		return -1;

	return 0;
}

static void nft_ct_expect_obj_eval(struct nft_object *obj,
				   struct nft_regs *regs,
				   const struct nft_pktinfo *pkt)
{
	const struct nft_ct_expect_obj *priv = nft_obj_data(obj);
	struct nf_conntrack_expect *exp;
	enum ip_conntrack_info ctinfo;
	struct nf_conn_help *help;
	enum ip_conntrack_dir dir;
	u16 l3num = priv->l3num;
	struct nf_conn *ct;

	ct = nf_ct_get(pkt->skb, &ctinfo);
	if (!ct || nf_ct_is_confirmed(ct) || nf_ct_is_template(ct)) {
		regs->verdict.code = NFT_BREAK;
		return;
	}
	dir = CTINFO2DIR(ctinfo);

	help = nfct_help(ct);
	if (!help)
		help = nf_ct_helper_ext_add(ct, GFP_ATOMIC);
	if (!help) {
		regs->verdict.code = NF_DROP;
		return;
	}

	if (help->expecting[NF_CT_EXPECT_CLASS_DEFAULT] >= priv->size) {
		regs->verdict.code = NFT_BREAK;
		return;
	}
	if (l3num == NFPROTO_INET)
		l3num = nf_ct_l3num(ct);

	exp = nf_ct_expect_alloc(ct);
	if (exp == NULL) {
		regs->verdict.code = NF_DROP;
		return;
	}
	nf_ct_expect_init(exp, NF_CT_EXPECT_CLASS_DEFAULT, l3num,
		          &ct->tuplehash[!dir].tuple.src.u3,
		          &ct->tuplehash[!dir].tuple.dst.u3,
		          priv->l4proto, NULL, &priv->dport);
	exp->timeout.expires = jiffies + priv->timeout * HZ;

	if (nf_ct_expect_related(exp, 0) != 0)
		regs->verdict.code = NF_DROP;
}

static const struct nla_policy nft_ct_expect_policy[NFTA_CT_EXPECT_MAX + 1] = {
	[NFTA_CT_EXPECT_L3PROTO]	= { .type = NLA_U16 },
	[NFTA_CT_EXPECT_L4PROTO]	= { .type = NLA_U8 },
	[NFTA_CT_EXPECT_DPORT]		= { .type = NLA_U16 },
	[NFTA_CT_EXPECT_TIMEOUT]	= { .type = NLA_U32 },
	[NFTA_CT_EXPECT_SIZE]		= { .type = NLA_U8 },
};

static struct nft_object_type nft_ct_expect_obj_type;

static const struct nft_object_ops nft_ct_expect_obj_ops = {
	.type		= &nft_ct_expect_obj_type,
	.size		= sizeof(struct nft_ct_expect_obj),
	.eval		= nft_ct_expect_obj_eval,
	.init		= nft_ct_expect_obj_init,
	.destroy	= nft_ct_expect_obj_destroy,
	.dump		= nft_ct_expect_obj_dump,
};

static struct nft_object_type nft_ct_expect_obj_type __read_mostly = {
	.type		= NFT_OBJECT_CT_EXPECT,
	.ops		= &nft_ct_expect_obj_ops,
	.maxattr	= NFTA_CT_EXPECT_MAX,
	.policy		= nft_ct_expect_policy,
	.owner		= THIS_MODULE,
};

static int __init nft_ct_module_init(void)
{
	int err;

	BUILD_BUG_ON(NF_CT_LABELS_MAX_SIZE > NFT_REG_SIZE);

	err = nft_register_expr(&nft_ct_type);
	if (err < 0)
		return err;

	err = nft_register_expr(&nft_notrack_type);
	if (err < 0)
		goto err1;

	err = nft_register_obj(&nft_ct_helper_obj_type);
	if (err < 0)
		goto err2;

	err = nft_register_obj(&nft_ct_expect_obj_type);
	if (err < 0)
		goto err3;
#ifdef CONFIG_NF_CONNTRACK_TIMEOUT
	err = nft_register_obj(&nft_ct_timeout_obj_type);
	if (err < 0)
		goto err4;
#endif
	return 0;

#ifdef CONFIG_NF_CONNTRACK_TIMEOUT
err4:
	nft_unregister_obj(&nft_ct_expect_obj_type);
#endif
err3:
	nft_unregister_obj(&nft_ct_helper_obj_type);
err2:
	nft_unregister_expr(&nft_notrack_type);
err1:
	nft_unregister_expr(&nft_ct_type);
	return err;
}

static void __exit nft_ct_module_exit(void)
{
#ifdef CONFIG_NF_CONNTRACK_TIMEOUT
	nft_unregister_obj(&nft_ct_timeout_obj_type);
#endif
	nft_unregister_obj(&nft_ct_expect_obj_type);
	nft_unregister_obj(&nft_ct_helper_obj_type);
	nft_unregister_expr(&nft_notrack_type);
	nft_unregister_expr(&nft_ct_type);
}

module_init(nft_ct_module_init);
module_exit(nft_ct_module_exit);

MODULE_LICENSE("GPL");
MODULE_AUTHOR("Patrick McHardy <kaber@trash.net>");
MODULE_ALIAS_NFT_EXPR("ct");
MODULE_ALIAS_NFT_EXPR("notrack");
MODULE_ALIAS_NFT_OBJ(NFT_OBJECT_CT_HELPER);
MODULE_ALIAS_NFT_OBJ(NFT_OBJECT_CT_TIMEOUT);
MODULE_ALIAS_NFT_OBJ(NFT_OBJECT_CT_EXPECT);
MODULE_DESCRIPTION("Netfilter nf_tables conntrack module");<|MERGE_RESOLUTION|>--- conflicted
+++ resolved
@@ -1256,16 +1256,6 @@
 	switch (priv->l3num) {
 	case NFPROTO_IPV4:
 	case NFPROTO_IPV6:
-<<<<<<< HEAD
-		if (priv->l3num != ctx->family)
-			return -EINVAL;
-
-		fallthrough;
-	case NFPROTO_INET:
-		break;
-	default:
-		return -EOPNOTSUPP;
-=======
 		if (priv->l3num == ctx->family || ctx->family == NFPROTO_INET)
 			break;
 
@@ -1273,7 +1263,6 @@
 	case NFPROTO_INET: /* tuple.src.l3num supports NFPROTO_IPV4/6 only */
 	default:
 		return -EAFNOSUPPORT;
->>>>>>> 9a8b202f
 	}
 
 	priv->l4proto = nla_get_u8(tb[NFTA_CT_EXPECT_L4PROTO]);

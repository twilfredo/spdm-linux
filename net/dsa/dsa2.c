--- conflicted
+++ resolved
@@ -1066,6 +1066,7 @@
 {
 	struct dsa_switch *ds = dp->ds;
 	struct dsa_switch_tree *dst = ds->dst;
+	const struct dsa_device_ops *tag_ops;
 	enum dsa_tag_protocol tag_protocol;
 
 	tag_protocol = dsa_get_tag_protocol(dp, master);
@@ -1080,16 +1081,6 @@
 		 * nothing to do here.
 		 */
 	} else {
-<<<<<<< HEAD
-		dst->tag_ops = dsa_tag_driver_get(tag_protocol);
-		if (IS_ERR(dst->tag_ops)) {
-			if (PTR_ERR(dst->tag_ops) == -ENOPROTOOPT)
-				return -EPROBE_DEFER;
-			dev_warn(ds->dev, "No tagger for this switch\n");
-			dp->master = NULL;
-			return PTR_ERR(dst->tag_ops);
-		}
-=======
 		tag_ops = dsa_tag_driver_get(tag_protocol);
 		if (IS_ERR(tag_ops)) {
 			if (PTR_ERR(tag_ops) == -ENOPROTOOPT)
@@ -1100,7 +1091,6 @@
 		}
 
 		dst->tag_ops = tag_ops;
->>>>>>> 7aef27f0
 	}
 
 	dp->master = master;
